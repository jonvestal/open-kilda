/* Copyright 2018 Telstra Open Source
 *
 *   Licensed under the Apache License, Version 2.0 (the "License");
 *   you may not use this file except in compliance with the License.
 *   You may obtain a copy of the License at
 *
 *       http://www.apache.org/licenses/LICENSE-2.0
 *
 *   Unless required by applicable law or agreed to in writing, software
 *   distributed under the License is distributed on an "AS IS" BASIS,
 *   WITHOUT WARRANTIES OR CONDITIONS OF ANY KIND, either express or implied.
 *   See the License for the specific language governing permissions and
 *   limitations under the License.
 */

package org.openkilda.wfm.topology.event;

import static org.hamcrest.Matchers.allOf;
import static org.hamcrest.Matchers.contains;
import static org.hamcrest.Matchers.hasProperty;
import static org.hamcrest.Matchers.is;
import static org.junit.Assert.assertEquals;
import static org.junit.Assert.assertFalse;
import static org.junit.Assert.assertThat;
import static org.mockito.ArgumentMatchers.anyCollection;
import static org.mockito.ArgumentMatchers.eq;
import static org.openkilda.messaging.Utils.DEFAULT_CORRELATION_ID;
import static org.openkilda.wfm.topology.event.OfeLinkBolt.NETWORK_TOPOLOGY_CHANGE_STREAM;
import static org.openkilda.wfm.topology.event.OfeLinkBolt.STATE_ID_DISCOVERY;

import org.openkilda.messaging.Destination;
import org.openkilda.messaging.info.InfoMessage;
import org.openkilda.messaging.info.discovery.NetworkDumpSwitchData;
import org.openkilda.messaging.info.event.IslChangeType;
import org.openkilda.messaging.info.event.IslInfoData;
import org.openkilda.messaging.info.event.PathNode;
import org.openkilda.messaging.info.event.PortChangeType;
import org.openkilda.messaging.info.event.PortInfoData;
import org.openkilda.messaging.model.DiscoveryLink;
import org.openkilda.messaging.model.DiscoveryLink.LinkState;
import org.openkilda.messaging.model.SpeakerSwitchDescription;
import org.openkilda.messaging.model.SpeakerSwitchPortView;
import org.openkilda.messaging.model.SpeakerSwitchView;
import org.openkilda.model.SwitchId;
import org.openkilda.wfm.AbstractStormTest;
import org.openkilda.wfm.error.ConfigurationException;
import org.openkilda.wfm.isl.DiscoveryManager;
import org.openkilda.wfm.protocol.KafkaMessage;
import org.openkilda.wfm.topology.OutputCollectorMock;
import org.openkilda.wfm.topology.event.OfeLinkBolt.State;

import com.fasterxml.jackson.core.JsonProcessingException;
import com.fasterxml.jackson.databind.ObjectMapper;
import org.apache.storm.state.InMemoryKeyValueState;
import org.apache.storm.state.KeyValueState;
import org.apache.storm.task.OutputCollector;
import org.apache.storm.task.TopologyContext;
import org.apache.storm.tuple.Tuple;
import org.apache.storm.tuple.TupleImpl;
import org.apache.storm.tuple.Values;
import org.junit.AfterClass;
import org.junit.Before;
import org.junit.BeforeClass;
import org.junit.Test;
import org.kohsuke.args4j.CmdLineException;
import org.mockito.ArgumentCaptor;
import org.mockito.Mockito;

<<<<<<< HEAD
import java.net.InetAddress;
import java.net.InetSocketAddress;
=======
>>>>>>> 9fec9f4e
import java.net.UnknownHostException;
import java.util.ArrayList;
import java.util.Collections;
import java.util.HashSet;
import java.util.List;
import java.util.Map;
import java.util.stream.Collectors;

public class OfeLinkBoltTest extends AbstractStormTest {

    private static final Integer TASK_ID_BOLT = 0;
    private static final int BFD_OFFSET = 200;
    private static final String STREAM_ID_INPUT = "input";

    private static final SpeakerSwitchDescription switchDescription = SpeakerSwitchDescription.builder()
            .manufacturer("OF switch manufacturer")
            .hardware("OF cappable HW")
            .software("software")
            .serialNumber("aabbcc")
            .datapath("datapath description")
            .build();
    private static InetSocketAddress speakerAddress;

    private ObjectMapper objectMapper = new ObjectMapper();

    private TopologyContext context;
    private OfeLinkBolt bolt;
    private OutputCollectorMock outputDelegate;
    private OFEventWfmTopologyConfig config;

    @BeforeClass
    public static void setupOnce() throws Exception {
        AbstractStormTest.startZooKafkaAndStorm();

        speakerAddress = new InetSocketAddress(InetAddress.getByAddress(new byte[]{127, 0, 0, (byte) 254}), 6653);
    }

    @Before
    public void before() throws CmdLineException, ConfigurationException {
        OfEventWfmTopology manager = new OfEventWfmTopology(
                AbstractStormTest.makeLaunchEnvironment());
        config = manager.getConfig();
        bolt = new OfeLinkBolt(config);

        context = Mockito.mock(TopologyContext.class);

        Mockito.when(context.getComponentId(TASK_ID_BOLT))
                .thenReturn(OfEventWfmTopology.DISCO_SPOUT_ID);
        Mockito.when(context.getComponentOutputFields(OfEventWfmTopology.DISCO_SPOUT_ID, STREAM_ID_INPUT))
                .thenReturn(KafkaMessage.FORMAT);

        outputDelegate = Mockito.spy(new OutputCollectorMock());
        OutputCollector output = new OutputCollector(outputDelegate);

        bolt.prepare(stormConfig(), context, output);
        bolt.initState(new InMemoryKeyValueState<>());
    }

    @AfterClass
    public static void teardownOnce() throws Exception {
        AbstractStormTest.stopZooKafkaAndStorm();
    }

    @Test
    public void invalidJsonForDiscoveryFilter() {
        Tuple tuple = new TupleImpl(context, new Values("{\"corrupted-json"), TASK_ID_BOLT,
                STREAM_ID_INPUT);
        bolt.doWork(tuple);

        Mockito.verify(outputDelegate).ack(tuple);
    }

    @Test
    public void shouldNotResetDiscoveryStatusOnSync() throws JsonProcessingException {
        // given
        DiscoveryLink testLink = new DiscoveryLink(new SwitchId("ff:01"), 2, new SwitchId("ff:02"), 2, 0, -1, true);

        KeyValueState<String, Object> boltState = new InMemoryKeyValueState<>();
        Map<SwitchId, List<DiscoveryLink>> links =
                Collections.singletonMap(testLink.getSource().getDatapath(), Collections.singletonList(testLink));
        boltState.put(STATE_ID_DISCOVERY, links);
        bolt.initState(boltState);

        // set the state to WAIT_SYNC
        bolt.state = State.SYNC_IN_PROGRESS;

        // when
        PortInfoData dumpPortData = new PortInfoData(new SwitchId("ff:01"), 2, PortChangeType.UP);
        InfoMessage dumpBeginMessage = new InfoMessage(dumpPortData, 0, DEFAULT_CORRELATION_ID, Destination.WFM, null);
        Tuple tuple = new TupleImpl(context, new Values(objectMapper.writeValueAsString(dumpBeginMessage)),
                TASK_ID_BOLT, STREAM_ID_INPUT);
        bolt.doWork(tuple);

        // then
        @SuppressWarnings("unchecked")
        Map<String, List<DiscoveryLink>> stateAfterSync =
                (Map<String, List<DiscoveryLink>>) boltState.get(STATE_ID_DISCOVERY);

        List<DiscoveryLink> linksAfterSync = stateAfterSync.values()
                .stream()
                .flatMap(List::stream)
                .collect(Collectors.toList());

        assertThat(linksAfterSync, contains(
                allOf(hasProperty("source", hasProperty("datapath", is(new SwitchId("ff:01")))),
                        hasProperty("destination", hasProperty("datapath", is(new SwitchId("ff:02")))),
                        hasProperty("state", is(LinkState.ACTIVE)))));
    }

    @Test
    public void shouldNotProcessLoopedIsl() throws JsonProcessingException {
        final SwitchId switchId = new SwitchId("00:01");
        final int port = 1;
        DiscoveryLink discoveryLink = new DiscoveryLink(switchId, port, switchId, port, 0, -1, false);
        KeyValueState<String, Object> boltState = new InMemoryKeyValueState<>();
        Map<SwitchId, List<DiscoveryLink>> links =
                Collections.singletonMap(
                        discoveryLink.getSource().getDatapath(), Collections.singletonList(discoveryLink));
        boltState.put(STATE_ID_DISCOVERY, links);
        bolt.initState(boltState);
        bolt.state = State.MAIN;

        PathNode source = new PathNode(switchId, port, 0);
        PathNode destination = new PathNode(switchId, port, 1);
        IslInfoData isl = new IslInfoData(source, destination, IslChangeType.DISCOVERED, false);
        InfoMessage inputMessage = new InfoMessage(isl, 0, DEFAULT_CORRELATION_ID, Destination.WFM, null);
        Tuple tuple = new TupleImpl(context, new Values(objectMapper.writeValueAsString(inputMessage)),
                TASK_ID_BOLT, STREAM_ID_INPUT);
        bolt.doWork(tuple);

        assertFalse(discoveryLink.getState().isActive());
    }

    @Test
    public void checkBfdOffset() throws JsonProcessingException {
        final SwitchId switchId = new SwitchId("00:01");
        final int port = 205;
        KeyValueState<String, Object> boltState = new InMemoryKeyValueState<>();
        boltState.put(STATE_ID_DISCOVERY, Collections.emptyMap());
        bolt.state = State.MAIN;

        PortInfoData portInfoData = new PortInfoData(switchId, port, PortChangeType.DOWN);
        InfoMessage inputMessage = new InfoMessage(portInfoData, 0, DEFAULT_CORRELATION_ID, Destination.WFM,
                null);
        Tuple tuple = new TupleImpl(context, new Values(objectMapper.writeValueAsString(inputMessage)),
                TASK_ID_BOLT, STREAM_ID_INPUT);
        bolt.doWork(tuple);


        PortInfoData updatedData = new PortInfoData(switchId, port - config.getBfdPortOffset(), PortChangeType.DOWN);
        InfoMessage outputMessage = new InfoMessage(updatedData, 0, DEFAULT_CORRELATION_ID, Destination.WFM,
                null);

        Mockito.verify(outputDelegate).ack(tuple);
        Mockito.verify(outputDelegate).emit(eq(NETWORK_TOPOLOGY_CHANGE_STREAM),
                anyCollection(), eq(new Values(outputMessage)));
    }

    @Test
    public void testDispatchSyncInProgressMaskLogicalPorts() throws JsonProcessingException, UnknownHostException {
        final SwitchId switchId = new SwitchId("00:01");
<<<<<<< HEAD
        final InetSocketAddress swAddress = new InetSocketAddress(
                InetAddress.getByAddress(new byte[]{127, 0, 0, 1}), 32768);
=======
        final String ipAddress = "127.0.0.1";
>>>>>>> 9fec9f4e
        KeyValueState<String, Object> boltState = new InMemoryKeyValueState<>();
        boltState.put(STATE_ID_DISCOVERY, Collections.emptyMap());
        bolt.state = State.SYNC_IN_PROGRESS;
        List<SpeakerSwitchPortView> switchPorts = new ArrayList<>();
        switchPorts.add(new SpeakerSwitchPortView(1, SpeakerSwitchPortView.State.UP));
        switchPorts.add(new SpeakerSwitchPortView(BFD_OFFSET + 1, SpeakerSwitchPortView.State.UP));
        switchPorts.add(new SpeakerSwitchPortView(3, SpeakerSwitchPortView.State.UP));
        switchPorts.add(new SpeakerSwitchPortView(BFD_OFFSET + 3, SpeakerSwitchPortView.State.UP));
        SpeakerSwitchView switchRecord = new SpeakerSwitchView(
                switchId, swAddress, speakerAddress, "OF_13", switchDescription, new HashSet<>(), switchPorts);
        NetworkDumpSwitchData data = new NetworkDumpSwitchData(switchRecord);
        InfoMessage inputMessage = new InfoMessage(data, 0, DEFAULT_CORRELATION_ID, Destination.WFM, null);
        Tuple tuple = new TupleImpl(context, new Values(objectMapper.writeValueAsString(inputMessage)),
                TASK_ID_BOLT, STREAM_ID_INPUT);
        bolt.discovery = Mockito.mock(DiscoveryManager.class);
<<<<<<< HEAD
        ArgumentCaptor<SpeakerSwitchView> switchCaptor = ArgumentCaptor.forClass(SpeakerSwitchView.class);
        bolt.dispatchSyncInProgress(tuple, inputMessage);
=======
        ArgumentCaptor<Switch> switchCaptor = ArgumentCaptor.forClass(Switch.class);
        bolt.dispatch(tuple, inputMessage);
>>>>>>> 9fec9f4e
        Mockito.verify(bolt.discovery, Mockito.times(1)).registerSwitch(switchCaptor.capture());

        assertEquals(2, switchCaptor.getValue().getPorts().size());
        assertEquals(0, switchCaptor.getValue().getPorts().stream()
                .filter(switchPort -> (switchPort.getNumber() > BFD_OFFSET)).count());
    }
<<<<<<< HEAD
=======

    @Test
    public void testDispatchMainMaskLogicalPortsSwitchActivated() throws JsonProcessingException, UnknownHostException {
        final SwitchId switchId = new SwitchId("00:01");
        final String ipAddress = "127.0.0.1";
        KeyValueState<String, Object> boltState = new InMemoryKeyValueState<>();
        boltState.put(STATE_ID_DISCOVERY, Collections.emptyMap());
        bolt.state = State.SYNC_IN_PROGRESS;
        List<SwitchPort> switchPorts = new ArrayList<>();
        switchPorts.add(new SwitchPort(1, SwitchPort.State.UP));
        switchPorts.add(new SwitchPort(BFD_OFFSET + 1, SwitchPort.State.UP));
        switchPorts.add(new SwitchPort(3, SwitchPort.State.UP));
        switchPorts.add(new SwitchPort(BFD_OFFSET + 3, SwitchPort.State.UP));
        Switch switchRecord = new Switch(switchId, ipAddress, new HashSet<>(), switchPorts);
        SwitchInfoData data = new SwitchInfoData(switchId, SwitchChangeType.ACTIVATED, null, null,
                null, null, false, switchRecord);
        InfoMessage inputMessage = new InfoMessage(data, 0, DEFAULT_CORRELATION_ID, Destination.WFM, null);
        Tuple tuple = new TupleImpl(context, new Values(objectMapper.writeValueAsString(inputMessage)),
                TASK_ID_BOLT, STREAM_ID_INPUT);
        bolt.discovery = Mockito.mock(DiscoveryManager.class);
        ArgumentCaptor<Switch> switchCaptor = ArgumentCaptor.forClass(Switch.class);
        bolt.dispatch(tuple, inputMessage);
        Mockito.verify(bolt.discovery, Mockito.times(1)).registerSwitch(switchCaptor.capture());

        assertEquals(2, switchCaptor.getValue().getPorts().size());
        assertEquals(0, switchCaptor.getValue().getPorts().stream()
                .filter(switchPort -> (switchPort.getNumber() > BFD_OFFSET)).count());
    }
>>>>>>> 9fec9f4e
}<|MERGE_RESOLUTION|>--- conflicted
+++ resolved
@@ -66,11 +66,8 @@
 import org.mockito.ArgumentCaptor;
 import org.mockito.Mockito;
 
-<<<<<<< HEAD
 import java.net.InetAddress;
 import java.net.InetSocketAddress;
-=======
->>>>>>> 9fec9f4e
 import java.net.UnknownHostException;
 import java.util.ArrayList;
 import java.util.Collections;
@@ -232,12 +229,8 @@
     @Test
     public void testDispatchSyncInProgressMaskLogicalPorts() throws JsonProcessingException, UnknownHostException {
         final SwitchId switchId = new SwitchId("00:01");
-<<<<<<< HEAD
         final InetSocketAddress swAddress = new InetSocketAddress(
                 InetAddress.getByAddress(new byte[]{127, 0, 0, 1}), 32768);
-=======
-        final String ipAddress = "127.0.0.1";
->>>>>>> 9fec9f4e
         KeyValueState<String, Object> boltState = new InMemoryKeyValueState<>();
         boltState.put(STATE_ID_DISCOVERY, Collections.emptyMap());
         bolt.state = State.SYNC_IN_PROGRESS;
@@ -253,21 +246,14 @@
         Tuple tuple = new TupleImpl(context, new Values(objectMapper.writeValueAsString(inputMessage)),
                 TASK_ID_BOLT, STREAM_ID_INPUT);
         bolt.discovery = Mockito.mock(DiscoveryManager.class);
-<<<<<<< HEAD
         ArgumentCaptor<SpeakerSwitchView> switchCaptor = ArgumentCaptor.forClass(SpeakerSwitchView.class);
         bolt.dispatchSyncInProgress(tuple, inputMessage);
-=======
-        ArgumentCaptor<Switch> switchCaptor = ArgumentCaptor.forClass(Switch.class);
-        bolt.dispatch(tuple, inputMessage);
->>>>>>> 9fec9f4e
         Mockito.verify(bolt.discovery, Mockito.times(1)).registerSwitch(switchCaptor.capture());
 
         assertEquals(2, switchCaptor.getValue().getPorts().size());
         assertEquals(0, switchCaptor.getValue().getPorts().stream()
                 .filter(switchPort -> (switchPort.getNumber() > BFD_OFFSET)).count());
     }
-<<<<<<< HEAD
-=======
 
     @Test
     public void testDispatchMainMaskLogicalPortsSwitchActivated() throws JsonProcessingException, UnknownHostException {
@@ -276,25 +262,24 @@
         KeyValueState<String, Object> boltState = new InMemoryKeyValueState<>();
         boltState.put(STATE_ID_DISCOVERY, Collections.emptyMap());
         bolt.state = State.SYNC_IN_PROGRESS;
-        List<SwitchPort> switchPorts = new ArrayList<>();
-        switchPorts.add(new SwitchPort(1, SwitchPort.State.UP));
-        switchPorts.add(new SwitchPort(BFD_OFFSET + 1, SwitchPort.State.UP));
-        switchPorts.add(new SwitchPort(3, SwitchPort.State.UP));
-        switchPorts.add(new SwitchPort(BFD_OFFSET + 3, SwitchPort.State.UP));
-        Switch switchRecord = new Switch(switchId, ipAddress, new HashSet<>(), switchPorts);
+        List<SpeakerSwitchPortView> switchPorts = new ArrayList<>();
+        switchPorts.add(new SpeakerSwitchPortView(1, SpeakerSwitchPortView.State.UP));
+        switchPorts.add(new SpeakerSwitchPortView(BFD_OFFSET + 1, SpeakerSwitchPortView.State.UP));
+        switchPorts.add(new SpeakerSwitchPortView(3, SpeakerSwitchPortView.State.UP));
+        switchPorts.add(new SpeakerSwitchPortView(BFD_OFFSET + 3, SpeakerSwitchPortView.State.UP));
+        SpeakerSwitchView switchRecord = new SpeakerSwitchView(switchId, ipAddress, new HashSet<>(), switchPorts);
         SwitchInfoData data = new SwitchInfoData(switchId, SwitchChangeType.ACTIVATED, null, null,
                 null, null, false, switchRecord);
         InfoMessage inputMessage = new InfoMessage(data, 0, DEFAULT_CORRELATION_ID, Destination.WFM, null);
         Tuple tuple = new TupleImpl(context, new Values(objectMapper.writeValueAsString(inputMessage)),
                 TASK_ID_BOLT, STREAM_ID_INPUT);
         bolt.discovery = Mockito.mock(DiscoveryManager.class);
-        ArgumentCaptor<Switch> switchCaptor = ArgumentCaptor.forClass(Switch.class);
-        bolt.dispatch(tuple, inputMessage);
+        ArgumentCaptor<SpeakerSwitchView> switchCaptor = ArgumentCaptor.forClass(SpeakerSwitchView.class);
+        bolt.dispatchSyncInProgress(tuple, inputMessage);
         Mockito.verify(bolt.discovery, Mockito.times(1)).registerSwitch(switchCaptor.capture());
 
         assertEquals(2, switchCaptor.getValue().getPorts().size());
         assertEquals(0, switchCaptor.getValue().getPorts().stream()
                 .filter(switchPort -> (switchPort.getNumber() > BFD_OFFSET)).count());
     }
->>>>>>> 9fec9f4e
 }