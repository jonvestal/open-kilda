/* Copyright 2017 Telstra Open Source
 *
 *   Licensed under the Apache License, Version 2.0 (the "License");
 *   you may not use this file except in compliance with the License.
 *   You may obtain a copy of the License at
 *
 *       http://www.apache.org/licenses/LICENSE-2.0
 *
 *   Unless required by applicable law or agreed to in writing, software
 *   distributed under the License is distributed on an "AS IS" BASIS,
 *   WITHOUT WARRANTIES OR CONDITIONS OF ANY KIND, either express or implied.
 *   See the License for the specific language governing permissions and
 *   limitations under the License.
 */

package org.openkilda.wfm.topology.opentsdb;

import org.openkilda.wfm.LaunchEnvironment;
import org.openkilda.wfm.topology.AbstractTopology;
import org.openkilda.wfm.topology.opentsdb.OpenTsdbTopologyConfig.OpenTsdbConfig;
import org.openkilda.wfm.topology.opentsdb.bolts.DatapointParseBolt;
import org.openkilda.wfm.topology.opentsdb.bolts.OpenTSDBFilterBolt;

import com.google.common.annotations.VisibleForTesting;
import org.apache.storm.generated.StormTopology;
import org.apache.storm.kafka.spout.KafkaSpout;
import org.apache.storm.kafka.spout.KafkaSpoutConfig;
import org.apache.storm.opentsdb.bolt.OpenTsdbBolt;
import org.apache.storm.opentsdb.bolt.TupleOpenTsdbDatapointMapper;
import org.apache.storm.opentsdb.client.OpenTsdbClient;
import org.apache.storm.topology.TopologyBuilder;
import org.apache.storm.tuple.Fields;
import org.slf4j.Logger;
import org.slf4j.LoggerFactory;

import java.util.Collections;

/**
 * Apache Storm topology for sending metrics into Open TSDB.
 */
public class OpenTSDBTopology extends AbstractTopology<OpenTsdbTopologyConfig> {

    private static final Logger LOGGER = LoggerFactory.getLogger(OpenTSDBTopology.class);

    public OpenTSDBTopology(LaunchEnvironment env) {
        super(env, OpenTsdbTopologyConfig.class);
    }

    @VisibleForTesting
    static final String OTSDB_SPOUT_ID = "kilda.otsdb-spout";
    private static final String OTSDB_BOLT_ID = "otsdb-bolt";
    private static final String OTSDB_FILTER_BOLT_ID = OpenTSDBFilterBolt.class.getSimpleName();
    private static final String OTSDB_PARSE_BOLT_ID = DatapointParseBolt.class.getSimpleName();

    @Override
    public StormTopology createTopology() {
        LOGGER.info("Creating OpenTSDBTopology - {}", topologyName);

        TopologyBuilder tb = new TopologyBuilder();

        attachInput(tb);

        OpenTsdbConfig openTsdbConfig = topologyConfig.getOpenTsdbConfig();

        tb.setBolt(OTSDB_PARSE_BOLT_ID, new DatapointParseBolt(), openTsdbConfig.getDatapointParseBoltExecutors())
                .setNumTasks(openTsdbConfig.getDatapointParseBoltWorkers())
                .shuffleGrouping(OTSDB_SPOUT_ID);

        tb.setBolt(OTSDB_FILTER_BOLT_ID, new OpenTSDBFilterBolt(), openTsdbConfig.getFilterBoltExecutors())
                .fieldsGrouping(OTSDB_PARSE_BOLT_ID, new Fields("hash"));

        OpenTsdbClient.Builder tsdbBuilder = OpenTsdbClient
<<<<<<< HEAD
                .newBuilder(config.getOpenTsdbHosts())
=======
                .newBuilder(openTsdbConfig.getHosts())
>>>>>>> 47cff520
                // .sync(config.getOpenTsdbTimeout())
                .returnDetails();
        if (openTsdbConfig.getClientChunkedRequestsEnabled()) {
            tsdbBuilder.enableChunkedEncoding();
        }

        OpenTsdbBolt openTsdbBolt = new OpenTsdbBolt(tsdbBuilder,
                Collections.singletonList(TupleOpenTsdbDatapointMapper.DEFAULT_MAPPER));
        openTsdbBolt.withBatchSize(openTsdbConfig.getBatchSize()).withFlushInterval(openTsdbConfig.getFlushInterval());
        //        .failTupleForFailedMetrics();
        tb.setBolt(OTSDB_BOLT_ID, openTsdbBolt, openTsdbConfig.getBoltExecutors())
                .setNumTasks(openTsdbConfig.getBoltWorkers())
                .shuffleGrouping(OTSDB_FILTER_BOLT_ID);

        return tb.createTopology();
    }

    private void attachInput(TopologyBuilder topology) {
        String otsdbTopic = topologyConfig.getKafkaOtsdbTopic();
        checkAndCreateTopic(otsdbTopic);

        OpenTsdbConfig openTsdbConfig = topologyConfig.getOpenTsdbConfig();

        KafkaSpoutConfig<String, String> spoutConfig = makeKafkaSpoutConfigBuilder(OTSDB_SPOUT_ID, otsdbTopic)
                .setFirstPollOffsetStrategy(KafkaSpoutConfig.FirstPollOffsetStrategy.UNCOMMITTED_EARLIEST)
                .build();
        KafkaSpout kafkaSpout = new KafkaSpout<>(spoutConfig);
        topology.setSpout(OTSDB_SPOUT_ID, kafkaSpout, openTsdbConfig.getNumSpouts());
    }

    /**
     * main.
     */
    public static void main(String[] args) {
        try {
            LaunchEnvironment env = new LaunchEnvironment(args);
            (new OpenTSDBTopology(env)).setup();
        } catch (Exception e) {
            System.exit(handleLaunchException(e));
        }
    }
}<|MERGE_RESOLUTION|>--- conflicted
+++ resolved
@@ -47,7 +47,7 @@
     }
 
     @VisibleForTesting
-    static final String OTSDB_SPOUT_ID = "kilda.otsdb-spout";
+    static final String OTSDB_SPOUT_ID = "otsdb-spout";
     private static final String OTSDB_BOLT_ID = "otsdb-bolt";
     private static final String OTSDB_FILTER_BOLT_ID = OpenTSDBFilterBolt.class.getSimpleName();
     private static final String OTSDB_PARSE_BOLT_ID = DatapointParseBolt.class.getSimpleName();
@@ -70,11 +70,7 @@
                 .fieldsGrouping(OTSDB_PARSE_BOLT_ID, new Fields("hash"));
 
         OpenTsdbClient.Builder tsdbBuilder = OpenTsdbClient
-<<<<<<< HEAD
-                .newBuilder(config.getOpenTsdbHosts())
-=======
                 .newBuilder(openTsdbConfig.getHosts())
->>>>>>> 47cff520
                 // .sync(config.getOpenTsdbTimeout())
                 .returnDetails();
         if (openTsdbConfig.getClientChunkedRequestsEnabled()) {
