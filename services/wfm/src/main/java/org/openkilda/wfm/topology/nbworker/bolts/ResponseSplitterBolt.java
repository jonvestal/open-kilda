--- conflicted
+++ resolved
@@ -47,14 +47,9 @@
     private void sendChunkedResponse(List<InfoData> responses, Tuple input, String requestId) {
         List<Message> messages = new ArrayList<>(responses.size());
         if (CollectionUtils.isEmpty(responses)) {
-<<<<<<< HEAD
-            LOGGER.debug("No records found in the database");
+            log.debug("No records found in the database");
             Message message = new ChunkedInfoMessage(null, System.currentTimeMillis(), requestId, requestId,
                     responses.size());
-=======
-            log.debug("No records found in the database");
-            Message message = new ChunkedInfoMessage(null, System.currentTimeMillis(), requestId, null);
->>>>>>> 122129e0
             messages.add(message);
         } else {
             int i = 0;
