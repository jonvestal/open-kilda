/* Copyright 2017 Telstra Open Source
 *
 *   Licensed under the Apache License, Version 2.0 (the "License");
 *   you may not use this file except in compliance with the License.
 *   You may obtain a copy of the License at
 *
 *       http://www.apache.org/licenses/LICENSE-2.0
 *
 *   Unless required by applicable law or agreed to in writing, software
 *   distributed under the License is distributed on an "AS IS" BASIS,
 *   WITHOUT WARRANTIES OR CONDITIONS OF ANY KIND, either express or implied.
 *   See the License for the specific language governing permissions and
 *   limitations under the License.
 */

package org.openkilda.wfm.topology.stats;

/**
 * Represents components used in {@link StatsTopology}.
 */
public enum StatsComponentType {
    STATS_OFS_KAFKA_SPOUT,
    STATS_OFS_BOLT,
    PORT_STATS_METRIC_GEN,
    METER_STATS_METRIC_GEN,
    METER_CFG_STATS_METRIC_GEN,
    SYSTEM_RULE_STATS_METRIC_GEN,
    FLOW_STATS_METRIC_GEN,
    ERROR_BOLT,
    STATS_CACHE_BOLT,
    STATS_KILDA_SPEAKER_SPOUT,
<<<<<<< HEAD
=======
    TICK_BOLT,
>>>>>>> 2029d7ee
    STATS_REQUESTER_BOLT,
    STATS_KILDA_SPEAKER_BOLT,
    STATS_CACHE_FILTER_BOLT
}<|MERGE_RESOLUTION|>--- conflicted
+++ resolved
@@ -29,10 +29,7 @@
     ERROR_BOLT,
     STATS_CACHE_BOLT,
     STATS_KILDA_SPEAKER_SPOUT,
-<<<<<<< HEAD
-=======
     TICK_BOLT,
->>>>>>> 2029d7ee
     STATS_REQUESTER_BOLT,
     STATS_KILDA_SPEAKER_BOLT,
     STATS_CACHE_FILTER_BOLT
