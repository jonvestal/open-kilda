/* Copyright 2018 Telstra Open Source
 *
 *   Licensed under the Apache License, Version 2.0 (the "License");
 *   you may not use this file except in compliance with the License.
 *   You may obtain a copy of the License at
 *
 *       http://www.apache.org/licenses/LICENSE-2.0
 *
 *   Unless required by applicable law or agreed to in writing, software
 *   distributed under the License is distributed on an "AS IS" BASIS,
 *   WITHOUT WARRANTIES OR CONDITIONS OF ANY KIND, either express or implied.
 *   See the License for the specific language governing permissions and
 *   limitations under the License.
 */

package org.openkilda.wfm.topology.floodlightrouter;

public final class Stream {

    public static String formatWithRegion(String param, String region) {
        return String.format("%s.%s", param, region);
    }

    public static final String KILDA_TOPO_DISCO = "KILDA_TOPO_DISCO";
    public static final String SPEAKER = "SPEAKER";
    public static final String SPEAKER_FLOW = "SPEAKER_FLOW";
    public static final String KILDA_FLOW = "KILDA_FLOW";
    public static final String SPEAKER_PING = "SPEAKER_PING";
    public static final String KILDA_PING = "KILDA_PING";
    public static final String KILDA_STATS = "KILDA_STATS";
    public static final String KILDA_SWITCH_MANAGER = "KILDA_SWITCH_MANAGER";
    public static final String SPEAKER_DISCO = "SPEAKER_DISCO";
    public static final String NORTHBOUND_REPLY = "NORTHBOUND_REPLY";
    public static final String REGION_NOTIFICATION = "REGION_NOTIFICATION";
<<<<<<< HEAD
=======
    public static final String NB_WORKER = "NB_WORKER";
>>>>>>> dbe1c971

    public static final String STORM_SUFFIX = "storm";

    private Stream() {}
}<|MERGE_RESOLUTION|>--- conflicted
+++ resolved
@@ -32,10 +32,7 @@
     public static final String SPEAKER_DISCO = "SPEAKER_DISCO";
     public static final String NORTHBOUND_REPLY = "NORTHBOUND_REPLY";
     public static final String REGION_NOTIFICATION = "REGION_NOTIFICATION";
-<<<<<<< HEAD
-=======
     public static final String NB_WORKER = "NB_WORKER";
->>>>>>> dbe1c971
 
     public static final String STORM_SUFFIX = "storm";
 
