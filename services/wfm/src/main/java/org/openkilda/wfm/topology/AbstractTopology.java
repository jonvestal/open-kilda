--- conflicted
+++ resolved
@@ -21,12 +21,8 @@
 import org.openkilda.config.naming.KafkaNamingStrategy;
 import org.openkilda.wfm.CtrlBoltRef;
 import org.openkilda.wfm.LaunchEnvironment;
-<<<<<<< HEAD
-import org.openkilda.wfm.PropertiesReader;
-=======
 import org.openkilda.wfm.config.naming.TopologyNamingStrategy;
 import org.openkilda.wfm.config.provider.ConfigurationProvider;
->>>>>>> 47cff520
 import org.openkilda.wfm.ctrl.RouteBolt;
 import org.openkilda.wfm.error.ConfigurationException;
 import org.openkilda.wfm.error.NameCollisionException;
@@ -161,20 +157,11 @@
     private Properties getKafkaProducerProperties() {
         Properties kafka = new Properties();
 
-<<<<<<< HEAD
-        kafka.setProperty(
-                ProducerConfig.KEY_SERIALIZER_CLASS_CONFIG, "org.apache.kafka.common.serialization.StringSerializer");
-        kafka.setProperty(
-                ProducerConfig.VALUE_SERIALIZER_CLASS_CONFIG, "org.apache.kafka.common.serialization.StringSerializer");
-        kafka.setProperty(ProducerConfig.BOOTSTRAP_SERVERS_CONFIG, config.getKafkaHosts());
-        kafka.setProperty(ConsumerConfig.GROUP_ID_CONFIG, getTopologyName());
-=======
         kafka.setProperty(ProducerConfig.KEY_SERIALIZER_CLASS_CONFIG,
                 "org.apache.kafka.common.serialization.StringSerializer");
         kafka.setProperty(ProducerConfig.VALUE_SERIALIZER_CLASS_CONFIG,
                 "org.apache.kafka.common.serialization.StringSerializer");
         kafka.setProperty(ProducerConfig.BOOTSTRAP_SERVERS_CONFIG, kafkaConfig.getHosts());
->>>>>>> 47cff520
         kafka.setProperty("request.required.acks", "1");
 
         return kafka;
