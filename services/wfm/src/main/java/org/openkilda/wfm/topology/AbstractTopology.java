--- conflicted
+++ resolved
@@ -220,12 +220,8 @@
     }
 
     protected KafkaSpout<String, String> createKafkaSpout(List<String> topics, String spoutId) {
-<<<<<<< HEAD
-        KafkaSpoutConfig<String, String> config = makeKafkaSpoutConfigBuilder(spoutId, topics)
-=======
         KafkaSpoutConfig<String, String> config = makeKafkaSpoutConfigBuilder(spoutId, topics,
                 new KeyValueKafkaRecordTranslator())
->>>>>>> a0996b39
                 .build();
 
         return new KafkaSpout<>(config);
@@ -307,13 +303,6 @@
      */
     @Deprecated
     protected KafkaSpoutConfig.Builder<String, String> makeKafkaSpoutConfigBuilder(String spoutId, String topic) {
-<<<<<<< HEAD
-        return makeKafkaSpoutConfigBuilder(spoutId, Collections.singletonList(topic));
-    }
-
-    protected KafkaSpoutConfig.Builder<String, String> makeKafkaSpoutConfigBuilder(String spoutId,
-                                                                                   List<String> topics) {
-=======
         return makeKafkaSpoutConfigBuilder(spoutId, Collections.singletonList(topic), null);
     }
 
@@ -323,7 +312,6 @@
         if (translator == null) {
             translator = new KafkaRecordTranslator<>();
         }
->>>>>>> a0996b39
         return new KafkaSpoutConfig.Builder<>(
                 kafkaConfig.getHosts(), StringDeserializer.class, StringDeserializer.class,
                 new CustomNamedSubscription(topics))
