/* Copyright 2018 Telstra Open Source
 *
 *   Licensed under the Apache License, Version 2.0 (the "License");
 *   you may not use this file except in compliance with the License.
 *   You may obtain a copy of the License at
 *
 *       http://www.apache.org/licenses/LICENSE-2.0
 *
 *   Unless required by applicable law or agreed to in writing, software
 *   distributed under the License is distributed on an "AS IS" BASIS,
 *   WITHOUT WARRANTIES OR CONDITIONS OF ANY KIND, either express or implied.
 *   See the License for the specific language governing permissions and
 *   limitations under the License.
 */

package org.openkilda.wfm.topology.floodlightrouter;

import org.openkilda.config.KafkaTopicsConfig;
import org.openkilda.wfm.LaunchEnvironment;
import org.openkilda.wfm.topology.AbstractTopology;
import org.openkilda.wfm.topology.floodlightrouter.bolts.DiscoveryBolt;
import org.openkilda.wfm.topology.floodlightrouter.bolts.ReplyBolt;
import org.openkilda.wfm.topology.floodlightrouter.bolts.RequestBolt;

import org.apache.storm.generated.StormTopology;
import org.apache.storm.kafka.bolt.KafkaBolt;
import org.apache.storm.kafka.spout.KafkaSpout;
import org.apache.storm.topology.TopologyBuilder;

import java.util.ArrayList;
import java.util.List;


/**
 * Floodlight topology.
 */
public class FloodlightRouterTopology extends AbstractTopology<FloodlightRouterTopologyConfig> {

    public FloodlightRouterTopology(LaunchEnvironment env) {
        super(env, FloodlightRouterTopologyConfig.class);
    }

    private void createKildaFlowSpout(TopologyBuilder builder, int parallelism, List<String> kildaFlowTopics) {
        KafkaSpout kildaFlowSpout = createKafkaSpout(kildaFlowTopics,
                ComponentType.KILDA_FLOW_KAFKA_SPOUT);
        builder.setSpout(ComponentType.KILDA_FLOW_KAFKA_SPOUT, kildaFlowSpout, parallelism);
    }

    private void createKildaFlowKafkaBolt(TopologyBuilder builder, int parallelism, KafkaTopicsConfig topicsConfig) {
        KafkaBolt kildaFlowKafkaBolt = createKafkaBolt(Stream.formatWithRegion(topicsConfig.getFlowTopic(),
                Stream.STORM_SUFFIX));
        builder.setBolt(ComponentType.KILDA_FLOW_KAFKA_BOLT, kildaFlowKafkaBolt, parallelism)
                .shuffleGrouping(ComponentType.KILDA_FLOW_REPLY_BOLT, Stream.KILDA_FLOW);
    }

    private void createKildaFlowReplyStream(TopologyBuilder builder, int parallelism, KafkaTopicsConfig topicsConfig,
                                            List<String> kildaFlowTopics) {
        createKildaFlowSpout(builder, parallelism, kildaFlowTopics);
        createKildaFlowKafkaBolt(builder, parallelism, topicsConfig);

        ReplyBolt replyBolt = new ReplyBolt(Stream.KILDA_FLOW);
        builder.setBolt(ComponentType.KILDA_FLOW_REPLY_BOLT, replyBolt, parallelism)
                .shuffleGrouping(ComponentType.KILDA_FLOW_KAFKA_SPOUT);

    }

    private void createKildaPingSpout(TopologyBuilder builder, int parallelism, List<String> kildaPingTopics) {
        KafkaSpout kildaPingSpout = createKafkaSpout(kildaPingTopics,
                ComponentType.KILDA_PING_KAFKA_SPOUT);
        builder.setSpout(ComponentType.KILDA_PING_KAFKA_SPOUT, kildaPingSpout, parallelism);
    }

    private void createKildaPingKafkaBolt(TopologyBuilder builder, int parallelism, KafkaTopicsConfig topicsConfig) {
        KafkaBolt kildaPingKafkaBolt = createKafkaBolt(Stream.formatWithRegion(topicsConfig.getPingTopic(),
                Stream.STORM_SUFFIX));
        builder.setBolt(ComponentType.KILDA_PING_KAFKA_BOLT, kildaPingKafkaBolt, parallelism)
                .shuffleGrouping(ComponentType.KILDA_PING_REPLY_BOLT, Stream.KILDA_PING);
    }


    private void createKildaPingReplyStream(TopologyBuilder builder, int parallelism, KafkaTopicsConfig topicsConfig,
                                            List<String> kildaPingTopics) {
        createKildaPingSpout(builder, parallelism, kildaPingTopics);
        createKildaPingKafkaBolt(builder, parallelism, topicsConfig);

        ReplyBolt replyBolt = new ReplyBolt(Stream.KILDA_PING);
        builder.setBolt(ComponentType.KILDA_PING_REPLY_BOLT, replyBolt, parallelism)
                .shuffleGrouping(ComponentType.KILDA_PING_KAFKA_SPOUT);

    }

    private void createKildaStatsSpout(TopologyBuilder builder, int parallelism, List<String> kildaStatsTopics) {
        KafkaSpout kildaStatsSpout = createKafkaSpout(kildaStatsTopics,
                ComponentType.KILDA_STATS_KAFKA_SPOUT);
        builder.setSpout(ComponentType.KILDA_STATS_KAFKA_SPOUT, kildaStatsSpout, parallelism);
    }

    private void createKildaStatsKafkaBolt(TopologyBuilder builder, int parallelism, KafkaTopicsConfig topicsConfig) {
        KafkaBolt kildaStatsKafkaBolt = createKafkaBolt(Stream.formatWithRegion(topicsConfig.getStatsTopic(),
                Stream.STORM_SUFFIX));
        builder.setBolt(ComponentType.KILDA_STATS_KAFKA_BOLT, kildaStatsKafkaBolt, parallelism)
                .shuffleGrouping(ComponentType.KILDA_STATS_REPLY_BOLT, Stream.KILDA_STATS);
    }


    private void createKildaStatsReplyStream(TopologyBuilder builder, int parallelism, KafkaTopicsConfig topicsConfig,
                                            List<String> kildaStatsTopics) {
        createKildaStatsSpout(builder, parallelism, kildaStatsTopics);
        createKildaStatsKafkaBolt(builder, parallelism, topicsConfig);

        ReplyBolt replyBolt = new ReplyBolt(Stream.KILDA_STATS);
        builder.setBolt(ComponentType.KILDA_STATS_REPLY_BOLT, replyBolt, parallelism)
                .shuffleGrouping(ComponentType.KILDA_STATS_KAFKA_SPOUT);

    }

    private void createKildaSwitchManagerSpout(TopologyBuilder builder, int parallelism,
                                               List<String> kildaSwitchManagerTopics) {
        KafkaSpout kildaSwitchManagerSpout = createKafkaSpout(kildaSwitchManagerTopics,
                ComponentType.KILDA_SWITCH_MANAGER_KAFKA_SPOUT);
        builder.setSpout(ComponentType.KILDA_SWITCH_MANAGER_KAFKA_SPOUT, kildaSwitchManagerSpout, parallelism);
    }

    private void createKildaSwitchManagerKafkaBolt(TopologyBuilder builder, int parallelism,
                                                   KafkaTopicsConfig topicsConfig) {
        KafkaBolt kildaSwitchManagerKafkaBolt = createKafkaBolt(
                Stream.formatWithRegion(topicsConfig.getTopoSwitchManagerTopic(), Stream.STORM_SUFFIX));
        builder.setBolt(ComponentType.KILDA_SWITCH_MANAGER_KAFKA_BOLT, kildaSwitchManagerKafkaBolt, parallelism)
                .shuffleGrouping(ComponentType.KILDA_SWITCH_MANAGER_REPLY_BOLT, Stream.KILDA_SWITCH_MANAGER);
    }


    private void createKildaSwitchManagerReplyStream(TopologyBuilder builder, int parallelism,
                                                     KafkaTopicsConfig topicsConfig,
                                                     List<String> kildaSwitchManagerTopics) {
        createKildaSwitchManagerSpout(builder, parallelism, kildaSwitchManagerTopics);
        createKildaSwitchManagerKafkaBolt(builder, parallelism, topicsConfig);

        ReplyBolt replyBolt = new ReplyBolt(Stream.KILDA_SWITCH_MANAGER);
        builder.setBolt(ComponentType.KILDA_SWITCH_MANAGER_REPLY_BOLT, replyBolt, parallelism)
                .shuffleGrouping(ComponentType.KILDA_SWITCH_MANAGER_KAFKA_SPOUT);
    }

    private void createKildaNorthboundSpout(TopologyBuilder builder, int parallelism,
                                               List<String> kildaNorthboundTopics) {
        KafkaSpout kildaNorthboundSpout = createKafkaSpout(kildaNorthboundTopics,
                ComponentType.NORTHBOUND_REPLY_KAFKA_SPOUT);
        builder.setSpout(ComponentType.NORTHBOUND_REPLY_KAFKA_SPOUT, kildaNorthboundSpout, parallelism);
    }

    private void createKildaNorthboundKafkaBolt(TopologyBuilder builder, int parallelism,
                                                   KafkaTopicsConfig topicsConfig) {
        KafkaBolt kildaNorthboundKafkaBolt = createKafkaBolt(
                Stream.formatWithRegion(topicsConfig.getNorthboundTopic(), Stream.STORM_SUFFIX));
        builder.setBolt(ComponentType.NORTHBOUND_REPLY_KAFKA_BOLT, kildaNorthboundKafkaBolt, parallelism)
                .shuffleGrouping(ComponentType.NORTHBOUND_REPLY_BOLT, Stream.NORTHBOUND_REPLY);
    }


    private void createKildaNorthboundReplyStream(TopologyBuilder builder, int parallelism,
                                                     KafkaTopicsConfig topicsConfig,
                                                     List<String> kildaNorthboundTopics) {
        createKildaNorthboundSpout(builder, parallelism, kildaNorthboundTopics);
        createKildaNorthboundKafkaBolt(builder, parallelism, topicsConfig);

        ReplyBolt replyBolt = new ReplyBolt(Stream.NORTHBOUND_REPLY);
        builder.setBolt(ComponentType.NORTHBOUND_REPLY_BOLT, replyBolt, parallelism)
                .shuffleGrouping(ComponentType.NORTHBOUND_REPLY_KAFKA_SPOUT);
    }

<<<<<<< HEAD
=======
    private void createKildaNbWorkerSpout(TopologyBuilder builder, int parallelism,
                                            List<String> kildaNbWorkerTopics) {
        KafkaSpout kildaNbWorkerSpout = createKafkaSpout(kildaNbWorkerTopics,
                ComponentType.KILDA_NB_WORKER_KAFKA_SPOUT);
        builder.setSpout(ComponentType.KILDA_NB_WORKER_KAFKA_SPOUT, kildaNbWorkerSpout, parallelism);
    }

    private void createKildaNbWorkerKafkaBolt(TopologyBuilder builder, int parallelism,
                                                KafkaTopicsConfig topicsConfig) {
        KafkaBolt kildaNbWorkerKafkaBolt = createKafkaBolt(
                Stream.formatWithRegion(topicsConfig.getTopoNbTopic(), Stream.STORM_SUFFIX));
        builder.setBolt(ComponentType.KILDA_NB_WORKER_KAFKA_BOLT, kildaNbWorkerKafkaBolt, parallelism)
                .shuffleGrouping(ComponentType.KILDA_NB_WORKER_REPLY_BOLT, Stream.NB_WORKER);
    }


    private void createKildaNbWorkerReplyStream(TopologyBuilder builder, int parallelism,
                                                  KafkaTopicsConfig topicsConfig,
                                                  List<String> kildaNbWorkerTopics) {
        createKildaNbWorkerSpout(builder, parallelism, kildaNbWorkerTopics);
        createKildaNbWorkerKafkaBolt(builder, parallelism, topicsConfig);

        ReplyBolt replyBolt = new ReplyBolt(Stream.NB_WORKER);
        builder.setBolt(ComponentType.KILDA_NB_WORKER_REPLY_BOLT, replyBolt, parallelism)
                .shuffleGrouping(ComponentType.KILDA_NB_WORKER_KAFKA_SPOUT);
    }


>>>>>>> dbe1c971

    private void createSpeakerFlowRequestStream(TopologyBuilder builder, int parallelism,
                                                KafkaTopicsConfig topicsConfig) {
        KafkaSpout speakerFlowKafkaSpout = createKafkaSpout(topicsConfig.getSpeakerFlowTopic(),
                ComponentType.SPEAKER_FLOW_KAFKA_SPOUT);
        builder.setSpout(ComponentType.SPEAKER_FLOW_KAFKA_SPOUT, speakerFlowKafkaSpout);

        for (String region: topologyConfig.getFloodlightRegions()) {
            KafkaBolt speakerFlowKafkaBolt = createKafkaBolt(
                    Stream.formatWithRegion(topicsConfig.getSpeakerFlowTopic(), region));
            builder.setBolt(Stream.formatWithRegion(ComponentType.SPEAKER_FLOW_KAFKA_BOLT, region),
                    speakerFlowKafkaBolt, parallelism)
                    .shuffleGrouping(ComponentType.SPEAKER_FLOW_REQUEST_BOLT,
                            Stream.formatWithRegion(Stream.SPEAKER_FLOW, region));
        }

        RequestBolt speakerFlowRequestBolt = new RequestBolt(Stream.SPEAKER_FLOW,
                topologyConfig.getFloodlightRegions());
        builder.setBolt(ComponentType.SPEAKER_FLOW_REQUEST_BOLT, speakerFlowRequestBolt, parallelism)
                .shuffleGrouping(ComponentType.SPEAKER_FLOW_KAFKA_SPOUT)
                .shuffleGrouping(ComponentType.KILDA_TOPO_DISCO_BOLT, Stream.REGION_NOTIFICATION);
    }

    private void createSpeakerFlowPingRequestStream(TopologyBuilder builder, int parallelism,
                                                KafkaTopicsConfig topicsConfig) {
        KafkaSpout speakerPingKafkaSpout = createKafkaSpout(topicsConfig.getSpeakerFlowPingTopic(),
                ComponentType.SPEAKER_PING_KAFKA_SPOUT);
        builder.setSpout(ComponentType.SPEAKER_PING_KAFKA_SPOUT, speakerPingKafkaSpout);

        for (String region: topologyConfig.getFloodlightRegions()) {
            KafkaBolt speakerPingKafkaBolt = createKafkaBolt(
                    Stream.formatWithRegion(topicsConfig.getSpeakerFlowPingTopic(), region));
            builder.setBolt(Stream.formatWithRegion(ComponentType.SPEAKER_PING_KAFKA_BOLT, region),
                    speakerPingKafkaBolt, parallelism)
                    .shuffleGrouping(ComponentType.SPEAKER_PING_REQUEST_BOLT,
                            Stream.formatWithRegion(Stream.SPEAKER_PING, region));
        }

        RequestBolt speakerPingRequestBolt = new RequestBolt(Stream.SPEAKER_PING,
                topologyConfig.getFloodlightRegions());
        builder.setBolt(ComponentType.SPEAKER_PING_REQUEST_BOLT, speakerPingRequestBolt, parallelism)
                .shuffleGrouping(ComponentType.SPEAKER_PING_KAFKA_SPOUT)
                .shuffleGrouping(ComponentType.KILDA_TOPO_DISCO_BOLT, Stream.REGION_NOTIFICATION);
    }

    private void createSpeakerRequestStream(TopologyBuilder builder, int parallelism,
                                                    KafkaTopicsConfig topicsConfig) {
        KafkaSpout speakerKafkaSpout = createKafkaSpout(topicsConfig.getSpeakerTopic(),
                ComponentType.SPEAKER_KAFKA_SPOUT);
        builder.setSpout(ComponentType.SPEAKER_KAFKA_SPOUT, speakerKafkaSpout);

        for (String region: topologyConfig.getFloodlightRegions()) {
            KafkaBolt speakerKafkaBolt = createKafkaBolt(
                    Stream.formatWithRegion(topicsConfig.getSpeakerTopic(), region));
            builder.setBolt(Stream.formatWithRegion(ComponentType.SPEAKER_KAFKA_BOLT, region),
                    speakerKafkaBolt, parallelism)
                    .shuffleGrouping(ComponentType.SPEAKER_REQUEST_BOLT,
                            Stream.formatWithRegion(Stream.SPEAKER, region))
                    .shuffleGrouping(ComponentType.KILDA_TOPO_DISCO_BOLT,
                            Stream.formatWithRegion(Stream.SPEAKER, region));
        }

        RequestBolt speakerRequestBolt = new RequestBolt(Stream.SPEAKER,
                topologyConfig.getFloodlightRegions());
        builder.setBolt(ComponentType.SPEAKER_REQUEST_BOLT, speakerRequestBolt, parallelism)
                .shuffleGrouping(ComponentType.SPEAKER_KAFKA_SPOUT)
                .shuffleGrouping(ComponentType.KILDA_TOPO_DISCO_BOLT, Stream.REGION_NOTIFICATION);
    }


    private void createKildaTopoDiscoSpout(TopologyBuilder builder, int parallelism,
                                           List<String> kildaTopoDiscoTopics) {
        KafkaSpout kildaTopoDiscoSpout = createKafkaSpout(kildaTopoDiscoTopics,
                ComponentType.KILDA_TOPO_DISCO_KAFKA_SPOUT);
        builder.setSpout(ComponentType.KILDA_TOPO_DISCO_KAFKA_SPOUT, kildaTopoDiscoSpout, parallelism);
    }

    private void createKildaTopoDiscoKafkaBolt(TopologyBuilder builder, int parallelism,
                                               KafkaTopicsConfig topicsConfig) {
        KafkaBolt kildaTopoDiscoKafkaBolt = createKafkaBolt(
                Stream.formatWithRegion(topicsConfig.getTopoDiscoTopic(), Stream.STORM_SUFFIX));
        builder.setBolt(ComponentType.KILDA_TOPO_DISCO_KAFKA_BOLT, kildaTopoDiscoKafkaBolt, parallelism)
                .shuffleGrouping(ComponentType.KILDA_TOPO_DISCO_BOLT, Stream.KILDA_TOPO_DISCO);
    }


    private void createKildaTopoDiscoReplyStream(TopologyBuilder builder, int parallelism,
                                                 KafkaTopicsConfig topicsConfig,
                                                 List<String> kildaTopoDiscoTopics) {
        createKildaTopoDiscoSpout(builder, parallelism, kildaTopoDiscoTopics);
        createKildaTopoDiscoKafkaBolt(builder, parallelism, topicsConfig);

        ReplyBolt replyBolt = new ReplyBolt(Stream.KILDA_TOPO_DISCO);
        builder.setBolt(ComponentType.KILDA_TOPO_DISCO_BOLT, replyBolt, parallelism)
                .shuffleGrouping(ComponentType.KILDA_TOPO_DISCO_KAFKA_SPOUT);
    }

    private void createSpeakerDiscoSpout(TopologyBuilder builder, int parallelism,
                                         String kildaTopoDiscoTopic) {
        KafkaSpout speakerDiscoSpout = createKafkaSpout(kildaTopoDiscoTopic,
                ComponentType.SPEAKER_DISCO_KAFKA_SPOUT);
        builder.setSpout(ComponentType.SPEAKER_DISCO_KAFKA_SPOUT, speakerDiscoSpout, parallelism);
    }

    private void createSpeakerDiscoKafkaBolt(TopologyBuilder builder, int parallelism,
                                               KafkaTopicsConfig topicsConfig) {
        for (String region: topologyConfig.getFloodlightRegions()) {
            KafkaBolt speakerDiscoKafkaBolt = createKafkaBolt(
                    Stream.formatWithRegion(topicsConfig.getSpeakerDiscoTopic(), region));
            builder.setBolt(Stream.formatWithRegion(ComponentType.SPEAKER_DISCO_KAFKA_BOLT, region),
                    speakerDiscoKafkaBolt, parallelism)
                    .shuffleGrouping(ComponentType.KILDA_TOPO_DISCO_BOLT,
                            Stream.formatWithRegion(Stream.SPEAKER_DISCO, region));
        }
    }

    private void createDiscoveryPipelines(TopologyBuilder builder, int parallelism, KafkaTopicsConfig topicsConfig) {

        List<String> kildaTopoDiscoTopics = new ArrayList<>();
        for (String region : topologyConfig.getFloodlightRegions()) {
            kildaTopoDiscoTopics.add(Stream.formatWithRegion(topicsConfig.getTopoDiscoTopic(), region));

        }
        createKildaTopoDiscoSpout(builder, parallelism, kildaTopoDiscoTopics);
        createKildaTopoDiscoKafkaBolt(builder, parallelism, topicsConfig);
        createSpeakerDiscoSpout(builder, parallelism, topicsConfig.getSpeakerDiscoTopic());
        createSpeakerDiscoKafkaBolt(builder, parallelism, topicsConfig);
        DiscoveryBolt discoveryBolt = new DiscoveryBolt(topologyConfig.getFloodlightRegions(),
                topologyConfig.getFloodligthAliveTimeout(), topologyConfig.getFloodlightAliveInterval());
        builder.setBolt(ComponentType.KILDA_TOPO_DISCO_BOLT, discoveryBolt, parallelism)
                .shuffleGrouping(ComponentType.KILDA_TOPO_DISCO_KAFKA_SPOUT)
                .shuffleGrouping(ComponentType.SPEAKER_DISCO_KAFKA_SPOUT);
    }


    @Override
    public StormTopology createTopology() {
        logger.info("Creating FlowTopology - {}", topologyName);

        TopologyBuilder builder = new TopologyBuilder();
        Integer parallelism = topologyConfig.getParallelism();
        KafkaTopicsConfig topicsConfig = topologyConfig.getKafkaTopics();

        // Floodlight -- kilda.flow --> Router
        List<String> kildaFlowTopics = new ArrayList<>();
        kildaFlowTopics.add(topicsConfig.getFlowRegionTopic());
        createKildaFlowReplyStream(builder, parallelism, topicsConfig, kildaFlowTopics);


        // Floodlight -- kilda.ping --> Router
        List<String> kildaPingTopics = new ArrayList<>();
        kildaPingTopics.add(topicsConfig.getPingRegionTopic());
        createKildaPingReplyStream(builder, parallelism, topicsConfig, kildaPingTopics);

        // Floodlight -- kilda.stats --> Router
        List<String> kildaStatsTopics = new ArrayList<>();
        kildaStatsTopics.add(topicsConfig.getStatsRegionTopic());
        createKildaStatsReplyStream(builder, parallelism, topicsConfig, kildaStatsTopics);

        // Floodlight -- kilda.topo.switch.manager --> Router
        List<String> kildaSwitchManagerTopics = new ArrayList<>();
        kildaSwitchManagerTopics.add(topicsConfig.getTopoSwitchManagerRegionTopic());
        createKildaSwitchManagerReplyStream(builder, parallelism, topicsConfig, kildaSwitchManagerTopics);

        // Floodlight -- kilda.northbound --> Router
        List<String> kildaNorthboundTopics = new ArrayList<>();
        kildaNorthboundTopics.add(topicsConfig.getNorthboundRegionTopic());
        createKildaNorthboundReplyStream(builder, parallelism, topicsConfig, kildaNorthboundTopics);

        // Floodlight -- kilda.topo.disco --> Router
        List<String> kildaTopoDiscoTopics = new ArrayList<>();
        kildaTopoDiscoTopics.add(topicsConfig.getTopoDiscoRegionTopic());
        createKildaTopoDiscoReplyStream(builder, parallelism, topicsConfig, kildaTopoDiscoTopics);

        // Floodlight -- kilda.topo.nb --> Router
        List<String> kildaNbWorkerTopics = new ArrayList<>();
        kildaNbWorkerTopics.add(topicsConfig.getTopoNbRegionTopic());
        createKildaNbWorkerReplyStream(builder, parallelism, topicsConfig, kildaNbWorkerTopics);

        // Part3 Request to Floodlights
        // Storm -- kilda.speaker.flow --> Floodlight
        // createSpeakerFlowRequestStream(builder, parallelism, topicsConfig);

        // Storm -- kilda.speaker.flow.ping --> Floodlight
        // createSpeakerFlowPingRequestStream(builder, parallelism, topicsConfig);

        // Storm -- kilda.speaker --> Floodlight
        // createSpeakerRequestStream(builder, parallelism, topicsConfig);

        // Storm -- kilda.speaker.disco --> Floodlight
        // Storm <-- kilda.topo.disco -- Floodlight
        // createDiscoveryPipelines(builder, parallelism, topicsConfig);

        // Part3 Request to Floodlights
        // Storm -- kilda.speaker.flow --> Floodlight
        // createSpeakerFlowRequestStream(builder, parallelism, topicsConfig);

        // Storm -- kilda.speaker.flow.ping --> Floodlight
        // createSpeakerFlowPingRequestStream(builder, parallelism, topicsConfig);

        // Storm -- kilda.speaker --> Floodlight
        // createSpeakerRequestStream(builder, parallelism, topicsConfig);

        // Storm -- kilda.speaker.disco --> Floodlight
        // Storm <-- kilda.topo.disco -- Floodlight
        // createDiscoveryPipelines(builder, parallelism, topicsConfig);

        return builder.createTopology();
    }

    /**
     * Topology entry point.
     */
    public static void main(String[] args) {
        try {
            LaunchEnvironment env = new LaunchEnvironment(args);
            (new FloodlightRouterTopology(env)).setup();
        } catch (Exception e) {
            System.exit(handleLaunchException(e));
        }
    }
}<|MERGE_RESOLUTION|>--- conflicted
+++ resolved
@@ -168,8 +168,6 @@
                 .shuffleGrouping(ComponentType.NORTHBOUND_REPLY_KAFKA_SPOUT);
     }
 
-<<<<<<< HEAD
-=======
     private void createKildaNbWorkerSpout(TopologyBuilder builder, int parallelism,
                                             List<String> kildaNbWorkerTopics) {
         KafkaSpout kildaNbWorkerSpout = createKafkaSpout(kildaNbWorkerTopics,
@@ -198,7 +196,6 @@
     }
 
 
->>>>>>> dbe1c971
 
     private void createSpeakerFlowRequestStream(TopologyBuilder builder, int parallelism,
                                                 KafkaTopicsConfig topicsConfig) {
