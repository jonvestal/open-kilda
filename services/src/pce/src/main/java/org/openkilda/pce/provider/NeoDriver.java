--- conflicted
+++ resolved
@@ -49,40 +49,25 @@
      */
     private static final String CLEAN_FORMATTER_PATTERN = "MATCH (n) DETACH DELETE n";
 
-    /**
-<<<<<<< HEAD
-     * Path query formatter pattern.
-     */
-    private static final String PATH_QUERY_FORMATTER_PATTERN =
+//    MATCH (from:Kid), (to:Kid)
+//    CALL apoc.algo.dijkstra(from, to, 'CONNECTED_TO', 'distance') YIELD path AS path, weight AS weight
+//    RETURN path, weight
+
+    private static final String PATH_QUERY_FORMATTER_PATTERN_Dijkstra =
+            "MATCH (a:switch{name:{src_switch}}),(b:switch{name:{dst_switch}}), " +
+                    "CALL apoc.algo.dijkstra(from, to, 'CONNECTED_TO', 'distance') YIELD path AS path, weight AS weight " +
+                    "where ALL(x in nodes(p) WHERE x.state = 'active') " +
+                    "AND ALL(y in r WHERE y.available_bandwidth >= {bandwidth} AND y.status = 'active') " +
+                    "RETURN p";
+
+    private static final String PATH_QUERY_FORMATTER_PATTERN_Dijkstra_NO_BW =
             "MATCH (a:switch{name:{src_switch}}),(b:switch{name:{dst_switch}}), " +
                     "p = shortestPath((a)-[r:isl*..100]->(b)) " +
                     "where ALL(x in nodes(p) WHERE x.state = 'active') " +
                     "AND ALL(y in r WHERE y.available_bandwidth >= {bandwidth} AND y.status = 'active') " +
                     "RETURN p";
 
-//    MATCH (from:Kid), (to:Kid)
-//    CALL apoc.algo.dijkstra(from, to, 'CONNECTED_TO', 'distance') YIELD path AS path, weight AS weight
-//    RETURN path, weight
-
-    private static final String PATH_QUERY_FORMATTER_PATTERN_Dijkstra =
-                "MATCH (a:switch{name:{src_switch}}),(b:switch{name:{dst_switch}}), " +
-                                "CALL apoc.algo.dijkstra(from, to, 'CONNECTED_TO', 'distance') YIELD path AS path, weight AS weight " +
-                                "where ALL(x in nodes(p) WHERE x.state = 'active') " +
-                                "AND ALL(y in r WHERE y.available_bandwidth >= {bandwidth} AND y.status = 'active') " +
-                                "RETURN p";
-
-    private static final String PATH_QUERY_FORMATTER_PATTERN_Dijkstra_NO_BW =
-                "MATCH (a:switch{name:{src_switch}}),(b:switch{name:{dst_switch}}), " +
-                                "p = shortestPath((a)-[r:isl*..100]->(b)) " +
-                                "where ALL(x in nodes(p) WHERE x.state = 'active') " +
-                                "AND ALL(y in r WHERE y.available_bandwidth >= {bandwidth} AND y.status = 'active') " +
-                                "RETURN p";
-
-
-
     /**
-=======
->>>>>>> f69a5efd
      * {@link Driver} instance.
      */
     private final Driver driver;
