/* Copyright 2017 Telstra Open Source
 *
 *   Licensed under the Apache License, Version 2.0 (the "License");
 *   you may not use this file except in compliance with the License.
 *   You may obtain a copy of the License at
 *
 *       http://www.apache.org/licenses/LICENSE-2.0
 *
 *   Unless required by applicable law or agreed to in writing, software
 *   distributed under the License is distributed on an "AS IS" BASIS,
 *   WITHOUT WARRANTIES OR CONDITIONS OF ANY KIND, either express or implied.
 *   See the License for the specific language governing permissions and
 *   limitations under the License.
 */

package org.openkilda.pce.provider;

import org.openkilda.messaging.info.event.SwitchInfoData;
import org.openkilda.messaging.info.event.IslInfoData;
import org.openkilda.messaging.info.event.PathInfoData;
import org.openkilda.messaging.model.Flow;
import org.openkilda.messaging.model.ImmutablePair;
import org.openkilda.pce.RecoverableException;
import org.openkilda.pce.model.AvailableNetwork;

import java.io.Serializable;
import java.util.ArrayList;
import java.util.List;

/**
 * PathComputation interface represent operations on flow path.
 */
public interface PathComputer extends Serializable {

    /**
     * The Strategy is used for getting a Path - ie what filters to apply.
     * In reality, to provide flexibility, this should most likely be one or more strings.
     */
    enum Strategy {
        HOPS, COST, LATENCY, EXTERNAL
    }

    /**
     * Gets isl weight.
     *
     * @param isl isl instance
     * @return isl weight
     */
    default Long getWeight(IslInfoData isl) {
        return 1L;
    }

    /**
     * Gets path between source and destination switches for specified flow in preloaded network topology.
     *
     * @param flow {@link Flow} instances
     * @param network prepared network where searching will be performed.
     * @return {@link PathInfoData} instances
     */
    ImmutablePair<PathInfoData, PathInfoData> getPath(Flow flow, AvailableNetwork network, Strategy strategy)
            throws UnroutablePathException, RecoverableException;

    /**
     * Gets path between source and destination switch for specified flow.
     *
     * @param flow {@link Flow} instances
     * @return {@link PathInfoData} instances
     */
    ImmutablePair<PathInfoData, PathInfoData> getPath(Flow flow, Strategy strategy)
            throws UnroutablePathException, RecoverableException;

    /**
     * Interact with the PathComputer to get the FlowInfo for all flows.
     *
     * @return a list containing the "key" flow info for all flows.
     */
    default List<FlowInfo> getFlowInfo() {
        return new ArrayList<>();
    }

    /**
     * Read flows from Neo4j and covert them in our common representation
     * org.openkilda.messaging.model.Flow
     *
     * @return all flow objects stored in neo4j
     */
    default List<Flow> getAllFlows() {
        return new ArrayList<>();
    }

    /**
     * Read a single flow from Neo4j and convert to our common representation {@link Flow}.
     * In reality, a single flow will typically be bi-directional, so just represent as a list.
     *
     * @return the Flow if it exists, null otherwise.
     */
    List<Flow> getFlow(String flowId);

    /*
     * @return all flows (forward and reverse) by id, if exist.
     */
    default List<Flow> getFlows(String flowId) {
        return null;
    }

    default List<SwitchInfoData> getSwitches() {
        return null;
    }

    default List<IslInfoData> getIsls() {
        return null;
    }

<<<<<<< HEAD
    default AvailableNetwork getAvailableNetwork(boolean ignoreBandwidth, int availableBandwidth) {
        return null;
    }
=======
    /**
     * Loads network and ignores all ISLs with not enough available bandwidth if ignoreBandwidth is false.
     * @param ignoreBandwidth defines if available bandwidth of links should be taken into account for calculations.
     * @param requestedBandwidth links in path should have enough amount of available bandwidth.
     * @return built network.
     */
    AvailableNetwork getAvailableNetwork(boolean ignoreBandwidth, int requestedBandwidth);
>>>>>>> 7df9d8dc
}<|MERGE_RESOLUTION|>--- conflicted
+++ resolved
@@ -111,11 +111,6 @@
         return null;
     }
 
-<<<<<<< HEAD
-    default AvailableNetwork getAvailableNetwork(boolean ignoreBandwidth, int availableBandwidth) {
-        return null;
-    }
-=======
     /**
      * Loads network and ignores all ISLs with not enough available bandwidth if ignoreBandwidth is false.
      * @param ignoreBandwidth defines if available bandwidth of links should be taken into account for calculations.
@@ -123,5 +118,4 @@
      * @return built network.
      */
     AvailableNetwork getAvailableNetwork(boolean ignoreBandwidth, int requestedBandwidth);
->>>>>>> 7df9d8dc
 }