--- conflicted
+++ resolved
@@ -90,73 +90,6 @@
     - its name should end with `Spec`, e.g. `SwitchRulesSpec`;
     - it should inherit from `org.openkilda.functionaltests.BaseSpecification`.
 
-<<<<<<< HEAD
-# Deployment
-## Configuration
-### Topology
-The tests require a network topology definition provided.
-For hardware (staging) run this definition should represent the actual state of the hardware topology.
-For virtual run this definition will serve as a guide for creating a virtual topology.
-
-The topology definition format:
-```
-switches:
-    - name: ofsw1
-      dp_id: 00:00:00:00:00:00:00:01
-      of_version: OF_13
-      status: active
-      out_ports:
-        - port: 10
-          vlan_range: 101..150
-
-    - name: ofsw2
-      dp_id: 00:00:00:00:00:00:00:02
-      of_version: OF_13
-      status: active
-      out_ports:
-        - port: 10
-          vlan_range: 101..150
-isls:
-    - src_switch: ofsw1
-      src_port: 2
-      dst_switch: ofsw2
-      dst_port: 4
-      max_bandwidth: 36000000
-    - src_switch: ofsw1
-      src_port: 1
-      dst_switch: ofsw2
-      dst_port: 1
-      a_switch:
-        in_port: 49
-        out_port: 50
-      max_bandwidth: 36000000
-    - src_switch: ofsw1
-      src_port: 5
-      max_bandwidth: 36000000
-      a_switch:
-        in_port: 20
-traffgens:
-    - name: tg1
-      iface: eth0
-      control_endpoint: http://localhost:4041
-      switch: ofsw1
-      switch_port: 10
-      status: active
-    - name: tg2
-      iface: eth0
-      control_endpoint: http://localhost:4042
-      switch: ofsw2
-      switch_port: 10
-      status: active
-
-traffgen_config:
-    address_pool_base: 0.0.0.0
-    address_pool_prefix_len: 20
-```
-
-### Kilda configuration
-The tests require Kilda configuration provided. See `kilda.properties.example`.
-=======
 ## Best Practices
 - Don't be too laconic when naming a test. Specify what behavior is being tested instead
 of what actions are being took.  
@@ -180,5 +113,4 @@
   Thus knocking out switch right after flow create/delete command is a dangerous operation;
   - switches knockout/revive operations should have proper waits to ensure that their actual status has changed.
   Same for ISLs.
-- keep in mind that the same test will be also run against a staging env (not only local Kilda) with hardware switches, longer delays and different Kilda environment properties.
->>>>>>> 5e6b419f
+- keep in mind that the same test will be also run against a staging env (not only local Kilda) with hardware switches, longer delays and different Kilda environment properties.