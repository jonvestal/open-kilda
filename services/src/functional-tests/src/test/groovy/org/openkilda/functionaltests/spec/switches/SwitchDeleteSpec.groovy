--- conflicted
+++ resolved
@@ -148,13 +148,8 @@
         }
 
         // delete all ISLs on switch
-<<<<<<< HEAD
         swIsls.each {
-            northbound.deleteLink(islUtils.getLinkParameters(it))
-=======
-        swIsls.collectMany { [it, it.reversed] }.each {
             northbound.deleteLink(islUtils.toLinkParameters(it))
->>>>>>> a0996b39
         }
 
         // deactivate switch
