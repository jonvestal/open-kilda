--- conflicted
+++ resolved
@@ -69,21 +69,11 @@
         return kafkaChannel.getNorthboundTopic();
     }
 
-<<<<<<< HEAD
-    @SuppressWarnings("squid:CallToDeprecatedMethod")
-    public String getKafkaTopoEngTopic() {
-        return kafkaChannel.getTopoEngTopic();
-    }
-
-    public String getKafkaNbWorkerTopic() {
-        return kafkaChannel.getKafkaNbWorkerTopic();
-=======
     public String getKafkaNbWorkerTopic() {
         return kafkaChannel.getKafkaNbWorkerTopic();
     }
 
     public String getKafkaSwitchManagerTopic() {
         return kafkaChannel.getTopoSwitchManagerTopic();
->>>>>>> a0996b39
     }
 }