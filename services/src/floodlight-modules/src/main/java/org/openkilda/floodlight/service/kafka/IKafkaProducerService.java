--- conflicted
+++ resolved
@@ -31,8 +31,4 @@
 
     SendStatus sendMessage(String topic, Message message);
 
-<<<<<<< HEAD
-    int getFailedSendMessageCounter();
-=======
->>>>>>> a0996b39
 }