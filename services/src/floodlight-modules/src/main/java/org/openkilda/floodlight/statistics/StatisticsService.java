--- conflicted
+++ resolved
@@ -54,10 +54,7 @@
 import java.util.Collections;
 import java.util.List;
 import java.util.Map;
-<<<<<<< HEAD
 import java.util.Set;
-=======
->>>>>>> 2029d7ee
 import java.util.function.Function;
 
 /**
@@ -69,10 +66,6 @@
 
     private IOFSwitchService switchService;
     private IKafkaProducerService producerService;
-<<<<<<< HEAD
-    private IThreadPoolService threadPoolService;
-=======
->>>>>>> 2029d7ee
     private String statisticsTopic;
     private String region;
 
@@ -100,10 +93,6 @@
     public void init(FloodlightModuleContext context) {
         switchService = context.getServiceImpl(IOFSwitchService.class);
         producerService = context.getServiceImpl(IKafkaProducerService.class);
-<<<<<<< HEAD
-
-=======
->>>>>>> 2029d7ee
     }
 
     @Override
@@ -115,63 +104,35 @@
      * execute stats requests handling.
      * @param context module context
      */
-<<<<<<< HEAD
     public void processStatistics(FloodlightModuleContext context, Set<DatapathId> excludeSwitches) {
         statisticsTopic = context.getServiceImpl(KafkaUtilityService.class).getKafkaChannel().getStatsTopic();
         region = context.getServiceImpl(KafkaUtilityService.class).getKafkaChannel().getRegion();
 
-        //TODO(tdurakov): get rid of thread pool here
-        threadPoolService.getScheduledExecutor().submit(
-                () -> switchService.getAllSwitchMap().values()
-                        .stream()
-                        .filter(it -> !excludeSwitches.contains(it.getId()))
-                        .forEach(iofSwitch -> {
-                            try {
-                                gatherPortStats(iofSwitch);
-                            } catch (Exception e) {
-                                logger.error(String.format("Failed to gather stats for ports on switch %s.",
-                                        iofSwitch.getId()), e);
-                            }
-
-                            try {
-                                gatherFlowStats(iofSwitch);
-                            } catch (Exception e) {
-                                logger.error(String.format("Failed to gather stats for flows on switch %s.",
-                                        iofSwitch.getId()), e);
-                            }
-
-                            try {
-                                gatherMeterStats(iofSwitch);
-                            } catch (Exception e) {
-                                logger.error(String.format("Failed to gather stats for meters on switch %s.",
-                                        iofSwitch.getId()), e);
-                            }
-                        }));
-=======
-    public void processStatistics(FloodlightModuleContext context) {
-        statisticsTopic = context.getServiceImpl(KafkaUtilityService.class).getKafkaChannel().getStatsTopic();
-        region = context.getServiceImpl(KafkaUtilityService.class).getKafkaChannel().getRegion();
-
-        switchService.getAllSwitchMap().values().forEach(iofSwitch -> {
-            try {
-                gatherPortStats(iofSwitch);
-            } catch (Exception e) {
-                logger.error(String.format("Failed to gather stats for ports on switch %s.", iofSwitch.getId()), e);
-            }
-
-            try {
-                gatherFlowStats(iofSwitch);
-            } catch (Exception e) {
-                logger.error(String.format("Failed to gather stats for flows on switch %s.", iofSwitch.getId()), e);
-            }
-
-            try {
-                gatherMeterStats(iofSwitch);
-            } catch (Exception e) {
-                logger.error(String.format("Failed to gather stats for meters on switch %s.", iofSwitch.getId()), e);
-            }
-        });
->>>>>>> 2029d7ee
+        switchService.getAllSwitchMap().values()
+                .stream()
+                .filter(it -> !excludeSwitches.contains(it.getId()))
+                .forEach(iofSwitch -> {
+                    try {
+                        gatherPortStats(iofSwitch);
+                    } catch (Exception e) {
+                        logger.error(String.format("Failed to gather stats for ports on switch %s.",
+                                iofSwitch.getId()), e);
+                    }
+
+                    try {
+                        gatherFlowStats(iofSwitch);
+                    } catch (Exception e) {
+                        logger.error(String.format("Failed to gather stats for flows on switch %s.",
+                                iofSwitch.getId()), e);
+                    }
+
+                    try {
+                        gatherMeterStats(iofSwitch);
+                    } catch (Exception e) {
+                        logger.error(String.format("Failed to gather stats for meters on switch %s.",
+                                iofSwitch.getId()), e);
+                    }
+                });
     }
 
     @NewCorrelationContextRequired
