--- conflicted
+++ resolved
@@ -48,10 +48,6 @@
 
 import java.io.IOException;
 import java.net.InetAddress;
-<<<<<<< HEAD
-import java.net.InetSocketAddress;
-=======
->>>>>>> a0996b39
 import java.net.UnknownHostException;
 import java.util.concurrent.TimeUnit;
 
@@ -127,17 +123,13 @@
     }
 
     private IPacket makeSessionConfigPayload(IOFSwitch sw, ISwitchManager switchManager,
-<<<<<<< HEAD
-                                             NoviBfdSession bfdSession) throws UnknownHostException {
-=======
                                              NoviBfdSession bfdSession) {
->>>>>>> a0996b39
         final TransportPort udpPort = TransportPort.of(bfdSession.getUdpPortNumber());
         UDP l4 = new UDP()
                 .setSourcePort(udpPort)
                 .setDestinationPort(udpPort);
 
-        InetAddress sourceIpAddress = ((InetSocketAddress) sw.getInetAddress()).getAddress();
+        InetAddress sourceIpAddress = switchManager.getSwitchIpAddress(sw);
         InetAddress destIpAddress = bfdSession.getRemote().getInetAddress();
         IPacket l3 = new IPv4()
                 .setSourceAddress(IPv4Address.of(sourceIpAddress.getAddress()))
