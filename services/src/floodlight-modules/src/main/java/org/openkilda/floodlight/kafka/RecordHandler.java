/* Copyright 2017 Telstra Open Source
 *
 *   Licensed under the Apache License, Version 2.0 (the "License");
 *   you may not use this file except in compliance with the License.
 *   You may obtain a copy of the License at
 *
 *       http://www.apache.org/licenses/LICENSE-2.0
 *
 *   Unless required by applicable law or agreed to in writing, software
 *   distributed under the License is distributed on an "AS IS" BASIS,
 *   WITHOUT WARRANTIES OR CONDITIONS OF ANY KIND, either express or implied.
 *   See the License for the specific language governing permissions and
 *   limitations under the License.
 */

package org.openkilda.floodlight.kafka;

import static java.util.Arrays.asList;
import static org.openkilda.messaging.Utils.MAPPER;

import org.openkilda.floodlight.command.CommandContext;
import org.openkilda.floodlight.command.flow.VerificationDispatchCommand;
import org.openkilda.floodlight.converter.OFFlowStatsConverter;
import org.openkilda.floodlight.switchmanager.ISwitchManager;
import org.openkilda.floodlight.switchmanager.MeterPool;
import org.openkilda.floodlight.switchmanager.SwitchEventCollector;
import org.openkilda.floodlight.switchmanager.SwitchOperationException;
import org.openkilda.floodlight.utils.CorrelationContext;
import org.openkilda.floodlight.utils.CorrelationContext.CorrelationContextClosable;
import org.openkilda.messaging.Destination;
import org.openkilda.messaging.command.CommandData;
import org.openkilda.messaging.command.CommandMessage;
import org.openkilda.messaging.command.CommandWithReplyToMessage;
import org.openkilda.messaging.command.discovery.DiscoverIslCommandData;
import org.openkilda.messaging.command.discovery.DiscoverPathCommandData;
import org.openkilda.messaging.command.discovery.NetworkCommandData;
import org.openkilda.messaging.command.discovery.PortsCommandData;
import org.openkilda.messaging.command.flow.BaseInstallFlow;
import org.openkilda.messaging.command.flow.BatchInstallRequest;
import org.openkilda.messaging.command.flow.DeleteMeterRequest;
import org.openkilda.messaging.command.flow.InstallEgressFlow;
import org.openkilda.messaging.command.flow.InstallIngressFlow;
import org.openkilda.messaging.command.flow.InstallOneSwitchFlow;
import org.openkilda.messaging.command.flow.InstallTransitFlow;
import org.openkilda.messaging.command.flow.RemoveFlow;
import org.openkilda.messaging.command.flow.UniFlowVerificationRequest;
import org.openkilda.messaging.command.switches.ConnectModeRequest;
import org.openkilda.messaging.command.switches.DeleteRulesAction;
import org.openkilda.messaging.command.switches.DeleteRulesCriteria;
import org.openkilda.messaging.command.switches.DumpRulesRequest;
import org.openkilda.messaging.command.switches.InstallRulesAction;
import org.openkilda.messaging.command.switches.PortConfigurationRequest;
import org.openkilda.messaging.command.switches.SwitchRulesDeleteRequest;
import org.openkilda.messaging.command.switches.SwitchRulesInstallRequest;
import org.openkilda.messaging.error.ErrorData;
import org.openkilda.messaging.error.ErrorMessage;
import org.openkilda.messaging.error.ErrorType;
import org.openkilda.messaging.info.InfoMessage;
import org.openkilda.messaging.info.discovery.DiscoPacketSendingConfirmation;
import org.openkilda.messaging.info.discovery.NetworkDumpBeginMarker;
import org.openkilda.messaging.info.discovery.NetworkDumpEndMarker;
import org.openkilda.messaging.info.discovery.NetworkDumpPortData;
import org.openkilda.messaging.info.discovery.NetworkDumpSwitchData;
import org.openkilda.messaging.info.event.PortChangeType;
import org.openkilda.messaging.info.rule.FlowEntry;
import org.openkilda.messaging.info.rule.SwitchFlowEntries;
import org.openkilda.messaging.info.stats.PortStatus;
import org.openkilda.messaging.info.stats.SwitchPortStatusData;
import org.openkilda.messaging.info.switches.ConnectModeResponse;
import org.openkilda.messaging.info.switches.DeleteMeterResponse;
import org.openkilda.messaging.info.switches.PortConfigurationResponse;
import org.openkilda.messaging.info.switches.SwitchRulesResponse;
import org.openkilda.messaging.model.NetworkEndpoint;
import org.openkilda.messaging.model.SwitchId;
import org.openkilda.messaging.payload.flow.OutputVlanType;

import net.floodlightcontroller.core.IOFSwitch;
import org.apache.kafka.clients.consumer.ConsumerRecord;
import org.projectfloodlight.openflow.protocol.OFFlowStatsEntry;
import org.projectfloodlight.openflow.protocol.OFPortDesc;
import org.projectfloodlight.openflow.types.DatapathId;
import org.projectfloodlight.openflow.types.OFPort;
import org.slf4j.Logger;
import org.slf4j.LoggerFactory;

import java.util.ArrayList;
import java.util.Collection;
import java.util.List;
import java.util.Map;
import java.util.Optional;
import java.util.Set;
import java.util.stream.Collectors;

class RecordHandler implements Runnable {
    private static final Logger logger = LoggerFactory.getLogger(RecordHandler.class);

    private final ConsumerContext context;
    private final ConsumerRecord<String, String> record;
    private final MeterPool meterPool;

    public RecordHandler(ConsumerContext context, ConsumerRecord<String, String> record,
                         MeterPool meterPool) {
        this.context = context;
        this.record = record;
        this.meterPool = meterPool;
    }

    protected void doControllerMsg(CommandMessage message) {
        // Define the destination topic where the reply will be sent to.
        final String replyToTopic;
        if (message instanceof CommandWithReplyToMessage) {
            replyToTopic = ((CommandWithReplyToMessage) message).getReplyTo();
        } else {
            replyToTopic = context.getKafkaFlowTopic();
        }
        final Destination replyDestination = getDestinationForTopic(replyToTopic);

        try {
            handleCommand(message, replyToTopic, replyDestination);
        } catch (FlowCommandException e) {
            ErrorMessage error = new ErrorMessage(
                    e.makeErrorResponse(),
                    System.currentTimeMillis(), message.getCorrelationId(), replyDestination);
            context.getKafkaProducer().postMessage(replyToTopic, error);
        } catch (Exception e) {
            logger.error("Unhandled exception: {}", e);
        }
    }

    private void handleCommand(CommandMessage message, String replyToTopic, Destination replyDestination)
            throws FlowCommandException {
        CommandData data = message.getData();
        CommandContext context = new CommandContext(this.context.getModuleContext(), message.getCorrelationId());

        if (data instanceof DiscoverIslCommandData) {
            doDiscoverIslCommand(message);
        } else if (data instanceof DiscoverPathCommandData) {
            doDiscoverPathCommand(data);
        } else if (data instanceof InstallIngressFlow) {
            doProcessIngressFlow(message, replyToTopic, replyDestination);
        } else if (data instanceof InstallEgressFlow) {
            doProcessEgressFlow(message, replyToTopic, replyDestination);
        } else if (data instanceof InstallTransitFlow) {
            doProcessTransitFlow(message, replyToTopic, replyDestination);
        } else if (data instanceof InstallOneSwitchFlow) {
            doProcessOneSwitchFlow(message, replyToTopic, replyDestination);
        } else if (data instanceof RemoveFlow) {
            doDeleteFlow(message, replyToTopic, replyDestination);
        } else if (data instanceof NetworkCommandData) {
            doNetworkDump(message);
        } else if (data instanceof SwitchRulesDeleteRequest) {
            doDeleteSwitchRules(message, replyToTopic, replyDestination);
        } else if (data instanceof SwitchRulesInstallRequest) {
            doInstallSwitchRules(message, replyToTopic, replyDestination);
        } else if (data instanceof ConnectModeRequest) {
            doConnectMode(message, replyToTopic, replyDestination);
        } else if (data instanceof DumpRulesRequest) {
            doDumpRulesRequest(message, replyToTopic);
        } else if (data instanceof BatchInstallRequest) {
            doBatchInstall(message);
        } else if (data instanceof PortsCommandData) {
            doPortsCommandDataRequest(message);
        } else if (data instanceof UniFlowVerificationRequest) {
            doFlowVerificationRequest(context, (UniFlowVerificationRequest) data);
        } else if (data instanceof DeleteMeterRequest) {
            doDeleteMeter(message, replyToTopic, replyDestination);
        } else if (data instanceof PortConfigurationRequest) {
            doConfigurePort(message, replyToTopic, replyDestination);
        } else {
            logger.error("unknown data type: {}", data.toString());
        }
    }

    private Destination getDestinationForTopic(String replyToTopic) {
        //TODO: depending on the future system design, either get rid of destination or complete the switch-case.
        if (context.getKafkaNorthboundTopic().equals(replyToTopic)) {
            return Destination.NORTHBOUND;
        } else {
            return Destination.WFM_TRANSACTION;
        }
    }

    private void doDiscoverIslCommand(CommandMessage message) {
        DiscoverIslCommandData command = (DiscoverIslCommandData) message.getData();
        SwitchId switchId = command.getSwitchId();
        context.getPathVerificationService().sendDiscoveryMessage(
                DatapathId.of(switchId.toLong()), OFPort.of(command.getPortNumber()));

        DiscoPacketSendingConfirmation confirmation = new DiscoPacketSendingConfirmation(
                new NetworkEndpoint(command.getSwitchId(), command.getPortNumber()));
        context.getKafkaProducer().postMessage(context.getKafkaTopoDiscoTopic(),
                new InfoMessage(confirmation, System.currentTimeMillis(), message.getCorrelationId()));
    }

    private void doDiscoverPathCommand(CommandData data) {
        DiscoverPathCommandData command = (DiscoverPathCommandData) data;
        logger.warn("NOT IMPLEMENTED: sending discover Path to {}", command);
    }

    /**
     * Processes install ingress flow message.
     *
     * @param message command message for flow installation
     */
    private void doProcessIngressFlow(final CommandMessage message, String replyToTopic, Destination replyDestination)
            throws FlowCommandException {
        InstallIngressFlow command = (InstallIngressFlow) message.getData();

        try {
            installIngressFlow(command);
            message.setDestination(replyDestination);
            context.getKafkaProducer().postMessage(replyToTopic, message);
        } catch (SwitchOperationException e) {
            throw new FlowCommandException(command.getId(), ErrorType.CREATION_FAILURE, e);
        }
    }

    /**
     * Installs ingress flow on the switch.
     *
     * @param command command message for flow installation
     */
    private void installIngressFlow(final InstallIngressFlow command) throws SwitchOperationException {
        logger.debug("Creating an ingress flow: {}", command);

        long meterId = 0;
        if (command.getMeterId() != null && command.getMeterId() > 0) {
            meterId = allocateMeterId(
                    command.getMeterId(), command.getSwitchId(), command.getId(), command.getCookie());

            context.getSwitchManager().installMeter(
                    DatapathId.of(command.getSwitchId().toLong()),
                    command.getBandwidth(), 1024, meterId);
        } else {
            logger.debug("Installing unmetered ingress flow. Switch: {}, cookie: {}",
                    command.getSwitchId(), command.getCookie());
        }

        context.getSwitchManager().installIngressFlow(
                DatapathId.of(command.getSwitchId().toLong()),
                command.getId(),
                command.getCookie(),
                command.getInputPort(),
                command.getOutputPort(),
                command.getInputVlanId(),
                command.getTransitVlanId(),
                command.getOutputVlanType(),
                meterId);
    }

    /**
     * Processes egress flow install message.
     *
     * @param message command message for flow installation
     */
    private void doProcessEgressFlow(final CommandMessage message, String replyToTopic, Destination replyDestination)
            throws FlowCommandException {
        InstallEgressFlow command = (InstallEgressFlow) message.getData();

        try {
            installEgressFlow(command);
            message.setDestination(replyDestination);
            context.getKafkaProducer().postMessage(replyToTopic, message);
        } catch (SwitchOperationException e) {
            throw new FlowCommandException(command.getId(), ErrorType.CREATION_FAILURE, e);
        }
    }

    /**
     * Installs egress flow on the switch.
     *
     * @param command command message for flow installation
     */
    private void installEgressFlow(InstallEgressFlow command) throws SwitchOperationException {
        logger.debug("Creating an egress flow: {}", command);

        context.getSwitchManager().installEgressFlow(
                DatapathId.of(command.getSwitchId().toLong()),
                command.getId(),
                command.getCookie(),
                command.getInputPort(),
                command.getOutputPort(),
                command.getTransitVlanId(),
                command.getOutputVlanId(),
                command.getOutputVlanType());
    }

    /**
     * Processes transit flow installing message.
     *
     * @param message command message for flow installation
     */
    private void doProcessTransitFlow(final CommandMessage message, String replyToTopic, Destination replyDestination)
            throws FlowCommandException {
        InstallTransitFlow command = (InstallTransitFlow) message.getData();

        try {
            installTransitFlow(command);
            message.setDestination(replyDestination);
            context.getKafkaProducer().postMessage(replyToTopic, message);
        } catch (SwitchOperationException e) {
            throw new FlowCommandException(command.getId(), ErrorType.CREATION_FAILURE, e);
        }
    }

    /**
     * Installs transit flow on the switch.
     *
     * @param command command message for flow installation
     */
    private void installTransitFlow(final InstallTransitFlow command) throws SwitchOperationException {
        logger.debug("Creating a transit flow: {}", command);

        context.getSwitchManager().installTransitFlow(
                DatapathId.of(command.getSwitchId().toLong()),
                command.getId(),
                command.getCookie(),
                command.getInputPort(),
                command.getOutputPort(),
                command.getTransitVlanId());
    }

    /**
     * Processes one-switch flow installing message.
     *
     * @param message command message for flow installation
     */
    private void doProcessOneSwitchFlow(final CommandMessage message, String replyToTopic, Destination replyDestination)
            throws FlowCommandException {
        InstallOneSwitchFlow command = (InstallOneSwitchFlow) message.getData();
        logger.debug("creating a flow through one switch: {}", command);

        try {
            installOneSwitchFlow(command);
            message.setDestination(replyDestination);
            context.getKafkaProducer().postMessage(replyToTopic, message);
        } catch (SwitchOperationException e) {
            throw new FlowCommandException(command.getId(), ErrorType.CREATION_FAILURE, e);
        }
    }

    /**
     * Installs flow through one switch.
     *
     * @param command command message for flow installation
     */
    private void installOneSwitchFlow(InstallOneSwitchFlow command) throws SwitchOperationException {
        long meterId = 0;
        if (command.getMeterId() != null && command.getMeterId() > 0) {
            meterId = allocateMeterId(
                    command.getMeterId(), command.getSwitchId(), command.getId(), command.getCookie());

            context.getSwitchManager().installMeter(
                    DatapathId.of(command.getSwitchId().toLong()),
                    command.getBandwidth(), 1024, meterId);
        } else {
            logger.debug("Installing unmetered one switch flow. Switch: {}, cookie: {}",
                    command.getSwitchId(), command.getCookie());
        }

        OutputVlanType directOutputVlanType = command.getOutputVlanType();
        context.getSwitchManager().installOneSwitchFlow(
                DatapathId.of(command.getSwitchId().toLong()),
                command.getId(),
                command.getCookie(),
                command.getInputPort(),
                command.getOutputPort(),
                command.getInputVlanId(),
                command.getOutputVlanId(),
                directOutputVlanType,
                meterId);
    }

    /**
     * Removes flow.
     *
     * @param message command message for flow installation
     */
    private void doDeleteFlow(final CommandMessage message, String replyToTopic, Destination replyDestination)
            throws FlowCommandException {
        RemoveFlow command = (RemoveFlow) message.getData();
        logger.debug("deleting a flow: {}", command);

        DatapathId dpid = DatapathId.of(command.getSwitchId().toLong());
        ISwitchManager switchManager = context.getSwitchManager();
        try {
            logger.info("Deleting flow {} from switch {}", command.getId(), dpid);

            DeleteRulesCriteria criteria = Optional.ofNullable(command.getCriteria())
                    .orElseGet(() -> DeleteRulesCriteria.builder().cookie(command.getCookie()).build());
            List<Long> cookiesOfRemovedRules = switchManager.deleteRulesByCriteria(dpid, criteria);
            if (cookiesOfRemovedRules.isEmpty()) {
                logger.warn("No rules were removed by criteria {} for flow {} from switch {}",
                        criteria, command.getId(), dpid);
            }

            // FIXME(surabujin): QUICK FIX - try to drop meterPool completely
            Long meterId = command.getMeterId();
            if (meterId != null) {
                switchManager.deleteMeter(dpid, meterId);
            }

            message.setDestination(replyDestination);
            context.getKafkaProducer().postMessage(replyToTopic, message);
        } catch (SwitchOperationException e) {
            throw new FlowCommandException(command.getId(), ErrorType.DELETION_FAILURE, e);
        }
    }

    /**
     * Create network dump for OFELinkBolt.
     *
     * @param message NetworkCommandData
     */
    private void doNetworkDump(final CommandMessage message) {

        String correlationId = message.getCorrelationId();
        KafkaMessageProducer kafkaProducer = context.getKafkaProducer();
        String outputDiscoTopic = context.getKafkaTopoDiscoTopic();

        logger.debug("Processing request from WFM to dump switches. {}", correlationId);

        kafkaProducer.getProducer().enableGuaranteedOrder(outputDiscoTopic);
        try {

            kafkaProducer.postMessage(outputDiscoTopic,
                    new InfoMessage(new NetworkDumpBeginMarker(), System.currentTimeMillis(), correlationId));

            Map<DatapathId, IOFSwitch> allSwitchMap = context.getSwitchManager().getAllSwitchMap();

            allSwitchMap.values().stream()
                    .map(this::buildNetworkDumpSwitchData)
                    .forEach(sw ->
                            kafkaProducer.postMessage(outputDiscoTopic,
                                    new InfoMessage(sw, System.currentTimeMillis(), correlationId)));

            allSwitchMap.values().stream()
                    .flatMap(sw -> sw.getEnabledPorts().stream()
                            .filter(port -> SwitchEventCollector.isPhysicalPort(port.getPortNo()))
                            .map(port -> buildNetworkDumpPortData(sw, port)))
                    .forEach(port ->
                            kafkaProducer.postMessage(outputDiscoTopic,
                                    new InfoMessage(port, System.currentTimeMillis(), correlationId)));

            kafkaProducer.postMessage(
                    outputDiscoTopic,
                    new InfoMessage(
                            new NetworkDumpEndMarker(), System.currentTimeMillis(),
                            correlationId));
        } finally {
            kafkaProducer.getProducer().disableGuaranteedOrder(outputDiscoTopic);
        }
    }

    /**
     * Builds {@link NetworkDumpSwitchData} representation of {@link IOFSwitch}.
     */
    protected NetworkDumpSwitchData buildNetworkDumpSwitchData(IOFSwitch sw) {
        return new NetworkDumpSwitchData(new SwitchId(sw.getId().getLong()));
    }

    /**
     * Builds {@link NetworkDumpPortData} representation of {@link OFPortDesc}.
     */
    private NetworkDumpPortData buildNetworkDumpPortData(IOFSwitch sw, OFPortDesc port) {
        return new NetworkDumpPortData(new SwitchId(sw.getId().getLong()), port.getPortNo().getPortNumber());
    }

    private void doInstallSwitchRules(final CommandMessage message, String replyToTopic, Destination replyDestination) {
        SwitchRulesInstallRequest request = (SwitchRulesInstallRequest) message.getData();
        logger.debug("Installing rules on '{}' switch: action={}",
                request.getSwitchId(), request.getInstallRulesAction());

        DatapathId dpid = DatapathId.of(request.getSwitchId().toLong());
        ISwitchManager switchManager = context.getSwitchManager();
        InstallRulesAction installAction = request.getInstallRulesAction();
        List<Long> installedRules = new ArrayList<>();
        try {
            if (installAction == InstallRulesAction.INSTALL_DROP) {
                switchManager.installDropFlow(dpid);
                installedRules.add(ISwitchManager.DROP_RULE_COOKIE);
            } else if (installAction == InstallRulesAction.INSTALL_BROADCAST) {
                switchManager.installVerificationRule(dpid, true);
                installedRules.add(ISwitchManager.VERIFICATION_BROADCAST_RULE_COOKIE);
            } else if (installAction == InstallRulesAction.INSTALL_UNICAST) {
                // TODO: this isn't always added (ie if OF1.2). Is there a better response?
                switchManager.installVerificationRule(dpid, false);
                installedRules.add(ISwitchManager.VERIFICATION_UNICAST_RULE_COOKIE);
            } else {
                switchManager.installDefaultRules(dpid);
                installedRules.addAll(asList(
                        ISwitchManager.DROP_RULE_COOKIE,
                        ISwitchManager.VERIFICATION_BROADCAST_RULE_COOKIE,
                        ISwitchManager.VERIFICATION_UNICAST_RULE_COOKIE
                ));
            }

            SwitchRulesResponse response = new SwitchRulesResponse(installedRules);
            InfoMessage infoMessage = new InfoMessage(response,
                    System.currentTimeMillis(), message.getCorrelationId(), replyDestination);
            context.getKafkaProducer().postMessage(replyToTopic, infoMessage);

        } catch (SwitchOperationException e) {
            ErrorData errorData = new ErrorData(ErrorType.CREATION_FAILURE, e.getMessage(),
                    request.getSwitchId().toString());
            ErrorMessage error = new ErrorMessage(errorData,
                    System.currentTimeMillis(), message.getCorrelationId(), replyDestination);
            context.getKafkaProducer().postMessage(replyToTopic, error);
        }
    }

    private void doDeleteSwitchRules(final CommandMessage message, String replyToTopic, Destination replyDestination) {
        SwitchRulesDeleteRequest request = (SwitchRulesDeleteRequest) message.getData();
        logger.debug("Deleting rules from '{}' switch: action={}, criteria={}", request.getSwitchId(),
                request.getDeleteRulesAction(), request.getCriteria());

        DatapathId dpid = DatapathId.of(request.getSwitchId().toLong());
        DeleteRulesAction deleteAction = request.getDeleteRulesAction();
        DeleteRulesCriteria criteria = request.getCriteria();

        ISwitchManager switchManager = context.getSwitchManager();

        try {
            List<Long> removedRules = new ArrayList<>();

            if (deleteAction != null) {
                switch (deleteAction) {
                    case REMOVE_DROP:
                        criteria = DeleteRulesCriteria.builder()
                                .cookie(ISwitchManager.DROP_RULE_COOKIE).build();
                        break;
                    case REMOVE_BROADCAST:
                        criteria = DeleteRulesCriteria.builder()
                                .cookie(ISwitchManager.VERIFICATION_BROADCAST_RULE_COOKIE).build();
                        break;
                    case REMOVE_UNICAST:
                        criteria = DeleteRulesCriteria.builder()
                                .cookie(ISwitchManager.VERIFICATION_UNICAST_RULE_COOKIE).build();
                        break;
                    default:
                }

                // The cases when we delete all non-default rules.
                if (deleteAction.nonDefaultRulesToBeRemoved()) {
                    removedRules.addAll(switchManager.deleteAllNonDefaultRules(dpid));
                }

                // The cases when we delete the default rules.
                if (deleteAction.defaultRulesToBeRemoved()) {
                    removedRules.addAll(switchManager.deleteDefaultRules(dpid));
                }
            }

            // The case when we either delete by criteria or a specific default rule.
            if (criteria != null) {
                removedRules.addAll(switchManager.deleteRulesByCriteria(dpid, criteria));
            }

            // The cases when we (re)install the default rules.
            if (deleteAction != null && deleteAction.defaultRulesToBeInstalled()) {
                switchManager.installDefaultRules(dpid);
            }

            SwitchRulesResponse response = new SwitchRulesResponse(removedRules);
            InfoMessage infoMessage = new InfoMessage(response,
                    System.currentTimeMillis(), message.getCorrelationId(), replyDestination);
            context.getKafkaProducer().postMessage(replyToTopic, infoMessage);

        } catch (SwitchOperationException e) {
            ErrorData errorData = new ErrorData(ErrorType.DELETION_FAILURE, e.getMessage(),
                    request.getSwitchId().toString());
            ErrorMessage error = new ErrorMessage(errorData,
                    System.currentTimeMillis(), message.getCorrelationId(), replyDestination);
            context.getKafkaProducer().postMessage(replyToTopic, error);
        }
    }

    private void doConnectMode(final CommandMessage message, String replyToTopic, Destination replyDestination) {
        ConnectModeRequest request = (ConnectModeRequest) message.getData();
        if (request.getMode() != null) {
            logger.debug("Setting CONNECT MODE to '{}'", request.getMode());
        } else {
            logger.debug("Getting CONNECT MODE");
        }

        ISwitchManager switchManager = context.getSwitchManager();
        ConnectModeRequest.Mode result = switchManager.connectMode(request.getMode());

        logger.debug("CONNECT MODE is now '{}'", result);
        ConnectModeResponse response = new ConnectModeResponse(result);
        InfoMessage infoMessage = new InfoMessage(response,
                System.currentTimeMillis(), message.getCorrelationId(), replyDestination);
        context.getKafkaProducer().postMessage(replyToTopic, infoMessage);

    }

    private void doDumpRulesRequest(final CommandMessage message, String replyToTopic) {
        DumpRulesRequest request = (DumpRulesRequest) message.getData();
        SwitchId switchId = request.getSwitchId();
        logger.debug("Loading installed rules for switch {}", switchId);

        List<OFFlowStatsEntry> flowEntries =
                context.getSwitchManager().dumpFlowTable(DatapathId.of(switchId.toLong()));
        List<FlowEntry> flows = flowEntries.stream()
                .map(OFFlowStatsConverter::toFlowEntry)
                .collect(Collectors.toList());

        SwitchFlowEntries response = SwitchFlowEntries.builder()
                .switchId(switchId)
                .flowEntries(flows)
                .build();
        InfoMessage infoMessage = new InfoMessage(response, message.getTimestamp(),
                message.getCorrelationId());
        context.getKafkaProducer().postMessage(replyToTopic, infoMessage);
    }

    /**
     * Batch install of flows on the switch.
     *
     * @param message with list of flows.
     */
    private void doBatchInstall(final CommandMessage message) throws FlowCommandException {
        BatchInstallRequest request = (BatchInstallRequest) message.getData();
        final String switchId = request.getSwitchId();
        logger.debug("Processing flow commands for switch {}", switchId);

        for (BaseInstallFlow command : request.getFlowCommands()) {
            logger.debug("Processing command for switch {} {}", switchId, command);
            try {
                if (command instanceof InstallIngressFlow) {
                    installIngressFlow((InstallIngressFlow) command);
                } else if (command instanceof InstallEgressFlow) {
                    installEgressFlow((InstallEgressFlow) command);
                } else if (command instanceof InstallTransitFlow) {
                    installTransitFlow((InstallTransitFlow) command);
                } else if (command instanceof InstallOneSwitchFlow) {
                    installOneSwitchFlow((InstallOneSwitchFlow) command);
                } else {
                    throw new FlowCommandException(command.getId(), ErrorType.REQUEST_INVALID,
                            "Unsupported command for batch install.");
                }
            } catch (SwitchOperationException e) {
                logger.error("Error during flow installation", e);
            }
        }
    }

    private void doPortsCommandDataRequest(CommandMessage message) {
        try {
            PortsCommandData request = (PortsCommandData) message.getData();
            Map<DatapathId, IOFSwitch> allSwitchMap = context.getSwitchManager().getAllSwitchMap();
            for (Map.Entry<DatapathId, IOFSwitch> entry : allSwitchMap.entrySet()) {
                SwitchId switchId = new SwitchId(entry.getKey().toString());
                try {
                    IOFSwitch sw = entry.getValue();
                    Collection<OFPort> enabledPortNumbers = sw.getEnabledPortNumbers();

                    Set<PortStatus> portsStatus = sw.getPorts().stream()
                            .filter(port -> SwitchEventCollector.isPhysicalPort(port.getPortNo()))
                            .map(port -> PortStatus.builder()
                                    .id(port.getPortNo().getPortNumber())
                                    .status(enabledPortNumbers.contains(port.getPortNo())
                                            ? PortChangeType.UP : PortChangeType.DOWN)
                                    .build()
                            ).collect(Collectors.toSet());
                    SwitchPortStatusData response = SwitchPortStatusData.builder()
                            .switchId(switchId)
                            .ports(portsStatus)
                            .requester(request.getRequester())
                            .build();

                    InfoMessage infoMessage = new InfoMessage(response, message.getTimestamp(),
                            message.getCorrelationId());
                    context.getKafkaProducer().postMessage(context.getKafkaStatsTopic(), infoMessage);
                } catch (Exception e) {
                    logger.error("Could not get port stats data for switch {} with error {}",
                            switchId, e.getMessage(), e);
                }
            }
        } catch (Exception e) {
            logger.error("Could not get port data for stats {}", e.getMessage(), e);
        }
    }

    private void doFlowVerificationRequest(CommandContext context, UniFlowVerificationRequest request) {
        VerificationDispatchCommand verification = new VerificationDispatchCommand(context, request);
        verification.run();
    }

    private void doDeleteMeter(CommandMessage message, String replyToTopic, Destination replyDestination) {
        DeleteMeterRequest request = (DeleteMeterRequest) message.getData();
        try {
            DatapathId dpid = DatapathId.of(request.getSwitchId().toLong());
            long txId = context.getSwitchManager().deleteMeter(dpid, request.getMeterId());

            DeleteMeterResponse response = new DeleteMeterResponse(txId != 0L);
            InfoMessage infoMessage = new InfoMessage(response, System.currentTimeMillis(), message.getCorrelationId(),
                    replyDestination);
            context.getKafkaProducer().postMessage(replyToTopic, infoMessage);
        } catch (SwitchOperationException e) {
            logger.info("Meter deletion is unsuccessful. Switch {} not found", request.getSwitchId());
            ErrorData errorData =
                    new ErrorData(ErrorType.DATA_INVALID, e.getMessage(), request.getSwitchId().toString());
            ErrorMessage error = new ErrorMessage(errorData,
                    System.currentTimeMillis(), message.getCorrelationId(), replyDestination);
            context.getKafkaProducer().postMessage(replyToTopic, error);
        }
    }

<<<<<<< HEAD
    private void doConfigurePort(final CommandMessage message, final String replyToTopic, 
            final Destination replyDestination) {
        PortConfigurationRequest request = (PortConfigurationRequest) message.getData();
        
        logger.info("Port configuration request. Switch '{}', Port '{}'", request.getSwitchId(), 
                request.getPortNumber());
        try {
            ISwitchManager switchManager = context.getSwitchManager();
            PortConfigurationResponse response = switchManager.configurePort(request);

            InfoMessage infoMessage = new InfoMessage(response, message.getTimestamp(),
                    message.getCorrelationId());
            context.getKafkaProducer().postMessage(replyToTopic, infoMessage);
        } catch (SwitchOperationException e) {
            logger.error("Port configuration request failed. " + e.getMessage(), e);
            ErrorData errorData = new ErrorData(ErrorType.DATA_INVALID, e.getMessage(), 
                    "Port configuration request failed");
            ErrorMessage error = new ErrorMessage(errorData,
                    System.currentTimeMillis(), message.getCorrelationId(), replyDestination);
            context.getKafkaProducer().postMessage(replyToTopic, error);
        }
    }

    private long allocateMeterId(Long meterId, String switchId, String flowId, Long cookie) {
=======
    private long allocateMeterId(Long meterId, SwitchId switchId, String flowId, Long cookie) {
>>>>>>> e4e42971
        long allocatedId;

        if (meterId == null) {
            logger.error("Meter_id should be passed within one switch flow command. Cookie is {}", cookie);
            allocatedId = (long) meterPool.allocate(switchId, flowId);
            logger.error("Allocated meter_id {} for cookie {}", allocatedId, cookie);
        } else {
            allocatedId = meterPool.allocate(switchId, flowId, Math.toIntExact(meterId));
        }
        return allocatedId;
    }

    private void parseRecord(ConsumerRecord<String, String> record) {
        CommandMessage message;
        try {
            String value = record.value();
            // TODO: Prior to Message changes, this MAPPER would read Message ..
            //          but, changed to BaseMessage and got an error wrt "timestamp" ..
            //          so, need to experiment with why CommandMessage can't be read as
            //          a BaseMessage
            message = MAPPER.readValue(value, CommandMessage.class);
        } catch (Exception exception) {
            logger.error("error parsing record={}", record.value(), exception);
            return;
        }

        // Process the message within the message correlation context.
        try (CorrelationContextClosable closable = CorrelationContext.create(message.getCorrelationId())) {
            doControllerMsg(message);
        } catch (Exception exception) {
            logger.error("error processing message={}", message, exception);
        }
    }

    @Override
    public void run() {
        parseRecord(record);
    }

    public static class Factory {
        private final ConsumerContext context;
        private final MeterPool meterPool = new MeterPool();

        public Factory(ConsumerContext context) {
            this.context = context;
        }

        public RecordHandler produce(ConsumerRecord<String, String> record) {
            return new RecordHandler(context, record, meterPool);
        }
    }
}<|MERGE_RESOLUTION|>--- conflicted
+++ resolved
@@ -707,7 +707,6 @@
         }
     }
 
-<<<<<<< HEAD
     private void doConfigurePort(final CommandMessage message, final String replyToTopic, 
             final Destination replyDestination) {
         PortConfigurationRequest request = (PortConfigurationRequest) message.getData();
@@ -731,10 +730,7 @@
         }
     }
 
-    private long allocateMeterId(Long meterId, String switchId, String flowId, Long cookie) {
-=======
     private long allocateMeterId(Long meterId, SwitchId switchId, String flowId, Long cookie) {
->>>>>>> e4e42971
         long allocatedId;
 
         if (meterId == null) {
