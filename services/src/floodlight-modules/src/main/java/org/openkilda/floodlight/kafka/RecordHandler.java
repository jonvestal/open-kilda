/* Copyright 2017 Telstra Open Source
 *
 *   Licensed under the Apache License, Version 2.0 (the "License");
 *   you may not use this file except in compliance with the License.
 *   You may obtain a copy of the License at
 *
 *       http://www.apache.org/licenses/LICENSE-2.0
 *
 *   Unless required by applicable law or agreed to in writing, software
 *   distributed under the License is distributed on an "AS IS" BASIS,
 *   WITHOUT WARRANTIES OR CONDITIONS OF ANY KIND, either express or implied.
 *   See the License for the specific language governing permissions and
 *   limitations under the License.
 */

package org.openkilda.floodlight.kafka;

import static java.util.Arrays.asList;
import static org.openkilda.messaging.Utils.MAPPER;

import org.openkilda.floodlight.command.CommandContext;
<<<<<<< HEAD
import org.openkilda.floodlight.command.ping.PingRequestCommand;
import org.openkilda.floodlight.converter.IOFSwitchConverter;
=======
import org.openkilda.floodlight.command.flow.VerificationDispatchCommand;
>>>>>>> bebddff5
import org.openkilda.floodlight.converter.OFFlowStatsConverter;
import org.openkilda.floodlight.switchmanager.ISwitchManager;
import org.openkilda.floodlight.switchmanager.MeterPool;
import org.openkilda.floodlight.switchmanager.SwitchEventCollector;
import org.openkilda.floodlight.switchmanager.SwitchOperationException;
import org.openkilda.floodlight.utils.CorrelationContext;
import org.openkilda.floodlight.utils.CorrelationContext.CorrelationContextClosable;
import org.openkilda.messaging.Destination;
import org.openkilda.messaging.command.CommandData;
import org.openkilda.messaging.command.CommandMessage;
import org.openkilda.messaging.command.CommandWithReplyToMessage;
import org.openkilda.messaging.command.discovery.DiscoverIslCommandData;
import org.openkilda.messaging.command.discovery.DiscoverPathCommandData;
import org.openkilda.messaging.command.discovery.NetworkCommandData;
import org.openkilda.messaging.command.discovery.PortsCommandData;
import org.openkilda.messaging.command.flow.BaseInstallFlow;
import org.openkilda.messaging.command.flow.BatchInstallRequest;
import org.openkilda.messaging.command.flow.DeleteMeterRequest;
import org.openkilda.messaging.command.flow.InstallEgressFlow;
import org.openkilda.messaging.command.flow.InstallIngressFlow;
import org.openkilda.messaging.command.flow.InstallOneSwitchFlow;
import org.openkilda.messaging.command.flow.InstallTransitFlow;
import org.openkilda.messaging.command.flow.RemoveFlow;
import org.openkilda.messaging.command.switches.ConnectModeRequest;
import org.openkilda.messaging.command.switches.DeleteRulesAction;
import org.openkilda.messaging.command.switches.DeleteRulesCriteria;
import org.openkilda.messaging.command.switches.DumpRulesRequest;
import org.openkilda.messaging.command.switches.InstallRulesAction;
import org.openkilda.messaging.command.switches.SwitchRulesDeleteRequest;
import org.openkilda.messaging.command.switches.SwitchRulesInstallRequest;
import org.openkilda.messaging.error.ErrorData;
import org.openkilda.messaging.error.ErrorMessage;
import org.openkilda.messaging.error.ErrorType;
import org.openkilda.messaging.floodlight.request.PingRequest;
import org.openkilda.messaging.info.InfoMessage;
import org.openkilda.messaging.info.discovery.DiscoPacketSendingConfirmation;
import org.openkilda.messaging.info.discovery.NetworkDumpBeginMarker;
import org.openkilda.messaging.info.discovery.NetworkDumpEndMarker;
import org.openkilda.messaging.info.discovery.NetworkDumpPortData;
import org.openkilda.messaging.info.discovery.NetworkDumpSwitchData;
import org.openkilda.messaging.info.event.PortChangeType;
import org.openkilda.messaging.info.rule.FlowEntry;
import org.openkilda.messaging.info.rule.SwitchFlowEntries;
import org.openkilda.messaging.info.stats.PortStatus;
import org.openkilda.messaging.info.stats.SwitchPortStatusData;
import org.openkilda.messaging.info.switches.ConnectModeResponse;
import org.openkilda.messaging.info.switches.DeleteMeterResponse;
import org.openkilda.messaging.info.switches.SwitchRulesResponse;
import org.openkilda.messaging.model.NetworkEndpoint;
import org.openkilda.messaging.payload.flow.OutputVlanType;

import net.floodlightcontroller.core.IOFSwitch;
import org.apache.kafka.clients.consumer.ConsumerRecord;
import org.projectfloodlight.openflow.protocol.OFFlowStatsEntry;
import org.projectfloodlight.openflow.protocol.OFPortDesc;
import org.projectfloodlight.openflow.types.DatapathId;
import org.projectfloodlight.openflow.types.OFPort;
import org.slf4j.Logger;
import org.slf4j.LoggerFactory;

import java.util.ArrayList;
import java.util.Collection;
import java.util.List;
import java.util.Map;
import java.util.Optional;
import java.util.Set;
import java.util.stream.Collectors;

class RecordHandler implements Runnable {
    private static final Logger logger = LoggerFactory.getLogger(RecordHandler.class);

    private final ConsumerContext context;
    private final ConsumerRecord<String, String> record;
    private final MeterPool meterPool;

    public RecordHandler(ConsumerContext context, ConsumerRecord<String, String> record,
                         MeterPool meterPool) {
        this.context = context;
        this.record = record;
        this.meterPool = meterPool;
    }

    protected void doControllerMsg(CommandMessage message) {
        // Define the destination topic where the reply will be sent to.
        final String replyToTopic;
        if (message instanceof CommandWithReplyToMessage) {
            replyToTopic = ((CommandWithReplyToMessage) message).getReplyTo();
        } else {
            replyToTopic = context.getKafkaFlowTopic();
        }
        final Destination replyDestination = getDestinationForTopic(replyToTopic);

        try {
            handleCommand(message, replyToTopic, replyDestination);
        } catch (FlowCommandException e) {
            ErrorMessage error = new ErrorMessage(
                    e.makeErrorResponse(),
                    System.currentTimeMillis(), message.getCorrelationId(), replyDestination);
            context.getKafkaProducer().postMessage(replyToTopic, error);
        } catch (Exception e) {
            logger.error("Unhandled exception", e);
        }
    }

    private void handleCommand(CommandMessage message, String replyToTopic, Destination replyDestination)
            throws FlowCommandException {

        CommandData data = message.getData();
        CommandContext context = new CommandContext(this.context.getModuleContext(), message.getCorrelationId());

        if (data instanceof DiscoverIslCommandData) {
            doDiscoverIslCommand(message);
        } else if (data instanceof DiscoverPathCommandData) {
            doDiscoverPathCommand(data);
        } else if (data instanceof InstallIngressFlow) {
            doProcessIngressFlow(message, replyToTopic, replyDestination);
        } else if (data instanceof InstallEgressFlow) {
            doProcessEgressFlow(message, replyToTopic, replyDestination);
        } else if (data instanceof InstallTransitFlow) {
            doProcessTransitFlow(message, replyToTopic, replyDestination);
        } else if (data instanceof InstallOneSwitchFlow) {
            doProcessOneSwitchFlow(message, replyToTopic, replyDestination);
        } else if (data instanceof RemoveFlow) {
            doDeleteFlow(message, replyToTopic, replyDestination);
        } else if (data instanceof NetworkCommandData) {
            doNetworkDump(message);
        } else if (data instanceof SwitchRulesDeleteRequest) {
            doDeleteSwitchRules(message, replyToTopic, replyDestination);
        } else if (data instanceof SwitchRulesInstallRequest) {
            doInstallSwitchRules(message, replyToTopic, replyDestination);
        } else if (data instanceof ConnectModeRequest) {
            doConnectMode(message, replyToTopic, replyDestination);
        } else if (data instanceof DumpRulesRequest) {
            doDumpRulesRequest(message, replyToTopic);
        } else if (data instanceof BatchInstallRequest) {
            doBatchInstall(message);
        } else if (data instanceof PortsCommandData) {
            doPortsCommandDataRequest(message);
<<<<<<< HEAD
        } else if (data instanceof PingRequest) {
            doPingRequest(context, (PingRequest) data);
=======
        } else if (data instanceof UniFlowVerificationRequest) {
            doFlowVerificationRequest(context, (UniFlowVerificationRequest) data);
        } else if (data instanceof DeleteMeterRequest) {
            doDeleteMeter(message, replyToTopic, replyDestination);
>>>>>>> bebddff5
        } else {
            logger.error("unknown data type: {}", data.toString());
        }
    }

    private Destination getDestinationForTopic(String replyToTopic) {
        //TODO: depending on the future system design, either get rid of destination or complete the switch-case.
        if (context.getKafkaNorthboundTopic().equals(replyToTopic)) {
            return Destination.NORTHBOUND;
        } else {
            return Destination.WFM_TRANSACTION;
        }
    }

    private void doDiscoverIslCommand(CommandMessage message) {
        DiscoverIslCommandData command = (DiscoverIslCommandData) message.getData();
        String switchId = command.getSwitchId();
        context.getPathVerificationService().sendDiscoveryMessage(
                DatapathId.of(switchId), OFPort.of(command.getPortNumber()));

        DiscoPacketSendingConfirmation confirmation = new DiscoPacketSendingConfirmation(
                new NetworkEndpoint(command.getSwitchId(), command.getPortNumber()));
        context.getKafkaProducer().postMessage(context.getKafkaTopoDiscoTopic(),
                new InfoMessage(confirmation, System.currentTimeMillis(), message.getCorrelationId()));
    }

    private void doDiscoverPathCommand(CommandData data) {
        DiscoverPathCommandData command = (DiscoverPathCommandData) data;
        logger.warn("NOT IMPLEMENTED: sending discover Path to {}", command);
    }

    /**
     * Processes install ingress flow message.
     *
     * @param message command message for flow installation
     */
    private void doProcessIngressFlow(final CommandMessage message, String replyToTopic, Destination replyDestination)
            throws FlowCommandException {
        InstallIngressFlow command = (InstallIngressFlow) message.getData();

        try {
            installIngressFlow(command);
            message.setDestination(replyDestination);
            context.getKafkaProducer().postMessage(replyToTopic, message);
        } catch (SwitchOperationException e) {
            throw new FlowCommandException(command.getId(), ErrorType.CREATION_FAILURE, e);
        }
    }

    /**
     * Installs ingress flow on the switch.
     *
     * @param command command message for flow installation
     */
    private void installIngressFlow(final InstallIngressFlow command) throws SwitchOperationException {
        logger.debug("Creating an ingress flow: {}", command);

        long meterId = 0;
        if (command.getMeterId() != null && command.getMeterId() > 0) {
            meterId = allocateMeterId(
                    command.getMeterId(), command.getSwitchId(), command.getId(), command.getCookie());

            context.getSwitchManager().installMeter(
                    DatapathId.of(command.getSwitchId()),
                    command.getBandwidth(), 1024, meterId);
        } else {
            logger.debug("Installing unmetered ingress flow. Switch: {}, cookie: {}",
                    command.getSwitchId(), command.getCookie());
        }

        context.getSwitchManager().installIngressFlow(
                DatapathId.of(command.getSwitchId()),
                command.getId(),
                command.getCookie(),
                command.getInputPort(),
                command.getOutputPort(),
                command.getInputVlanId(),
                command.getTransitVlanId(),
                command.getOutputVlanType(),
                meterId);
    }

    /**
     * Processes egress flow install message.
     *
     * @param message command message for flow installation
     */
    private void doProcessEgressFlow(final CommandMessage message, String replyToTopic, Destination replyDestination)
            throws FlowCommandException {
        InstallEgressFlow command = (InstallEgressFlow) message.getData();

        try {
            installEgressFlow(command);
            message.setDestination(replyDestination);
            context.getKafkaProducer().postMessage(replyToTopic, message);
        } catch (SwitchOperationException e) {
            throw new FlowCommandException(command.getId(), ErrorType.CREATION_FAILURE, e);
        }
    }

    /**
     * Installs egress flow on the switch.
     *
     * @param command command message for flow installation
     */
    private void installEgressFlow(InstallEgressFlow command) throws SwitchOperationException {
        logger.debug("Creating an egress flow: {}", command);

        context.getSwitchManager().installEgressFlow(
                DatapathId.of(command.getSwitchId()),
                command.getId(),
                command.getCookie(),
                command.getInputPort(),
                command.getOutputPort(),
                command.getTransitVlanId(),
                command.getOutputVlanId(),
                command.getOutputVlanType());
    }

    /**
     * Processes transit flow installing message.
     *
     * @param message command message for flow installation
     */
    private void doProcessTransitFlow(final CommandMessage message, String replyToTopic, Destination replyDestination)
            throws FlowCommandException {
        InstallTransitFlow command = (InstallTransitFlow) message.getData();

        try {
            installTransitFlow(command);
            message.setDestination(replyDestination);
            context.getKafkaProducer().postMessage(replyToTopic, message);
        } catch (SwitchOperationException e) {
            throw new FlowCommandException(command.getId(), ErrorType.CREATION_FAILURE, e);
        }
    }

    /**
     * Installs transit flow on the switch.
     *
     * @param command command message for flow installation
     */
    private void installTransitFlow(final InstallTransitFlow command) throws SwitchOperationException {
        logger.debug("Creating a transit flow: {}", command);

        context.getSwitchManager().installTransitFlow(
                DatapathId.of(command.getSwitchId()),
                command.getId(),
                command.getCookie(),
                command.getInputPort(),
                command.getOutputPort(),
                command.getTransitVlanId());
    }

    /**
     * Processes one-switch flow installing message.
     *
     * @param message command message for flow installation
     */
    private void doProcessOneSwitchFlow(final CommandMessage message, String replyToTopic, Destination replyDestination)
            throws FlowCommandException {
        InstallOneSwitchFlow command = (InstallOneSwitchFlow) message.getData();
        logger.debug("creating a flow through one switch: {}", command);

        try {
            installOneSwitchFlow(command);
            message.setDestination(replyDestination);
            context.getKafkaProducer().postMessage(replyToTopic, message);
        } catch (SwitchOperationException e) {
            throw new FlowCommandException(command.getId(), ErrorType.CREATION_FAILURE, e);
        }
    }

    /**
     * Installs flow through one switch.
     *
     * @param command command message for flow installation
     */
    private void installOneSwitchFlow(InstallOneSwitchFlow command) throws SwitchOperationException {
        long meterId = 0;
        if (command.getMeterId() != null && command.getMeterId() > 0) {
            meterId = allocateMeterId(
                    command.getMeterId(), command.getSwitchId(), command.getId(), command.getCookie());

            context.getSwitchManager().installMeter(
                    DatapathId.of(command.getSwitchId()),
                    command.getBandwidth(), 1024, meterId);
        } else {
            logger.debug("Installing unmetered one switch flow. Switch: {}, cookie: {}",
                    command.getSwitchId(), command.getCookie());
        }

        OutputVlanType directOutputVlanType = command.getOutputVlanType();
        context.getSwitchManager().installOneSwitchFlow(
                DatapathId.of(command.getSwitchId()),
                command.getId(),
                command.getCookie(),
                command.getInputPort(),
                command.getOutputPort(),
                command.getInputVlanId(),
                command.getOutputVlanId(),
                directOutputVlanType,
                meterId);
    }

    /**
     * Removes flow.
     *
     * @param message command message for flow installation
     */
    private void doDeleteFlow(final CommandMessage message, String replyToTopic, Destination replyDestination)
            throws FlowCommandException {
        RemoveFlow command = (RemoveFlow) message.getData();
        logger.debug("deleting a flow: {}", command);

        DatapathId dpid = DatapathId.of(command.getSwitchId());
        ISwitchManager switchManager = context.getSwitchManager();
        try {
            logger.info("Deleting flow {} from switch {}", command.getId(), dpid);

            DeleteRulesCriteria criteria = Optional.ofNullable(command.getCriteria())
                    .orElseGet(() -> DeleteRulesCriteria.builder().cookie(command.getCookie()).build());
            List<Long> cookiesOfRemovedRules = switchManager.deleteRulesByCriteria(dpid, criteria);
            if (cookiesOfRemovedRules.isEmpty()) {
                logger.warn("No rules were removed by criteria {} for flow {} from switch {}",
                        criteria, command.getId(), dpid);
            }

            // FIXME(surabujin): QUICK FIX - try to drop meterPool completely
            Long meterId = command.getMeterId();
            if (meterId != null) {
                switchManager.deleteMeter(dpid, meterId);
            }

            message.setDestination(replyDestination);
            context.getKafkaProducer().postMessage(replyToTopic, message);
        } catch (SwitchOperationException e) {
            throw new FlowCommandException(command.getId(), ErrorType.DELETION_FAILURE, e);
        }
    }

    /**
     * Create network dump for OFELinkBolt.
     *
     * @param message NetworkCommandData
     */
    private void doNetworkDump(final CommandMessage message) {

        String correlationId = message.getCorrelationId();
        KafkaMessageProducer kafkaProducer = context.getKafkaProducer();
        String outputDiscoTopic = context.getKafkaTopoDiscoTopic();

        logger.debug("Processing request from WFM to dump switches. {}", correlationId);

        kafkaProducer.getProducer().enableGuaranteedOrder(outputDiscoTopic);
        try {

            kafkaProducer.postMessage(outputDiscoTopic,
                    new InfoMessage(new NetworkDumpBeginMarker(), System.currentTimeMillis(), correlationId));

            Map<DatapathId, IOFSwitch> allSwitchMap = context.getSwitchManager().getAllSwitchMap();

            allSwitchMap.values().stream()
                    .map(this::buildNetworkDumpSwitchData)
                    .forEach(sw ->
                            kafkaProducer.postMessage(outputDiscoTopic,
                                    new InfoMessage(sw, System.currentTimeMillis(), correlationId)));

            allSwitchMap.values().stream()
                    .flatMap(sw -> sw.getEnabledPorts().stream()
                            .filter(port -> SwitchEventCollector.isPhysicalPort(port.getPortNo()))
                            .map(port -> buildNetworkDumpPortData(sw, port)))
                    .forEach(port ->
                            kafkaProducer.postMessage(outputDiscoTopic,
                                    new InfoMessage(port, System.currentTimeMillis(), correlationId)));

            kafkaProducer.postMessage(
                    outputDiscoTopic,
                    new InfoMessage(
                            new NetworkDumpEndMarker(), System.currentTimeMillis(),
                            correlationId));
        } finally {
            kafkaProducer.getProducer().disableGuaranteedOrder(outputDiscoTopic);
        }
    }

    /**
     * Builds {@link NetworkDumpSwitchData} representation of {@link IOFSwitch}.
     */
    protected NetworkDumpSwitchData buildNetworkDumpSwitchData(IOFSwitch sw) {
        return new NetworkDumpSwitchData(sw.getId().toString());
    }

    /**
     * Builds {@link NetworkDumpPortData} representation of {@link OFPortDesc}.
     */
    private NetworkDumpPortData buildNetworkDumpPortData(IOFSwitch sw, OFPortDesc port) {
        return new NetworkDumpPortData(sw.getId().toString(), port.getPortNo().getPortNumber());
    }

    private void doInstallSwitchRules(final CommandMessage message, String replyToTopic, Destination replyDestination) {
        SwitchRulesInstallRequest request = (SwitchRulesInstallRequest) message.getData();
        logger.debug("Installing rules on '{}' switch: action={}",
                request.getSwitchId(), request.getInstallRulesAction());

        DatapathId dpid = DatapathId.of(request.getSwitchId());
        ISwitchManager switchManager = context.getSwitchManager();
        InstallRulesAction installAction = request.getInstallRulesAction();
        List<Long> installedRules = new ArrayList<>();
        try {
            if (installAction == InstallRulesAction.INSTALL_DROP) {
                switchManager.installDropFlow(dpid);
                installedRules.add(ISwitchManager.DROP_RULE_COOKIE);
            } else if (installAction == InstallRulesAction.INSTALL_BROADCAST) {
                switchManager.installVerificationRule(dpid, true);
                installedRules.add(ISwitchManager.VERIFICATION_BROADCAST_RULE_COOKIE);
            } else if (installAction == InstallRulesAction.INSTALL_UNICAST) {
                // TODO: this isn't always added (ie if OF1.2). Is there a better response?
                switchManager.installVerificationRule(dpid, false);
                installedRules.add(ISwitchManager.VERIFICATION_UNICAST_RULE_COOKIE);
            } else {
                switchManager.installDefaultRules(dpid);
                installedRules.addAll(asList(
                        ISwitchManager.DROP_RULE_COOKIE,
                        ISwitchManager.VERIFICATION_BROADCAST_RULE_COOKIE,
                        ISwitchManager.VERIFICATION_UNICAST_RULE_COOKIE
                        ));
            }

            SwitchRulesResponse response = new SwitchRulesResponse(installedRules);
            InfoMessage infoMessage = new InfoMessage(response,
                    System.currentTimeMillis(), message.getCorrelationId(), replyDestination);
            context.getKafkaProducer().postMessage(replyToTopic, infoMessage);

        } catch (SwitchOperationException e) {
            ErrorData errorData = new ErrorData(ErrorType.CREATION_FAILURE, e.getMessage(), request.getSwitchId());
            ErrorMessage error = new ErrorMessage(errorData,
                    System.currentTimeMillis(), message.getCorrelationId(), replyDestination);
            context.getKafkaProducer().postMessage(replyToTopic, error);
        }
    }

    private void doDeleteSwitchRules(final CommandMessage message, String replyToTopic, Destination replyDestination) {
        SwitchRulesDeleteRequest request = (SwitchRulesDeleteRequest) message.getData();
        logger.debug("Deleting rules from '{}' switch: action={}, criteria={}", request.getSwitchId(),
                request.getDeleteRulesAction(), request.getCriteria());

        DatapathId dpid = DatapathId.of(request.getSwitchId());
        DeleteRulesAction deleteAction = request.getDeleteRulesAction();
        DeleteRulesCriteria criteria = request.getCriteria();

        ISwitchManager switchManager = context.getSwitchManager();

        try {
            List<Long> removedRules = new ArrayList<>();

            if (deleteAction != null) {
                switch (deleteAction) {
                    case REMOVE_DROP:
                        criteria = DeleteRulesCriteria.builder()
                                .cookie(ISwitchManager.DROP_RULE_COOKIE).build();
                        break;
                    case REMOVE_BROADCAST:
                        criteria = DeleteRulesCriteria.builder()
                                .cookie(ISwitchManager.VERIFICATION_BROADCAST_RULE_COOKIE).build();
                        break;
                    case REMOVE_UNICAST:
                        criteria = DeleteRulesCriteria.builder()
                                .cookie(ISwitchManager.VERIFICATION_UNICAST_RULE_COOKIE).build();
                        break;
                    default:
                }

                // The cases when we delete all non-default rules.
                if (deleteAction.nonDefaultRulesToBeRemoved()) {
                    removedRules.addAll(switchManager.deleteAllNonDefaultRules(dpid));
                }

                // The cases when we delete the default rules.
                if (deleteAction.defaultRulesToBeRemoved()) {
                    removedRules.addAll(switchManager.deleteDefaultRules(dpid));
                }
            }

            // The case when we either delete by criteria or a specific default rule.
            if (criteria != null) {
                removedRules.addAll(switchManager.deleteRulesByCriteria(dpid, criteria));
            }

            // The cases when we (re)install the default rules.
            if (deleteAction != null && deleteAction.defaultRulesToBeInstalled()) {
                switchManager.installDefaultRules(dpid);
            }

            SwitchRulesResponse response = new SwitchRulesResponse(removedRules);
            InfoMessage infoMessage = new InfoMessage(response,
                    System.currentTimeMillis(), message.getCorrelationId(), replyDestination);
            context.getKafkaProducer().postMessage(replyToTopic, infoMessage);

        } catch (SwitchOperationException e) {
            ErrorData errorData = new ErrorData(ErrorType.DELETION_FAILURE, e.getMessage(), request.getSwitchId());
            ErrorMessage error = new ErrorMessage(errorData,
                    System.currentTimeMillis(), message.getCorrelationId(), replyDestination);
            context.getKafkaProducer().postMessage(replyToTopic, error);
        }
    }

    private void doConnectMode(final CommandMessage message, String replyToTopic, Destination replyDestination) {
        ConnectModeRequest request = (ConnectModeRequest) message.getData();
        if (request.getMode() != null) {
            logger.debug("Setting CONNECT MODE to '{}'", request.getMode());
        } else {
            logger.debug("Getting CONNECT MODE");
        }

        ISwitchManager switchManager = context.getSwitchManager();
        ConnectModeRequest.Mode result = switchManager.connectMode(request.getMode());

        logger.debug("CONNECT MODE is now '{}'", result);
        ConnectModeResponse response = new ConnectModeResponse(result);
        InfoMessage infoMessage = new InfoMessage(response,
                    System.currentTimeMillis(), message.getCorrelationId(), replyDestination);
        context.getKafkaProducer().postMessage(replyToTopic, infoMessage);

    }

    private void doDumpRulesRequest(final CommandMessage message,  String replyToTopic) {
        DumpRulesRequest request = (DumpRulesRequest) message.getData();
        final String switchId = request.getSwitchId();
        logger.debug("Loading installed rules for switch {}", switchId);

        List<OFFlowStatsEntry> flowEntries = context.getSwitchManager().dumpFlowTable(DatapathId.of(switchId));
        List<FlowEntry> flows = flowEntries.stream()
                .map(OFFlowStatsConverter::toFlowEntry)
                .collect(Collectors.toList());

        SwitchFlowEntries response = SwitchFlowEntries.builder()
                .switchId(switchId)
                .flowEntries(flows)
                .build();
        InfoMessage infoMessage = new InfoMessage(response, message.getTimestamp(),
                message.getCorrelationId());
        context.getKafkaProducer().postMessage(replyToTopic, infoMessage);
    }

    /**
     * Batch install of flows on the switch.
     *
     * @param message with list of flows.
     */
    private void doBatchInstall(final CommandMessage message) throws FlowCommandException {
        BatchInstallRequest request = (BatchInstallRequest) message.getData();
        final String switchId = request.getSwitchId();
        logger.debug("Processing flow commands for switch {}", switchId);

        for (BaseInstallFlow command : request.getFlowCommands()) {
            logger.debug("Processing command for switch {} {}", switchId, command);
            try {
                if (command instanceof InstallIngressFlow) {
                    installIngressFlow((InstallIngressFlow) command);
                } else if (command instanceof InstallEgressFlow) {
                    installEgressFlow((InstallEgressFlow) command);
                } else if (command instanceof InstallTransitFlow) {
                    installTransitFlow((InstallTransitFlow) command);
                } else if (command instanceof InstallOneSwitchFlow) {
                    installOneSwitchFlow((InstallOneSwitchFlow) command);
                } else {
                    throw new FlowCommandException(command.getId(), ErrorType.REQUEST_INVALID,
                            "Unsupported command for batch install.");
                }
            } catch (SwitchOperationException e) {
                logger.error("Error during flow installation", e);
            }
        }
    }

    private void doPortsCommandDataRequest(CommandMessage message) {
        try {
            PortsCommandData request = (PortsCommandData) message.getData();
            Map<DatapathId, IOFSwitch>  allSwitchMap = context.getSwitchManager().getAllSwitchMap();
            for (Map.Entry<DatapathId, IOFSwitch> entry : allSwitchMap.entrySet()) {
                String switchId = entry.getKey().toString();
                try {
                    IOFSwitch sw = entry.getValue();
                    Collection<OFPort> enabledPortNumbers = sw.getEnabledPortNumbers();

                    Set<PortStatus> portsStatus = sw.getPorts().stream()
                            .filter(port -> SwitchEventCollector.isPhysicalPort(port.getPortNo()))
                            .map(port -> PortStatus.builder()
                                    .id(port.getPortNo().getPortNumber())
                                    .status(enabledPortNumbers.contains(port.getPortNo())
                                            ? PortChangeType.UP : PortChangeType.DOWN)
                                    .build()
                            ).collect(Collectors.toSet());
                    SwitchPortStatusData response = SwitchPortStatusData.builder()
                            .switchId(switchId)
                            .ports(portsStatus)
                            .requester(request.getRequester())
                            .build();

                    InfoMessage infoMessage = new InfoMessage(response, message.getTimestamp(),
                            message.getCorrelationId());
                    context.getKafkaProducer().postMessage(context.getKafkaStatsTopic(), infoMessage);
                } catch (Exception e) {
                    logger.error("Could not get port stats data for switch {} with error {}",
                            switchId, e.getMessage(), e);
                }
            }
        } catch (Exception e) {
            logger.error("Could not get port data for stats {}", e.getMessage(), e);
        }
    }

    private void doPingRequest(CommandContext context, PingRequest request) {
        PingRequestCommand command = new PingRequestCommand(context, request.getPing());
        command.execute();
    }

    private void doDeleteMeter(CommandMessage message, String replyToTopic, Destination replyDestination) {
        DeleteMeterRequest request = (DeleteMeterRequest) message.getData();
        try {
            DatapathId dpid = DatapathId.of(request.getSwitchId());
            long txId = context.getSwitchManager().deleteMeter(dpid, request.getMeterId());

            DeleteMeterResponse response = new DeleteMeterResponse(txId != 0L);
            InfoMessage infoMessage = new InfoMessage(response, System.currentTimeMillis(), message.getCorrelationId(),
                    replyDestination);
            context.getKafkaProducer().postMessage(replyToTopic, infoMessage);
        } catch (SwitchOperationException e) {
            logger.info("Meter deletion is unsuccessful. Switch {} not found", request.getSwitchId());
            ErrorData errorData = new ErrorData(ErrorType.DATA_INVALID, e.getMessage(), request.getSwitchId());
            ErrorMessage error = new ErrorMessage(errorData,
                    System.currentTimeMillis(), message.getCorrelationId(), replyDestination);
            context.getKafkaProducer().postMessage(replyToTopic, error);
        }
    }

    private long allocateMeterId(Long meterId, String switchId, String flowId, Long cookie) {
        long allocatedId;

        if (meterId == null) {
            logger.error("Meter_id should be passed within one switch flow command. Cookie is {}", cookie);
            allocatedId = (long) meterPool.allocate(switchId, flowId);
            logger.error("Allocated meter_id {} for cookie {}", allocatedId, cookie);
        } else {
            allocatedId = meterPool.allocate(switchId, flowId, Math.toIntExact(meterId));
        }
        return allocatedId;
    }

    private void parseRecord(ConsumerRecord<String, String> record) {
        CommandMessage message;
        try {
            String value = record.value();
            // TODO: Prior to Message changes, this MAPPER would read Message ..
            //          but, changed to BaseMessage and got an error wrt "timestamp" ..
            //          so, need to experiment with why CommandMessage can't be read as
            //          a BaseMessage
            message = MAPPER.readValue(value, CommandMessage.class);
        } catch (Exception exception) {
            logger.error("error parsing record={}", record.value(), exception);
            return;
        }

        // Process the message within the message correlation context.
        try (CorrelationContextClosable closable = CorrelationContext.create(message.getCorrelationId())) {
            doControllerMsg(message);
        } catch (Exception exception) {
            logger.error("error processing message={}", message, exception);
        }
    }

    @Override
    public void run() {
        parseRecord(record);
    }

    public static class Factory {
        private final ConsumerContext context;
        private final MeterPool meterPool = new MeterPool();

        public Factory(ConsumerContext context) {
            this.context = context;
        }

        public RecordHandler produce(ConsumerRecord<String, String> record) {
            return new RecordHandler(context, record, meterPool);
        }
    }
}<|MERGE_RESOLUTION|>--- conflicted
+++ resolved
@@ -19,12 +19,7 @@
 import static org.openkilda.messaging.Utils.MAPPER;
 
 import org.openkilda.floodlight.command.CommandContext;
-<<<<<<< HEAD
 import org.openkilda.floodlight.command.ping.PingRequestCommand;
-import org.openkilda.floodlight.converter.IOFSwitchConverter;
-=======
-import org.openkilda.floodlight.command.flow.VerificationDispatchCommand;
->>>>>>> bebddff5
 import org.openkilda.floodlight.converter.OFFlowStatsConverter;
 import org.openkilda.floodlight.switchmanager.ISwitchManager;
 import org.openkilda.floodlight.switchmanager.MeterPool;
@@ -163,15 +158,10 @@
             doBatchInstall(message);
         } else if (data instanceof PortsCommandData) {
             doPortsCommandDataRequest(message);
-<<<<<<< HEAD
         } else if (data instanceof PingRequest) {
             doPingRequest(context, (PingRequest) data);
-=======
-        } else if (data instanceof UniFlowVerificationRequest) {
-            doFlowVerificationRequest(context, (UniFlowVerificationRequest) data);
         } else if (data instanceof DeleteMeterRequest) {
             doDeleteMeter(message, replyToTopic, replyDestination);
->>>>>>> bebddff5
         } else {
             logger.error("unknown data type: {}", data.toString());
         }
