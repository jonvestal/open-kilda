/* Copyright 2018 Telstra Open Source
 *
 *   Licensed under the Apache License, Version 2.0 (the "License");
 *   you may not use this file except in compliance with the License.
 *   You may obtain a copy of the License at
 *
 *       http://www.apache.org/licenses/LICENSE-2.0
 *
 *   Unless required by applicable law or agreed to in writing, software
 *   distributed under the License is distributed on an "AS IS" BASIS,
 *   WITHOUT WARRANTIES OR CONDITIONS OF ANY KIND, either express or implied.
 *   See the License for the specific language governing permissions and
 *   limitations under the License.
 */

package org.openkilda.floodlight.service.kafka;

import org.openkilda.messaging.Message;

import com.fasterxml.jackson.core.JsonProcessingException;
import com.fasterxml.jackson.databind.ObjectMapper;
import net.floodlightcontroller.core.module.FloodlightModuleContext;
import org.apache.kafka.clients.producer.Callback;
import org.apache.kafka.clients.producer.Producer;
import org.apache.kafka.clients.producer.ProducerRecord;
import org.apache.kafka.clients.producer.RecordMetadata;
import org.slf4j.Logger;
import org.slf4j.LoggerFactory;

import java.util.HashMap;
import java.util.Map;

public class KafkaProducerService implements IKafkaProducerService {

    private static final Logger logger = LoggerFactory.getLogger(KafkaProducerService.class);



<<<<<<< HEAD
    private int failedSendMessageCounter;
=======
    private HeartBeatService heartBeat;
>>>>>>> a0996b39
    private Producer<String, String> producer;
    private final Map<String, AbstractWorker> workersMap = new HashMap<>();
    private final ObjectMapper jsonObjectMapper = new ObjectMapper();

    @Override
    public void setup(FloodlightModuleContext moduleContext) {
        producer = moduleContext.getServiceImpl(KafkaUtilityService.class).makeProducer();
    }

    /**
     * Enable guaranteed message order for topic.
     */
    public synchronized void enableGuaranteedOrder(String topic) {
        logger.debug("Enable predictable order for topic {}", topic);
        AbstractWorker worker = getWorker(topic);
        workersMap.put(topic, new OrderAwareWorker(worker));
    }

    /**
     * Disable guaranteed message order for topic.
     */
    public synchronized void disableGuaranteedOrder(String topic) {
        logger.debug(
                "Disable predictable order for topic {} (due to effect of transition period some future messages will "
                + "be forced to have predictable order)", topic);
        getWorker(topic).deactivate(1000);
    }

    /**
     * Disable guaranteed message order for topic, with defined transition period.
     */
    public synchronized void disableGuaranteedOrder(String topic, long transitionPeriod) {
        logger.debug(
                "Disable predictable order for topic {} (transition period {} ms)", topic, transitionPeriod);
        getWorker(topic).deactivate(transitionPeriod);
    }

    public void sendMessageAndTrack(String topic, Message message) {
        produce(encode(topic, message), new SendStatusCallback(this, topic, message));
    }

    public void sendMessageAndTrack(String topic, String key, Message message) {
        produce(encode(topic, key, message), new SendStatusCallback(this, topic, message));
    }

    /**
     * Push message into kafka-broker and do not control operation result.
     *
     * <p>Caller can check operation result by himself using returned {@link SendStatusCallback} object.
     */
    public SendStatus sendMessage(String topic, Message message) {
        SendStatus sendStatus = produce(encode(topic, message), null);
        return sendStatus;
    }

    protected SendStatus produce(ProducerRecord<String, String> record, Callback callback) {
        logger.debug("Send kafka message: {} <== {}", record.topic(), record.value());
        return getWorker(record.topic())
                .send(record, callback);
    }

    private ProducerRecord<String, String> encode(String topic, Message payload) {
        return encode(topic, null, payload);
    }

    private ProducerRecord<String, String> encode(String topic, String key, Message payload) {
        return new ProducerRecord<>(topic, key, encodeValue(payload));
    }

    private String encodeValue(Message message) {
        String encoded;
        try {
            encoded = jsonObjectMapper.writeValueAsString(message);
        } catch (JsonProcessingException e) {
            throw new IllegalArgumentException(String.format("Can not serialize message: %s", e.toString()), e);
        }

        return encoded;
    }

    /**
     * get failed sent messages count since last run.
     * @return
     */
    public int getFailedSendMessageCounter() {
        return failedSendMessageCounter;
    }

    private synchronized AbstractWorker getWorker(String topic) {
        AbstractWorker worker = workersMap.computeIfAbsent(
                topic, t -> new DefaultWorker(producer));
        if (!worker.isActive()) {
            worker = new DefaultWorker(producer);
            workersMap.put(topic, worker);
        }
        return worker;
    }

    private static class SendStatusCallback implements Callback {
        private final KafkaProducerService service;
        private final String topic;
        private final Message message;

        SendStatusCallback(KafkaProducerService service, String topic, Message message) {
            this.service = service;
            this.topic = topic;
            this.message = message;
        }

        @Override
        public void onCompletion(RecordMetadata metadata, Exception exception) {
            String error = exception == null ? null : exception.toString();
            logger.debug("{}: {}, {}", this.getClass().getCanonicalName(), metadata, error);

            if (exception == null) {
                service.failedSendMessageCounter++;
                return;
            }
<<<<<<< HEAD
            service.failedSendMessageCounter = 0;
=======
>>>>>>> a0996b39
            logger.error(
                    "Fail to send message(correlationId=\"{}\") in kafka topic={}: {}",
                    message.getCorrelationId(), topic, exception);
        }
    }
}<|MERGE_RESOLUTION|>--- conflicted
+++ resolved
@@ -15,6 +15,7 @@
 
 package org.openkilda.floodlight.service.kafka;
 
+import org.openkilda.floodlight.service.HeartBeatService;
 import org.openkilda.messaging.Message;
 
 import com.fasterxml.jackson.core.JsonProcessingException;
@@ -36,17 +37,14 @@
 
 
 
-<<<<<<< HEAD
-    private int failedSendMessageCounter;
-=======
     private HeartBeatService heartBeat;
->>>>>>> a0996b39
     private Producer<String, String> producer;
     private final Map<String, AbstractWorker> workersMap = new HashMap<>();
     private final ObjectMapper jsonObjectMapper = new ObjectMapper();
 
     @Override
     public void setup(FloodlightModuleContext moduleContext) {
+        heartBeat = moduleContext.getServiceImpl(HeartBeatService.class);
         producer = moduleContext.getServiceImpl(KafkaUtilityService.class).makeProducer();
     }
 
@@ -93,6 +91,7 @@
      */
     public SendStatus sendMessage(String topic, Message message) {
         SendStatus sendStatus = produce(encode(topic, message), null);
+        postponeHeartBeat();
         return sendStatus;
     }
 
@@ -121,14 +120,6 @@
         return encoded;
     }
 
-    /**
-     * get failed sent messages count since last run.
-     * @return
-     */
-    public int getFailedSendMessageCounter() {
-        return failedSendMessageCounter;
-    }
-
     private synchronized AbstractWorker getWorker(String topic) {
         AbstractWorker worker = workersMap.computeIfAbsent(
                 topic, t -> new DefaultWorker(producer));
@@ -137,6 +128,12 @@
             workersMap.put(topic, worker);
         }
         return worker;
+    }
+
+    private void postponeHeartBeat() {
+        if (heartBeat != null) {
+            heartBeat.reschedule();
+        }
     }
 
     private static class SendStatusCallback implements Callback {
@@ -156,13 +153,9 @@
             logger.debug("{}: {}, {}", this.getClass().getCanonicalName(), metadata, error);
 
             if (exception == null) {
-                service.failedSendMessageCounter++;
+                service.postponeHeartBeat();
                 return;
             }
-<<<<<<< HEAD
-            service.failedSendMessageCounter = 0;
-=======
->>>>>>> a0996b39
             logger.error(
                     "Fail to send message(correlationId=\"{}\") in kafka topic={}: {}",
                     message.getCorrelationId(), topic, exception);
