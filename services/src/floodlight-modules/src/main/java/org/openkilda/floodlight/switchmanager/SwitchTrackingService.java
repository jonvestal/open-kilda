/* Copyright 2017 Telstra Open Source
 *
 *   Licensed under the Apache License, Version 2.0 (the "License");
 *   you may not use this file except in compliance with the License.
 *   You may obtain a copy of the License at
 *
 *       http://www.apache.org/licenses/LICENSE-2.0
 *
 *   Unless required by applicable law or agreed to in writing, software
 *   distributed under the License is distributed on an "AS IS" BASIS,
 *   WITHOUT WARRANTIES OR CONDITIONS OF ANY KIND, either express or implied.
 *   See the License for the specific language governing permissions and
 *   limitations under the License.
 */

package org.openkilda.floodlight.switchmanager;

import org.openkilda.floodlight.KafkaChannel;
import org.openkilda.floodlight.converter.IofSwitchConverter;
import org.openkilda.floodlight.error.SwitchNotFoundException;
import org.openkilda.floodlight.error.SwitchOperationException;
import org.openkilda.floodlight.service.FeatureDetectorService;
import org.openkilda.floodlight.service.IService;
import org.openkilda.floodlight.service.kafka.IKafkaProducerService;
import org.openkilda.floodlight.service.kafka.KafkaUtilityService;
import org.openkilda.floodlight.utils.CorrelationContext;
import org.openkilda.floodlight.utils.NewCorrelationContextRequired;
import org.openkilda.messaging.Message;
import org.openkilda.messaging.info.ChunkedInfoMessage;
import org.openkilda.messaging.info.InfoData;
import org.openkilda.messaging.info.InfoMessage;
import org.openkilda.messaging.info.discovery.NetworkDumpSwitchData;
import org.openkilda.messaging.info.event.PortInfoData;
import org.openkilda.messaging.info.event.SwitchChangeType;
import org.openkilda.messaging.info.event.SwitchInfoData;
import org.openkilda.messaging.model.SpeakerSwitchDescription;
import org.openkilda.messaging.model.SpeakerSwitchPortView;
import org.openkilda.messaging.model.SpeakerSwitchView;
import org.openkilda.model.SwitchId;

import net.floodlightcontroller.core.IOFSwitch;
import net.floodlightcontroller.core.IOFSwitchListener;
import net.floodlightcontroller.core.LogicalOFMessageCategory;
import net.floodlightcontroller.core.PortChangeType;
import net.floodlightcontroller.core.SwitchDescription;
import net.floodlightcontroller.core.internal.IOFSwitchService;
import net.floodlightcontroller.core.module.FloodlightModuleContext;
import org.projectfloodlight.openflow.protocol.OFPortDesc;
import org.projectfloodlight.openflow.types.DatapathId;
import org.projectfloodlight.openflow.types.OFPort;
import org.slf4j.Logger;
import org.slf4j.LoggerFactory;

<<<<<<< HEAD
import java.net.InetSocketAddress;
=======
>>>>>>> a0996b39
import java.util.Collection;
import java.util.List;
import java.util.Set;
import java.util.concurrent.locks.ReadWriteLock;
import java.util.concurrent.locks.ReentrantReadWriteLock;
import java.util.stream.Collectors;

public class SwitchTrackingService implements IOFSwitchListener, IService {
    private static final Logger logger = LoggerFactory.getLogger(SwitchTrackingService.class);

    private final ReadWriteLock discoveryLock = new ReentrantReadWriteLock();

    private IKafkaProducerService producerService;
    private ISwitchManager switchManager;
    private FeatureDetectorService featureDetector;

    private String discoveryTopic;
    private String region;

    /**
     * Send dump contain all connected at this moment switches.
     */
    public void dumpAllSwitches(String correlationId) {
        discoveryLock.writeLock().lock();
        try {
            dumpAllSwitchesAction(correlationId);
        } finally {
            discoveryLock.writeLock().unlock();
        }
    }

    /**
     * Desired to be used on the end of switch activation to send discovery messages.
     */
    public void completeSwitchActivation(DatapathId dpId) {
        discoveryLock.readLock().lock();
        try {
            switchDiscoveryAction(dpId, SwitchChangeType.ACTIVATED);
        } finally {
            discoveryLock.readLock().unlock();
        }
    }

    @Override
    @NewCorrelationContextRequired
    public void switchAdded(final DatapathId switchId) {
        logSwitchEvent(switchId, SwitchChangeType.ADDED);
        switchDiscovery(switchId, SwitchChangeType.ADDED);
    }

    @Override
    @NewCorrelationContextRequired
    public void switchRemoved(final DatapathId switchId) {
        logSwitchEvent(switchId, SwitchChangeType.REMOVED);

        // TODO(surabujin): must figure out events order/set during lost connection
        switchManager.deactivate(switchId);
        switchDiscovery(switchId, SwitchChangeType.REMOVED);
    }

    @Override
    @NewCorrelationContextRequired
    public void switchActivated(final DatapathId switchId) {
        logSwitchEvent(switchId, SwitchChangeType.ACTIVATED);

        try {
            switchManager.activate(switchId);
        } catch (SwitchOperationException e) {
            logger.error("OF switch event ({} - {}): {}", switchId, SwitchChangeType.ACTIVATED, e.getMessage());
        }
    }

    @Override
    @NewCorrelationContextRequired
    public void switchDeactivated(final DatapathId switchId) {
        logSwitchEvent(switchId, SwitchChangeType.DEACTIVATED);

        switchManager.deactivate(switchId);
        switchDiscovery(switchId, SwitchChangeType.DEACTIVATED);
    }

    @Override
    @NewCorrelationContextRequired
    public void switchChanged(final DatapathId switchId) {
        logSwitchEvent(switchId, SwitchChangeType.CHANGED);
        switchDiscovery(switchId, SwitchChangeType.CHANGED);
    }

    @Override
    @NewCorrelationContextRequired
    public void switchPortChanged(final DatapathId switchId, final OFPortDesc portDesc, final PortChangeType type) {
        OFPort port = portDesc.getPortNo();
        logPortEvent(switchId, port, type);

        if (ISwitchManager.isPhysicalPort(portDesc)) {
            portDiscovery(switchId, port, type);
        }
    }

    @Override
    public void setup(FloodlightModuleContext context) {
        producerService = context.getServiceImpl(IKafkaProducerService.class);
        switchManager = context.getServiceImpl(ISwitchManager.class);
        featureDetector = context.getServiceImpl(FeatureDetectorService.class);
        KafkaChannel kafkaChannel = context.getServiceImpl(KafkaUtilityService.class).getKafkaChannel();
        discoveryTopic = kafkaChannel.getTopoDiscoTopic();
        region = kafkaChannel.getRegion();

        context.getServiceImpl(IOFSwitchService.class).addOFSwitchListener(this);
    }

    private void dumpAllSwitchesAction(String correlationId) {
        producerService.enableGuaranteedOrder(discoveryTopic);
        try {
<<<<<<< HEAD
            Collection<IOFSwitch> iofSwitches = switchManager.getAllSwitchMap().values();
            int switchCounter = 0;
            for (IOFSwitch sw : iofSwitches) {
                NetworkDumpSwitchData swData = new NetworkDumpSwitchData(buildSwitch(sw));
                producerService.sendMessageAndTrack(discoveryTopic,
                                                    new ChunkedInfoMessage(swData, System.currentTimeMillis(),
                                                            correlationId, switchCounter, iofSwitches.size(), region));
=======
            producerService.sendMessageAndTrack(
                    discoveryTopic,
                    new InfoMessage(new NetworkDumpBeginMarker(), System.currentTimeMillis(), correlationId));
            Collection<IOFSwitch> iofSwitches = switchManager.getAllSwitchMap().values();
            int switchCounter = 0;
            for (IOFSwitch sw : iofSwitches) {
                try {
                    NetworkDumpSwitchData swData = new NetworkDumpSwitchData(buildSwitch(sw));
                    producerService.sendMessageAndTrack(discoveryTopic,
                                                    new ChunkedInfoMessage(swData, System.currentTimeMillis(),
                                                            correlationId, switchCounter, iofSwitches.size(), region));
                } catch (Exception e) {
                    logger.error("Failed to send network dump for {}", sw.getId());
                }
>>>>>>> a0996b39
                switchCounter++;
            }

        } finally {
            producerService.disableGuaranteedOrder(discoveryTopic);
        }
    }

    private void switchDiscovery(DatapathId dpId, SwitchChangeType state) {
        discoveryLock.readLock().lock();
        try {
            switchDiscoveryAction(dpId, state);
        } finally {
            discoveryLock.readLock().unlock();
        }
    }

    private void portDiscovery(DatapathId dpId, OFPort port, PortChangeType changeType) {
        discoveryLock.readLock().lock();
        try {
            portDiscoveryAction(dpId, port, changeType);
        } finally {
            discoveryLock.readLock().unlock();
        }
    }

    private void switchDiscoveryAction(DatapathId dpId, SwitchChangeType event) {
        logger.info("Send switch discovery ({} - {})", dpId, event);
        Message message = null;
        if (SwitchChangeType.DEACTIVATED != event && SwitchChangeType.REMOVED != event) {
            try {
                IOFSwitch sw = switchManager.lookupSwitch(dpId);
                SpeakerSwitchView switchView = buildSwitch(sw);
                message = buildSwitchMessage(sw, switchView, event);
            } catch (SwitchNotFoundException e) {
                logger.error(
                        "Switch {} is not in management state now({}), switch ISL discovery details will be degraded.",
                        dpId, e.getMessage());
            }
        }
        if (message == null) {
            message = buildSwitchMessage(dpId, event);
        }

        producerService.sendMessageAndTrack(discoveryTopic, dpId.toString(), message);
    }

    private void portDiscoveryAction(DatapathId dpId, OFPort port, PortChangeType changeType) {
        logger.info("Send port discovery ({}-{} - {})", dpId, port, changeType);
        Message message = buildPortMessage(dpId, port, changeType);
        producerService.sendMessageAndTrack(discoveryTopic, dpId.toString(), message);
    }

    private org.openkilda.messaging.info.event.PortChangeType toJsonType(PortChangeType type) {
        switch (type) {
            case ADD:
                return org.openkilda.messaging.info.event.PortChangeType.ADD;
            case OTHER_UPDATE:
                return org.openkilda.messaging.info.event.PortChangeType.OTHER_UPDATE;
            case DELETE:
                return org.openkilda.messaging.info.event.PortChangeType.DELETE;
            case UP:
                return org.openkilda.messaging.info.event.PortChangeType.UP;
            default:
                return org.openkilda.messaging.info.event.PortChangeType.DOWN;
        }
    }

    /**
     * Builds fully filled switch ISL discovery message.
     *
     * @param sw switch instance
     * @param eventType type of event
     * @return Message
     */
<<<<<<< HEAD
    private Message buildSwitchMessage(IOFSwitch sw, SpeakerSwitchView switchView, SwitchChangeType eventType) {
        return buildMessage(IofSwitchConverter.buildSwitchInfoData(sw, switchView, eventType));
=======
    private Message buildSwitchMessage(IOFSwitch sw, Switch switchRecord, SwitchChangeType eventType) {
        return buildMessage(IofSwitchConverter.buildSwitchInfoData(sw, switchRecord, eventType));
>>>>>>> a0996b39
    }

    /**
     * Builds degraded switch ISL discovery message.
     *
     * @param dpId switch datapath
     * @param eventType type of event
     * @return Message
     */
    private Message buildSwitchMessage(DatapathId dpId, SwitchChangeType eventType) {
        return buildMessage(new SwitchInfoData(new SwitchId(dpId.getLong()), eventType));
    }

    /**
     * Builds a port state change message with port number.
     *
     * @param switchId datapathId of switch
     * @param port port that triggered the event
     * @param type type of port event
     * @return Message
     */
    private Message buildPortMessage(final DatapathId switchId, final OFPort port, final PortChangeType type) {
        InfoData data = new PortInfoData(new SwitchId(switchId.getLong()), port.getPortNumber(),
                null, toJsonType(type));
        return buildMessage(data);
    }

    /**
     * Builds a generic message object.
     *
     * @param data data to use in the message body
     * @return Message
     */
    private Message buildMessage(final InfoData data) {
        return new InfoMessage(data, System.currentTimeMillis(), CorrelationContext.getId(), null, region);
    }

    private SpeakerSwitchView buildSwitch(IOFSwitch sw) {
        SwitchDescription ofDescription = sw.getSwitchDescription();
        SpeakerSwitchDescription description = SpeakerSwitchDescription.builder()
                .manufacturer(ofDescription.getManufacturerDescription())
                .hardware(ofDescription.getHardwareDescription())
                .software(ofDescription.getSoftwareDescription())
                .serialNumber(ofDescription.getSerialNumber())
                .datapath(ofDescription.getDatapathDescription())
                .build();
        Set<SpeakerSwitchView.Feature> features = featureDetector.detectSwitch(sw);
        List<SpeakerSwitchPortView> ports = switchManager.getPhysicalPorts(sw).stream()
                .map(port -> new SpeakerSwitchPortView(
                        port.getPortNo().getPortNumber(),
                        port.isEnabled()
                                ? SpeakerSwitchPortView.State.UP
                                : SpeakerSwitchPortView.State.DOWN))
                .collect(Collectors.toList());
<<<<<<< HEAD
        return new SpeakerSwitchView(new SwitchId(sw.getId().getLong()),
                                     (InetSocketAddress) sw.getInetAddress(),
                                     (InetSocketAddress) (sw.getConnectionByCategory(
                                                     LogicalOFMessageCategory.MAIN).getRemoteInetAddress()),
                                     sw.getOFFactory().getVersion().toString(),
                                     description, features, ports);
=======
        Set<Switch.Feature> features = featureDetector.detectSwitch(sw);
        return new Switch(new SwitchId(sw.getId().getLong()), switchManager.getSwitchIpAddress(sw), features,
                ports);
>>>>>>> a0996b39
    }

    private void logSwitchEvent(DatapathId dpId, SwitchChangeType event) {
        logger.info("OF switch event ({} - {})", dpId, event);
    }

    private void logPortEvent(DatapathId dpId, OFPort port, PortChangeType changeType) {
        logger.info("OF port event ({}-{} - {})", dpId, port, changeType);
    }
}<|MERGE_RESOLUTION|>--- conflicted
+++ resolved
@@ -29,6 +29,8 @@
 import org.openkilda.messaging.info.ChunkedInfoMessage;
 import org.openkilda.messaging.info.InfoData;
 import org.openkilda.messaging.info.InfoMessage;
+import org.openkilda.messaging.info.discovery.NetworkDumpBeginMarker;
+import org.openkilda.messaging.info.discovery.NetworkDumpEndMarker;
 import org.openkilda.messaging.info.discovery.NetworkDumpSwitchData;
 import org.openkilda.messaging.info.event.PortInfoData;
 import org.openkilda.messaging.info.event.SwitchChangeType;
@@ -51,10 +53,7 @@
 import org.slf4j.Logger;
 import org.slf4j.LoggerFactory;
 
-<<<<<<< HEAD
 import java.net.InetSocketAddress;
-=======
->>>>>>> a0996b39
 import java.util.Collection;
 import java.util.List;
 import java.util.Set;
@@ -169,15 +168,6 @@
     private void dumpAllSwitchesAction(String correlationId) {
         producerService.enableGuaranteedOrder(discoveryTopic);
         try {
-<<<<<<< HEAD
-            Collection<IOFSwitch> iofSwitches = switchManager.getAllSwitchMap().values();
-            int switchCounter = 0;
-            for (IOFSwitch sw : iofSwitches) {
-                NetworkDumpSwitchData swData = new NetworkDumpSwitchData(buildSwitch(sw));
-                producerService.sendMessageAndTrack(discoveryTopic,
-                                                    new ChunkedInfoMessage(swData, System.currentTimeMillis(),
-                                                            correlationId, switchCounter, iofSwitches.size(), region));
-=======
             producerService.sendMessageAndTrack(
                     discoveryTopic,
                     new InfoMessage(new NetworkDumpBeginMarker(), System.currentTimeMillis(), correlationId));
@@ -192,10 +182,12 @@
                 } catch (Exception e) {
                     logger.error("Failed to send network dump for {}", sw.getId());
                 }
->>>>>>> a0996b39
                 switchCounter++;
             }
 
+            producerService.sendMessageAndTrack(
+                    discoveryTopic,
+                    new InfoMessage(new NetworkDumpEndMarker(), System.currentTimeMillis(), correlationId));
         } finally {
             producerService.disableGuaranteedOrder(discoveryTopic);
         }
@@ -268,13 +260,8 @@
      * @param eventType type of event
      * @return Message
      */
-<<<<<<< HEAD
     private Message buildSwitchMessage(IOFSwitch sw, SpeakerSwitchView switchView, SwitchChangeType eventType) {
         return buildMessage(IofSwitchConverter.buildSwitchInfoData(sw, switchView, eventType));
-=======
-    private Message buildSwitchMessage(IOFSwitch sw, Switch switchRecord, SwitchChangeType eventType) {
-        return buildMessage(IofSwitchConverter.buildSwitchInfoData(sw, switchRecord, eventType));
->>>>>>> a0996b39
     }
 
     /**
@@ -329,18 +316,12 @@
                                 ? SpeakerSwitchPortView.State.UP
                                 : SpeakerSwitchPortView.State.DOWN))
                 .collect(Collectors.toList());
-<<<<<<< HEAD
         return new SpeakerSwitchView(new SwitchId(sw.getId().getLong()),
                                      (InetSocketAddress) sw.getInetAddress(),
                                      (InetSocketAddress) (sw.getConnectionByCategory(
                                                      LogicalOFMessageCategory.MAIN).getRemoteInetAddress()),
                                      sw.getOFFactory().getVersion().toString(),
                                      description, features, ports);
-=======
-        Set<Switch.Feature> features = featureDetector.detectSwitch(sw);
-        return new Switch(new SwitchId(sw.getId().getLong()), switchManager.getSwitchIpAddress(sw), features,
-                ports);
->>>>>>> a0996b39
     }
 
     private void logSwitchEvent(DatapathId dpId, SwitchChangeType event) {
