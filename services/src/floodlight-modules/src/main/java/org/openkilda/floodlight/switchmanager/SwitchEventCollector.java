/* Copyright 2017 Telstra Open Source
 *
 *   Licensed under the Apache License, Version 2.0 (the "License");
 *   you may not use this file except in compliance with the License.
 *   You may obtain a copy of the License at
 *
 *       http://www.apache.org/licenses/LICENSE-2.0
 *
 *   Unless required by applicable law or agreed to in writing, software
 *   distributed under the License is distributed on an "AS IS" BASIS,
 *   WITHOUT WARRANTIES OR CONDITIONS OF ANY KIND, either express or implied.
 *   See the License for the specific language governing permissions and
 *   limitations under the License.
 */

package org.openkilda.floodlight.switchmanager;

import org.openkilda.config.KafkaTopicsConfig;
import org.openkilda.floodlight.config.provider.ConfigurationProvider;
import org.openkilda.floodlight.converter.IofSwitchConverter;
import org.openkilda.floodlight.kafka.KafkaMessageProducer;
import org.openkilda.floodlight.utils.CorrelationContext;
import org.openkilda.floodlight.utils.NewCorrelationContextRequired;
import org.openkilda.messaging.Message;
import org.openkilda.messaging.command.switches.ConnectModeRequest;
import org.openkilda.messaging.info.InfoData;
import org.openkilda.messaging.info.InfoMessage;
import org.openkilda.messaging.info.event.PortInfoData;
import org.openkilda.messaging.info.event.SwitchInfoData;
import org.openkilda.messaging.info.event.SwitchState;
import org.openkilda.messaging.model.SwitchId;

import net.floodlightcontroller.core.IOFSwitch;
import net.floodlightcontroller.core.IOFSwitchListener;
import net.floodlightcontroller.core.PortChangeType;
import net.floodlightcontroller.core.internal.IOFSwitchService;
import net.floodlightcontroller.core.module.FloodlightModuleContext;
import net.floodlightcontroller.core.module.FloodlightModuleException;
import net.floodlightcontroller.core.module.IFloodlightModule;
import net.floodlightcontroller.core.module.IFloodlightService;
import org.projectfloodlight.openflow.protocol.OFFlowStatsReply;
import org.projectfloodlight.openflow.protocol.OFPortDesc;
import org.projectfloodlight.openflow.types.DatapathId;
import org.projectfloodlight.openflow.types.OFPort;
import org.slf4j.Logger;
import org.slf4j.LoggerFactory;

import java.util.ArrayList;
import java.util.Collection;
import java.util.HashMap;
import java.util.Map;

public class SwitchEventCollector implements IFloodlightModule, IOFSwitchListener, IFloodlightService {
    private static final Logger logger = LoggerFactory.getLogger(SwitchEventCollector.class);

    private IOFSwitchService switchService;
    private KafkaMessageProducer kafkaProducer;
    private ISwitchManager switchManager;

    private String topoDiscoTopic;

    /*
     * IOFSwitchListener methods
     */

    /**
     * {@inheritDoc}
     */
    @Override
    @NewCorrelationContextRequired
    public void switchAdded(final DatapathId switchId) {
        Message message = buildSwitchMessage(switchService.getSwitch(switchId), SwitchState.ADDED);
        kafkaProducer.postMessage(topoDiscoTopic, message);
    }

    /**
     * {@inheritDoc}
     */
    @Override
    @NewCorrelationContextRequired
    public void switchRemoved(final DatapathId switchId) {
        switchManager.stopSafeMode(switchId);
        Message message = buildSwitchMessage(switchId, SwitchState.REMOVED);
        kafkaProducer.postMessage(topoDiscoTopic, message);
    }

    /**
     * {@inheritDoc}
     */
    @Override
    @NewCorrelationContextRequired
    public void switchActivated(final DatapathId switchId) {
        final IOFSwitch sw = switchService.getSwitch(switchId);
        logger.info("ACTIVATING SWITCH: {}", switchId);

<<<<<<< HEAD
        // Message message = buildExtendedSwitchMessage(
        //         sw, SwitchState.ACTIVATED, switchManager.dumpFlowTable(switchId));
=======
        // Message message = buildExtendedSwitchMessage(sw, SwitchState.ACTIVATED,
        // switchManager.dumpFlowTable(switchId));
>>>>>>> 1c1f78d4
        // kafkaProducer.postMessage(topoDiscoTopic, message);
        ConnectModeRequest.Mode mode = switchManager.connectMode(null);

        try {
            if (mode == ConnectModeRequest.Mode.SAFE) {
                // the bulk of work below is done as part of the safe protocol
                switchManager.startSafeMode(switchId);
                return;
            }

            switchManager.sendSwitchActivate(sw);
            if (mode == ConnectModeRequest.Mode.AUTO) {
                switchManager.installDefaultRules(switchId);
            }

            // else MANUAL MODE - Don't install default rules. NB: without the default rules,
            // ISL discovery will fail.
            switchManager.sendPortUpEvents(sw);
        } catch (SwitchOperationException e) {
            logger.error("Could not activate switch={}", switchId, e);
        }

    }

<<<<<<< HEAD
=======
    /**
     * Return true if port is physical.
     *
     * @param p port.
     * @return true if port is physical.
     */
    public static boolean isPhysicalPort(OFPort p) {
        return !(p.equals(OFPort.LOCAL)
                || p.equals(OFPort.ALL)
                || p.equals(OFPort.CONTROLLER)
                || p.equals(OFPort.ANY)
                || p.equals(OFPort.FLOOD)
                || p.equals(OFPort.ZERO)
                || p.equals(OFPort.NO_MASK)
                || p.equals(OFPort.IN_PORT)
                || p.equals(OFPort.NORMAL)
                || p.equals(OFPort.TABLE));
    }

>>>>>>> 1c1f78d4
    /**
     * {@inheritDoc}
     */
    @Override
    @NewCorrelationContextRequired
    public void switchPortChanged(final DatapathId switchId, final OFPortDesc port, final PortChangeType type) {
        if (isPhysicalPort(port.getPortNo())) {
            Message message = buildPortMessage(switchId, port, type);
            kafkaProducer.postMessage(topoDiscoTopic, message);
        }
    }

    /**
     * {@inheritDoc}
     */
    @Override
    @NewCorrelationContextRequired
    public void switchChanged(final DatapathId switchId) {
        Message message = buildSwitchMessage(switchService.getSwitch(switchId), SwitchState.CHANGED);
        kafkaProducer.postMessage(topoDiscoTopic, message);
    }

    /*
     * IFloodlightModule methods.
     */

    /**
     * {@inheritDoc}
     */
    @Override
    @NewCorrelationContextRequired
    public void switchDeactivated(final DatapathId switchId) {
        switchManager.stopSafeMode(switchId);
        Message message = buildSwitchMessage(switchId, SwitchState.DEACTIVATED);
        kafkaProducer.postMessage(topoDiscoTopic, message);
    }

    /**
     * {@inheritDoc}
     */
    @Override
    public Collection<Class<? extends IFloodlightService>> getModuleServices() {
        Collection<Class<? extends IFloodlightService>> services = new ArrayList<>(1);
        services.add(SwitchEventCollector.class);
        return services;
    }

    /**
     * {@inheritDoc}
     */
    @Override
    public Map<Class<? extends IFloodlightService>, IFloodlightService> getServiceImpls() {
        Map<Class<? extends IFloodlightService>, IFloodlightService> map = new HashMap<>();
        map.put(SwitchEventCollector.class, this);
        return map;
    }

    /**
     * {@inheritDoc}
     */
    @Override
    public Collection<Class<? extends IFloodlightService>> getModuleDependencies() {
        Collection<Class<? extends IFloodlightService>> services = new ArrayList<>(3);
        services.add(IOFSwitchService.class);
        services.add(KafkaMessageProducer.class);
        services.add(ISwitchManager.class);
        return services;
    }

    /**
     * {@inheritDoc}
     */
    @Override
    public void init(FloodlightModuleContext context) throws FloodlightModuleException {
        switchService = context.getServiceImpl(IOFSwitchService.class);
        kafkaProducer = context.getServiceImpl(KafkaMessageProducer.class);
        switchManager = context.getServiceImpl(ISwitchManager.class);

        ConfigurationProvider provider = ConfigurationProvider.of(context, this);
        KafkaTopicsConfig topicsConfig = provider.getConfiguration(KafkaTopicsConfig.class);
        topoDiscoTopic = topicsConfig.getTopoDiscoTopic();
    }

    /*
     * Utility functions
     */

    /**
     * {@inheritDoc}
     */
    @Override
    public void startUp(FloodlightModuleContext context) throws FloodlightModuleException {
        logger.info("Starting " + SwitchEventCollector.class.getCanonicalName());
        switchService.addOFSwitchListener(this);
    }

    /**
<<<<<<< HEAD
     * Determine is passed port is a physical port.
     */
    public static boolean isPhysicalPort(OFPort p) {
        return !(p.equals(OFPort.LOCAL)
                || p.equals(OFPort.ALL)
                || p.equals(OFPort.CONTROLLER)
                || p.equals(OFPort.ANY)
                || p.equals(OFPort.FLOOD)
                || p.equals(OFPort.ZERO)
                || p.equals(OFPort.NO_MASK)
                || p.equals(OFPort.IN_PORT)
                || p.equals(OFPort.NORMAL)
                || p.equals(OFPort.TABLE));
    }

    private static org.openkilda.messaging.info.event.PortChangeType toJsonType(PortChangeType type) {
        switch (type) {
            case ADD:
                return org.openkilda.messaging.info.event.PortChangeType.ADD;
            case OTHER_UPDATE:
                return org.openkilda.messaging.info.event.PortChangeType.OTHER_UPDATE;
            case DELETE:
                return org.openkilda.messaging.info.event.PortChangeType.DELETE;
            case UP:
                return org.openkilda.messaging.info.event.PortChangeType.UP;
            default:
                return org.openkilda.messaging.info.event.PortChangeType.DOWN;
        }
    }

    /**
     * Builds a switch message type.
=======
     * Builds a switch message type with flows.
>>>>>>> 1c1f78d4
     *
     * @param sw switch instance.
     * @param eventType type of event.
     * @param flowStats flows one the switch.
     * @return Message
     */
    private Message buildExtendedSwitchMessage(final IOFSwitch sw, final SwitchState eventType,
                                               OFFlowStatsReply flowStats) {
        return buildMessage(IofSwitchConverter.buildSwitchInfoDataExtended(sw, eventType, flowStats));
    }

    /**
<<<<<<< HEAD
=======
     * Builds a switch message type.
     *
     * @param sw switch instance
     * @param eventType type of event
     * @return Message
     */
    public static Message buildSwitchMessage(final IOFSwitch sw, final SwitchState eventType) {
        return buildMessage(IofSwitchConverter.buildSwitchInfoData(sw, eventType));
    }

    /**
>>>>>>> 1c1f78d4
     * Builds a switch message type.
     *
     * @param switchId switch id
     * @param eventType type of event
     * @return Message
     */
    public static Message buildSwitchMessage(final DatapathId switchId, final SwitchState eventType) {
        final String unknown = "unknown";

        InfoData data = new SwitchInfoData(new SwitchId(switchId.getLong()), eventType,
                unknown, unknown, unknown, unknown);
        return buildMessage(data);
    }

    /**
     * Builds a switch message type with flows.
     *
     * @param sw        switch instance.
     * @param eventType type of event.
     * @param flowStats flows one the switch.
     * @return Message
     */
    private Message buildExtendedSwitchMessage(final IOFSwitch sw, final SwitchState eventType,
            OFFlowStatsReply flowStats) {
        return buildMessage(IOFSwitchConverter.buildSwitchInfoDataExtended(sw, eventType, flowStats));
    }

    /**
     * Builds a generic message object.
     *
     * @param data data to use in the message body
     * @return Message
     */
    public static Message buildMessage(final InfoData data) {
        return new InfoMessage(data, System.currentTimeMillis(), CorrelationContext.getId(), null);
    }

    /**
     * Builds a port state change message with port number.
     *
     * @param switchId datapathId of switch
     * @param port port that triggered the event
     * @param type type of port event
     * @return Message
     */
    public static Message buildPortMessage(final DatapathId switchId, final OFPort port, final PortChangeType type) {
        InfoData data = new PortInfoData(new SwitchId(switchId.getLong()), port.getPortNumber(),
                null, toJsonType(type));
        return buildMessage(data);
    }

    /**
     * Builds a port state message with OFPortDesc.
     *
     * @param switchId datapathId of switch
     * @param port port that triggered the event
     * @param type type of port event
     * @return Message
     */
    private Message buildPortMessage(final DatapathId switchId, final OFPortDesc port, final PortChangeType type) {
        InfoData data = new PortInfoData(new SwitchId(switchId.getLong()), port.getPortNo().getPortNumber(),
                null, toJsonType(type));
        return buildMessage(data);
    }
}<|MERGE_RESOLUTION|>--- conflicted
+++ resolved
@@ -93,13 +93,8 @@
         final IOFSwitch sw = switchService.getSwitch(switchId);
         logger.info("ACTIVATING SWITCH: {}", switchId);
 
-<<<<<<< HEAD
-        // Message message = buildExtendedSwitchMessage(
-        //         sw, SwitchState.ACTIVATED, switchManager.dumpFlowTable(switchId));
-=======
         // Message message = buildExtendedSwitchMessage(sw, SwitchState.ACTIVATED,
         // switchManager.dumpFlowTable(switchId));
->>>>>>> 1c1f78d4
         // kafkaProducer.postMessage(topoDiscoTopic, message);
         ConnectModeRequest.Mode mode = switchManager.connectMode(null);
 
@@ -124,28 +119,6 @@
 
     }
 
-<<<<<<< HEAD
-=======
-    /**
-     * Return true if port is physical.
-     *
-     * @param p port.
-     * @return true if port is physical.
-     */
-    public static boolean isPhysicalPort(OFPort p) {
-        return !(p.equals(OFPort.LOCAL)
-                || p.equals(OFPort.ALL)
-                || p.equals(OFPort.CONTROLLER)
-                || p.equals(OFPort.ANY)
-                || p.equals(OFPort.FLOOD)
-                || p.equals(OFPort.ZERO)
-                || p.equals(OFPort.NO_MASK)
-                || p.equals(OFPort.IN_PORT)
-                || p.equals(OFPort.NORMAL)
-                || p.equals(OFPort.TABLE));
-    }
-
->>>>>>> 1c1f78d4
     /**
      * {@inheritDoc}
      */
@@ -243,8 +216,10 @@
     }
 
     /**
-<<<<<<< HEAD
-     * Determine is passed port is a physical port.
+     * Return true if port is physical.
+     *
+     * @param p port.
+     * @return true if port is physical.
      */
     public static boolean isPhysicalPort(OFPort p) {
         return !(p.equals(OFPort.LOCAL)
@@ -276,9 +251,32 @@
 
     /**
      * Builds a switch message type.
-=======
+     *
+     * @param sw switch instance
+     * @param eventType type of event
+     * @return Message
+     */
+    public static Message buildSwitchMessage(final IOFSwitch sw, final SwitchState eventType) {
+        return buildMessage(IofSwitchConverter.buildSwitchInfoData(sw, eventType));
+    }
+
+    /**
+     * Builds a switch message type.
+     *
+     * @param switchId switch id
+     * @param eventType type of event
+     * @return Message
+     */
+    public static Message buildSwitchMessage(final DatapathId switchId, final SwitchState eventType) {
+        final String unknown = "unknown";
+
+        InfoData data = new SwitchInfoData(new SwitchId(switchId.getLong()), eventType,
+                unknown, unknown, unknown, unknown);
+        return buildMessage(data);
+    }
+
+    /**
      * Builds a switch message type with flows.
->>>>>>> 1c1f78d4
      *
      * @param sw switch instance.
      * @param eventType type of event.
@@ -286,50 +284,8 @@
      * @return Message
      */
     private Message buildExtendedSwitchMessage(final IOFSwitch sw, final SwitchState eventType,
-                                               OFFlowStatsReply flowStats) {
+            OFFlowStatsReply flowStats) {
         return buildMessage(IofSwitchConverter.buildSwitchInfoDataExtended(sw, eventType, flowStats));
-    }
-
-    /**
-<<<<<<< HEAD
-=======
-     * Builds a switch message type.
-     *
-     * @param sw switch instance
-     * @param eventType type of event
-     * @return Message
-     */
-    public static Message buildSwitchMessage(final IOFSwitch sw, final SwitchState eventType) {
-        return buildMessage(IofSwitchConverter.buildSwitchInfoData(sw, eventType));
-    }
-
-    /**
->>>>>>> 1c1f78d4
-     * Builds a switch message type.
-     *
-     * @param switchId switch id
-     * @param eventType type of event
-     * @return Message
-     */
-    public static Message buildSwitchMessage(final DatapathId switchId, final SwitchState eventType) {
-        final String unknown = "unknown";
-
-        InfoData data = new SwitchInfoData(new SwitchId(switchId.getLong()), eventType,
-                unknown, unknown, unknown, unknown);
-        return buildMessage(data);
-    }
-
-    /**
-     * Builds a switch message type with flows.
-     *
-     * @param sw        switch instance.
-     * @param eventType type of event.
-     * @param flowStats flows one the switch.
-     * @return Message
-     */
-    private Message buildExtendedSwitchMessage(final IOFSwitch sw, final SwitchState eventType,
-            OFFlowStatsReply flowStats) {
-        return buildMessage(IOFSwitchConverter.buildSwitchInfoDataExtended(sw, eventType, flowStats));
     }
 
     /**
