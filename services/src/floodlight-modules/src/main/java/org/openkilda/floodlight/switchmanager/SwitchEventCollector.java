--- conflicted
+++ resolved
@@ -44,7 +44,6 @@
 import java.util.Collection;
 import java.util.HashMap;
 import java.util.Map;
-import java.util.UUID;
 
 public class SwitchEventCollector implements IFloodlightModule, IOFSwitchListener, IFloodlightService {
     private static final Logger logger = LoggerFactory.getLogger(SwitchEventCollector.class);
@@ -271,13 +270,8 @@
      * @param data data to use in the message body
      * @return Message
      */
-<<<<<<< HEAD
-    private Message buildMessage(final InfoData data) {
-        return new InfoMessage(data, System.currentTimeMillis(), UUID.randomUUID().toString(), null);
-=======
     public static Message buildMessage(final InfoData data) {
         return new InfoMessage(data, System.currentTimeMillis(), "system", null);
->>>>>>> 414a5f7c
     }
 
     /**
