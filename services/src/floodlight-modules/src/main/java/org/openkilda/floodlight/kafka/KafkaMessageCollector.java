/* Copyright 2017 Telstra Open Source
 *
 *   Licensed under the Apache License, Version 2.0 (the "License");
 *   you may not use this file except in compliance with the License.
 *   You may obtain a copy of the License at
 *
 *       http://www.apache.org/licenses/LICENSE-2.0
 *
 *   Unless required by applicable law or agreed to in writing, software
 *   distributed under the License is distributed on an "AS IS" BASIS,
 *   WITHOUT WARRANTIES OR CONDITIONS OF ANY KIND, either express or implied.
 *   See the License for the specific language governing permissions and
 *   limitations under the License.
 */

package org.openkilda.floodlight.kafka;

<<<<<<< HEAD
import org.openkilda.floodlight.config.KafkaFloodlightConfig;
=======
import org.openkilda.config.KafkaTopicsConfig;
>>>>>>> 7df9d8dc
import org.openkilda.floodlight.config.provider.ConfigurationProvider;
import org.openkilda.floodlight.service.CommandProcessorService;
import org.openkilda.floodlight.service.ConfigService;
import org.openkilda.floodlight.service.batch.OfBatchService;
import org.openkilda.floodlight.service.of.InputService;
import org.openkilda.floodlight.service.ping.PingService;
import org.openkilda.floodlight.switchmanager.ISwitchManager;
import org.openkilda.floodlight.utils.CommandContextFactory;

import com.google.common.collect.ImmutableList;
import com.google.common.collect.ImmutableMap;
import net.floodlightcontroller.core.IFloodlightProviderService;
import net.floodlightcontroller.core.internal.IOFSwitchService;
import net.floodlightcontroller.core.module.FloodlightModuleContext;
import net.floodlightcontroller.core.module.IFloodlightModule;
import net.floodlightcontroller.core.module.IFloodlightService;
import net.floodlightcontroller.threadpool.IThreadPoolService;
import org.slf4j.Logger;
import org.slf4j.LoggerFactory;

import java.util.ArrayList;
import java.util.Collection;
import java.util.Map;
import java.util.concurrent.ExecutorService;
import java.util.concurrent.Executors;
import java.util.concurrent.RejectedExecutionHandler;
import java.util.concurrent.SynchronousQueue;
import java.util.concurrent.ThreadPoolExecutor;
import java.util.concurrent.TimeUnit;

public class KafkaMessageCollector implements IFloodlightModule {
    private static final Logger logger = LoggerFactory.getLogger(KafkaMessageCollector.class);

<<<<<<< HEAD
    private final CommandContextFactory commandContextFactory = new CommandContextFactory();

    private final CommandProcessorService commandProcessor;
    private final InputService inputService;
    private final ConfigService configService = new ConfigService();
    private final OfBatchService ofBatchService = new OfBatchService();
    private final PingService pingService = new PingService();

    public KafkaMessageCollector() {
        commandProcessor = new CommandProcessorService(commandContextFactory);
        inputService = new InputService(commandContextFactory);
    }

=======
    /**
     * IFloodLightModule Methods.
     */
>>>>>>> 7df9d8dc
    @Override
    public Collection<Class<? extends IFloodlightService>> getModuleServices() {
        return ImmutableList.of(
                ConfigService.class,
                CommandProcessorService.class,
                InputService.class,
                OfBatchService.class,
                PingService.class);
    }

    @Override
    public Map<Class<? extends IFloodlightService>, IFloodlightService> getServiceImpls() {
        return ImmutableMap.of(
                ConfigService.class, configService,
                CommandProcessorService.class, commandProcessor,
                InputService.class, inputService,
                OfBatchService.class, ofBatchService,
                PingService.class, pingService);
    }

    @Override
    public Collection<Class<? extends IFloodlightService>> getModuleDependencies() {
        Collection<Class<? extends IFloodlightService>> dependencies = new ArrayList<>();
        ConsumerContext.fillDependencies(dependencies);

        dependencies.add(IFloodlightProviderService.class);
        dependencies.add(IOFSwitchService.class);
        dependencies.add(IThreadPoolService.class);
        dependencies.add(KafkaMessageProducer.class);

        return dependencies;
    }

    @Override
<<<<<<< HEAD
    public void init(FloodlightModuleContext moduleContext) throws FloodlightModuleException {
        commandContextFactory.init(moduleContext);

        commandProcessor.init(moduleContext);
        inputService.init(moduleContext);
    }

    @Override
    public void startUp(FloodlightModuleContext moduleContext) throws FloodlightModuleException {
        logger.info("Starting {}", this.getClass().getCanonicalName());

        configService.init(new ConfigurationProvider(moduleContext, this));
        ofBatchService.init(moduleContext);
        pingService.init(moduleContext);

        ConsumerContext context = initContext(moduleContext);
        initConsumer(moduleContext, context);
    }

    private ConsumerContext initContext(FloodlightModuleContext moduleContext) {
        KafkaFloodlightConfig kafkaConfig = configService.getProvider().getConfiguration(KafkaFloodlightConfig.class);
        return new ConsumerContext(moduleContext, kafkaConfig, configService.getTopics());
    }

    private void initConsumer(FloodlightModuleContext moduleContext, ConsumerContext context) {
=======
    public void init(FloodlightModuleContext context) {
    }

    @Override
    public void startUp(FloodlightModuleContext moduleContext) {
        ConfigurationProvider provider = new ConfigurationProvider(moduleContext, this);
        KafkaConsumerConfig consumerConfig = provider.getConfiguration(KafkaConsumerConfig.class);
        KafkaTopicsConfig topicsConfig = provider.getConfiguration(KafkaTopicsConfig.class);

        // A thread pool of fixed sized and no work queue.
        ExecutorService parseRecordExecutor = new ThreadPoolExecutor(consumerConfig.getExecutorCount(),
                consumerConfig.getExecutorCount(), 0L, TimeUnit.MILLISECONDS,
                new SynchronousQueue<>(), new RetryableExecutionHandler());

        ConsumerContext context = new ConsumerContext(moduleContext, topicsConfig);
>>>>>>> 7df9d8dc
        RecordHandler.Factory handlerFactory = new RecordHandler.Factory(context);

        ISwitchManager switchManager = context.getSwitchManager();
        String inputTopic = topicsConfig.getSpeakerTopic();

<<<<<<< HEAD
        ExecutorService parseRecordExecutor = Executors.newFixedThreadPool(EXEC_POOL_SIZE);

        String inputTopic = context.getKafkaSpeakerTopic();
        Consumer consumer;
        if (!context.isTestingMode()) {
            consumer = new Consumer(context, parseRecordExecutor, handlerFactory, switchManager, inputTopic);
        } else {
            consumer = new TestAwareConsumer(context, parseRecordExecutor, handlerFactory, switchManager, inputTopic);
=======
        logger.info("Starting {}", this.getClass().getCanonicalName());
        try {

            Consumer consumer;
            if (!consumerConfig.isTestingMode()) {
                consumer = new Consumer(consumerConfig, parseRecordExecutor, handlerFactory, switchManager,
                        inputTopic);
            } else {
                consumer = new TestAwareConsumer(context,
                        consumerConfig, parseRecordExecutor, handlerFactory, switchManager, inputTopic);
            }
            Executors.newSingleThreadExecutor().execute(consumer);
        } catch (Exception exception) {
            logger.error("error", exception);
>>>>>>> 7df9d8dc
        }
        Executors.newSingleThreadExecutor().execute(consumer);
    }

    /**
     * Handler of rejected messages by ThreadPoolExecutor, in case of reject this handler will wait
     * until one of executors becomes available.
     */
    private class RetryableExecutionHandler implements RejectedExecutionHandler {
        @Override
        public void rejectedExecution(Runnable r, ThreadPoolExecutor executor) {
            if (!executor.isShutdown()) {
                try {
                    executor.getQueue().put(r);
                } catch (InterruptedException e) {
                    logger.error("Couldn't retry to process message", e);
                }
            }
        }
    }
}<|MERGE_RESOLUTION|>--- conflicted
+++ resolved
@@ -15,11 +15,7 @@
 
 package org.openkilda.floodlight.kafka;
 
-<<<<<<< HEAD
-import org.openkilda.floodlight.config.KafkaFloodlightConfig;
-=======
 import org.openkilda.config.KafkaTopicsConfig;
->>>>>>> 7df9d8dc
 import org.openkilda.floodlight.config.provider.ConfigurationProvider;
 import org.openkilda.floodlight.service.CommandProcessorService;
 import org.openkilda.floodlight.service.ConfigService;
@@ -34,6 +30,7 @@
 import net.floodlightcontroller.core.IFloodlightProviderService;
 import net.floodlightcontroller.core.internal.IOFSwitchService;
 import net.floodlightcontroller.core.module.FloodlightModuleContext;
+import net.floodlightcontroller.core.module.FloodlightModuleException;
 import net.floodlightcontroller.core.module.IFloodlightModule;
 import net.floodlightcontroller.core.module.IFloodlightService;
 import net.floodlightcontroller.threadpool.IThreadPoolService;
@@ -53,7 +50,6 @@
 public class KafkaMessageCollector implements IFloodlightModule {
     private static final Logger logger = LoggerFactory.getLogger(KafkaMessageCollector.class);
 
-<<<<<<< HEAD
     private final CommandContextFactory commandContextFactory = new CommandContextFactory();
 
     private final CommandProcessorService commandProcessor;
@@ -67,11 +63,9 @@
         inputService = new InputService(commandContextFactory);
     }
 
-=======
     /**
      * IFloodLightModule Methods.
      */
->>>>>>> 7df9d8dc
     @Override
     public Collection<Class<? extends IFloodlightService>> getModuleServices() {
         return ImmutableList.of(
@@ -106,8 +100,7 @@
     }
 
     @Override
-<<<<<<< HEAD
-    public void init(FloodlightModuleContext moduleContext) throws FloodlightModuleException {
+    public void init(FloodlightModuleContext moduleContext) {
         commandContextFactory.init(moduleContext);
 
         commandProcessor.init(moduleContext);
@@ -122,51 +115,28 @@
         ofBatchService.init(moduleContext);
         pingService.init(moduleContext);
 
-        ConsumerContext context = initContext(moduleContext);
-        initConsumer(moduleContext, context);
+        initConsumer(moduleContext);
     }
 
-    private ConsumerContext initContext(FloodlightModuleContext moduleContext) {
-        KafkaFloodlightConfig kafkaConfig = configService.getProvider().getConfiguration(KafkaFloodlightConfig.class);
-        return new ConsumerContext(moduleContext, kafkaConfig, configService.getTopics());
-    }
-
-    private void initConsumer(FloodlightModuleContext moduleContext, ConsumerContext context) {
-=======
-    public void init(FloodlightModuleContext context) {
-    }
-
-    @Override
-    public void startUp(FloodlightModuleContext moduleContext) {
+    private void initConsumer(FloodlightModuleContext moduleContext) {
         ConfigurationProvider provider = new ConfigurationProvider(moduleContext, this);
         KafkaConsumerConfig consumerConfig = provider.getConfiguration(KafkaConsumerConfig.class);
-        KafkaTopicsConfig topicsConfig = provider.getConfiguration(KafkaTopicsConfig.class);
 
         // A thread pool of fixed sized and no work queue.
         ExecutorService parseRecordExecutor = new ThreadPoolExecutor(consumerConfig.getExecutorCount(),
                 consumerConfig.getExecutorCount(), 0L, TimeUnit.MILLISECONDS,
                 new SynchronousQueue<>(), new RetryableExecutionHandler());
 
+        KafkaTopicsConfig topicsConfig = provider.getConfiguration(KafkaTopicsConfig.class);
         ConsumerContext context = new ConsumerContext(moduleContext, topicsConfig);
->>>>>>> 7df9d8dc
+
         RecordHandler.Factory handlerFactory = new RecordHandler.Factory(context);
 
         ISwitchManager switchManager = context.getSwitchManager();
         String inputTopic = topicsConfig.getSpeakerTopic();
 
-<<<<<<< HEAD
-        ExecutorService parseRecordExecutor = Executors.newFixedThreadPool(EXEC_POOL_SIZE);
-
-        String inputTopic = context.getKafkaSpeakerTopic();
-        Consumer consumer;
-        if (!context.isTestingMode()) {
-            consumer = new Consumer(context, parseRecordExecutor, handlerFactory, switchManager, inputTopic);
-        } else {
-            consumer = new TestAwareConsumer(context, parseRecordExecutor, handlerFactory, switchManager, inputTopic);
-=======
         logger.info("Starting {}", this.getClass().getCanonicalName());
         try {
-
             Consumer consumer;
             if (!consumerConfig.isTestingMode()) {
                 consumer = new Consumer(consumerConfig, parseRecordExecutor, handlerFactory, switchManager,
@@ -178,9 +148,7 @@
             Executors.newSingleThreadExecutor().execute(consumer);
         } catch (Exception exception) {
             logger.error("error", exception);
->>>>>>> 7df9d8dc
         }
-        Executors.newSingleThreadExecutor().execute(consumer);
     }
 
     /**
