/* Copyright 2017 Telstra Open Source
 *
 *   Licensed under the Apache License, Version 2.0 (the "License");
 *   you may not use this file except in compliance with the License.
 *   You may obtain a copy of the License at
 *
 *       http://www.apache.org/licenses/LICENSE-2.0
 *
 *   Unless required by applicable law or agreed to in writing, software
 *   distributed under the License is distributed on an "AS IS" BASIS,
 *   WITHOUT WARRANTIES OR CONDITIONS OF ANY KIND, either express or implied.
 *   See the License for the specific language governing permissions and
 *   limitations under the License.
 */

package org.openkilda.floodlight.kafka;

import org.openkilda.floodlight.KafkaChannel;
import org.openkilda.floodlight.config.provider.FloodlightModuleConfigurationProvider;
import org.openkilda.floodlight.pathverification.IPathVerificationService;
import org.openkilda.floodlight.service.CommandProcessorService;
import org.openkilda.floodlight.service.kafka.IKafkaProducerService;
import org.openkilda.floodlight.service.kafka.KafkaConsumerSetup;
import org.openkilda.floodlight.service.kafka.KafkaUtilityService;
import org.openkilda.floodlight.service.session.SessionService;
import org.openkilda.floodlight.switchmanager.ISwitchManager;
import org.openkilda.floodlight.switchmanager.SwitchTrackingService;

import com.google.common.collect.ImmutableList;
import com.google.common.collect.ImmutableMap;
import net.floodlightcontroller.core.module.FloodlightModuleContext;
import net.floodlightcontroller.core.module.IFloodlightModule;
import net.floodlightcontroller.core.module.IFloodlightService;
import org.apache.kafka.clients.consumer.OffsetResetStrategy;
import org.slf4j.Logger;
import org.slf4j.LoggerFactory;

import java.util.Collection;
import java.util.Map;
import java.util.concurrent.ExecutorService;
import java.util.concurrent.Executors;
import java.util.concurrent.RejectedExecutionHandler;
import java.util.concurrent.SynchronousQueue;
import java.util.concurrent.ThreadPoolExecutor;
import java.util.concurrent.TimeUnit;

public class KafkaMessageCollector implements IFloodlightModule {
    private static final Logger logger = LoggerFactory.getLogger(KafkaMessageCollector.class);

    /**
     * IFloodLightModule Methods.
     */
    @Override
    public Collection<Class<? extends IFloodlightService>> getModuleServices() {
        return ImmutableList.of();
    }

    @Override
    public Map<Class<? extends IFloodlightService>, IFloodlightService> getServiceImpls() {
        return ImmutableMap.of();
    }

    @Override
    public Collection<Class<? extends IFloodlightService>> getModuleDependencies() {
        return ImmutableList.of(
                IPathVerificationService.class,
                ISwitchManager.class,
                KafkaUtilityService.class,
                IKafkaProducerService.class,
                CommandProcessorService.class,
                SwitchTrackingService.class,
                SessionService.class);
    }

    @Override
    public void init(FloodlightModuleContext moduleContext) {
        // there is nothing to initialize here
    }

    @Override
    public void startUp(FloodlightModuleContext moduleContext) {
        logger.info("Starting {}", this.getClass().getCanonicalName());

        FloodlightModuleConfigurationProvider provider = FloodlightModuleConfigurationProvider.of(moduleContext, this);
        KafkaMessageCollectorConfig consumerConfig = provider.getConfiguration(KafkaMessageCollectorConfig.class);

        ExecutorService generalExecutor = buildExecutorWithNoQueue(consumerConfig.getGeneralExecutorCount());
        logger.info("Kafka Consumer: general executor threads = {}", consumerConfig.getGeneralExecutorCount());

        KafkaChannel kafkaChannel = moduleContext.getServiceImpl(KafkaUtilityService.class).getKafkaChannel();
<<<<<<< HEAD
        logger.error("region = {}", kafkaChannel.getRegion());
=======
        logger.info("region: {}", kafkaChannel.getRegion());
>>>>>>> a0996b39
        ConsumerLauncher launcher = new ConsumerLauncher(moduleContext, consumerConfig);
        launcher.launch(generalExecutor, new KafkaConsumerSetup(kafkaChannel.getSpeakerTopic()));
        launcher.launch(generalExecutor, new KafkaConsumerSetup(kafkaChannel.getSpeakerFlowTopic()));
        launcher.launch(generalExecutor, new KafkaConsumerSetup(kafkaChannel.getSpeakerFlowPingTopic()));

        ExecutorService discoCommandExecutor = buildExecutorWithNoQueue(consumerConfig.getDiscoExecutorCount());
        logger.info("Kafka Consumer: disco executor threads = {}", consumerConfig.getDiscoExecutorCount());

        KafkaConsumerSetup kafkaSetup = new KafkaConsumerSetup(kafkaChannel.getSpeakerDiscoTopic());
        kafkaSetup.offsetResetStrategy(OffsetResetStrategy.LATEST);
        launcher.launch(discoCommandExecutor, kafkaSetup);
    }

    private ExecutorService buildExecutorWithNoQueue(int executorCount) {
        // A thread pool of fixed sized and no work queue.
        return new ThreadPoolExecutor(executorCount, executorCount, 0L, TimeUnit.MILLISECONDS,
                new SynchronousQueue<>(), new RetryableExecutionHandler());
    }

    private static class ConsumerLauncher {
        private final FloodlightModuleContext moduleContext;
        private final KafkaMessageCollectorConfig consumerConfig;

        private final RecordHandler.Factory handlerFactory;
        private final boolean isTestingMode;

        ConsumerLauncher(FloodlightModuleContext moduleContext, KafkaMessageCollectorConfig consumerConfig) {
            this.moduleContext = moduleContext;
            this.consumerConfig = consumerConfig;

            ConsumerContext context = new ConsumerContext(moduleContext);
            this.handlerFactory = new RecordHandler.Factory(context);

            isTestingMode = moduleContext.getServiceImpl(KafkaUtilityService.class).isTestingMode();
        }

        private void launch(ExecutorService handlerExecutor, KafkaConsumerSetup kafkaSetup) {
            Consumer consumer;
            if (!isTestingMode) {
                consumer = new Consumer(moduleContext, handlerExecutor, kafkaSetup, handlerFactory,
                        consumerConfig.getAutoCommitInterval());
            } else {
                consumer = new TestAwareConsumer(moduleContext, handlerExecutor, kafkaSetup, handlerFactory,
                        consumerConfig.getAutoCommitInterval());
            }
            Executors.newSingleThreadScheduledExecutor()
                    .scheduleWithFixedDelay(consumer, 0, 1, TimeUnit.MILLISECONDS);
        }
    }

    /**
     * Handler of rejected messages by ThreadPoolExecutor, in case of reject this handler will wait
     * until one of executors becomes available.
     */
    private static class RetryableExecutionHandler implements RejectedExecutionHandler {
        @Override
        public void rejectedExecution(Runnable r, ThreadPoolExecutor executor) {
            if (!executor.isShutdown()) {
                try {
                    executor.getQueue().put(r);
                } catch (InterruptedException e) {
                    Thread.currentThread().interrupt();
                    logger.error("Couldn't retry to process message", e);
                }
            }
        }
    }
}<|MERGE_RESOLUTION|>--- conflicted
+++ resolved
@@ -88,11 +88,7 @@
         logger.info("Kafka Consumer: general executor threads = {}", consumerConfig.getGeneralExecutorCount());
 
         KafkaChannel kafkaChannel = moduleContext.getServiceImpl(KafkaUtilityService.class).getKafkaChannel();
-<<<<<<< HEAD
-        logger.error("region = {}", kafkaChannel.getRegion());
-=======
         logger.info("region: {}", kafkaChannel.getRegion());
->>>>>>> a0996b39
         ConsumerLauncher launcher = new ConsumerLauncher(moduleContext, consumerConfig);
         launcher.launch(generalExecutor, new KafkaConsumerSetup(kafkaChannel.getSpeakerTopic()));
         launcher.launch(generalExecutor, new KafkaConsumerSetup(kafkaChannel.getSpeakerFlowTopic()));
