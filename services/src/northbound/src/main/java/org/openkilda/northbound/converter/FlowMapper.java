--- conflicted
+++ resolved
@@ -15,33 +15,22 @@
 
 package org.openkilda.northbound.converter;
 
-<<<<<<< HEAD
+import org.openkilda.messaging.info.event.PathInfoData;
+import org.openkilda.messaging.info.event.PathNode;
 import org.openkilda.messaging.info.flow.FlowPingResponse;
 import org.openkilda.messaging.info.flow.UniFlowPingResponse;
+import org.openkilda.messaging.model.BidirectionalFlow;
 import org.openkilda.messaging.model.Flow;
 import org.openkilda.messaging.model.Ping;
-import org.openkilda.messaging.payload.flow.FlowEndpointPayload;
-import org.openkilda.messaging.payload.flow.FlowPayload;
-import org.openkilda.messaging.payload.flow.FlowState;
-import org.openkilda.northbound.dto.flows.PingOutput;
-import org.openkilda.northbound.dto.flows.UniFlowPingOutput;
-
-import org.mapstruct.Mapper;
-import org.mapstruct.Mapping;
-=======
-import org.openkilda.messaging.info.event.PathInfoData;
-import org.openkilda.messaging.info.event.PathNode;
-import org.openkilda.messaging.info.flow.FlowVerificationErrorCode;
-import org.openkilda.messaging.info.flow.FlowVerificationResponse;
-import org.openkilda.messaging.model.BidirectionalFlow;
-import org.openkilda.messaging.model.Flow;
 import org.openkilda.messaging.payload.flow.FlowEndpointPayload;
 import org.openkilda.messaging.payload.flow.FlowIdStatusPayload;
 import org.openkilda.messaging.payload.flow.FlowPathPayload;
 import org.openkilda.messaging.payload.flow.FlowPayload;
 import org.openkilda.messaging.payload.flow.FlowReroutePayload;
+import org.openkilda.messaging.payload.flow.FlowState;
 import org.openkilda.messaging.payload.flow.PathNodePayload;
-import org.openkilda.northbound.dto.flows.VerificationOutput;
+import org.openkilda.northbound.dto.flows.PingOutput;
+import org.openkilda.northbound.dto.flows.UniFlowPingOutput;
 
 import org.mapstruct.Mapper;
 import org.mapstruct.Mapping;
@@ -49,11 +38,9 @@
 
 import java.util.ArrayList;
 import java.util.List;
->>>>>>> 5540dd9e
 
 @Mapper(componentModel = "spring", imports = FlowEndpointPayload.class)
 public interface FlowMapper {
-<<<<<<< HEAD
     @Mapping(target = "id", source = "flowId")
     @Mapping(target = "source",
             expression = "java(new FlowEndpointPayload(f.getSourceSwitch(), f.getSourcePort(), f.getSourceVlan()))")
@@ -61,21 +48,11 @@
             expression = "java(new FlowEndpointPayload(f.getDestinationSwitch(), f.getDestinationPort(), "
                     + "f.getDestinationVlan()))")
     @Mapping(target = "maximumBandwidth", source = "bandwidth")
+    @Mapping(target = "ignoreBandwidth", source = "ignoreBandwidth")
     @Mapping(target = "status", source = "state")
     FlowPayload toFlowOutput(Flow f);
 
     PingOutput toPingOutput(FlowPingResponse response);
-
-    @Mapping(target = "latency", source = "meters.networkLatency")
-    UniFlowPingOutput toUniFlowPing(UniFlowPingResponse response);
-
-    default String encodeFlowState(FlowState state) {
-        return state.getState();
-    }
-=======
-
-    VerificationOutput toVerificationOutput(FlowVerificationResponse response);
->>>>>>> 5540dd9e
 
     @Mappings({
             @Mapping(source = "flowId", target = "id"),
@@ -97,25 +74,11 @@
     })
     FlowPathPayload toFlowPathPayload(BidirectionalFlow flow);
 
-    /**
-     * Converts {@link Flow} to {@link FlowPayload}.
-     */
-    default FlowPayload toFlowPayload(Flow flow) {
-        return new FlowPayload(
-                flow.getFlowId(),
-                new FlowEndpointPayload(
-                        flow.getSourceSwitch(),
-                        flow.getSourcePort(),
-                        flow.getSourceVlan()),
-                new FlowEndpointPayload(
-                        flow.getDestinationSwitch(),
-                        flow.getDestinationPort(),
-                        flow.getDestinationVlan()),
-                flow.getBandwidth(),
-                flow.isIgnoreBandwidth(),
-                flow.getDescription(),
-                flow.getLastUpdated(),
-                flow.getState().getState());
+    @Mapping(target = "latency", source = "meters.networkLatency")
+    UniFlowPingOutput toUniFlowPing(UniFlowPingResponse response);
+
+    default String encodeFlowState(FlowState state) {
+        return state.getState();
     }
 
     /**
