--- conflicted
+++ resolved
@@ -24,15 +24,12 @@
 import org.openkilda.northbound.converter.LinkMapper;
 import org.openkilda.northbound.dto.LinkPropsDto;
 import org.openkilda.northbound.dto.LinksDto;
-import org.openkilda.northbound.messaging.MessageConsumer;
 import org.openkilda.northbound.messaging.MessageProducer;
 import org.openkilda.northbound.service.LinkPropsResult;
 import org.openkilda.northbound.service.LinkService;
 import org.openkilda.northbound.utils.RequestCorrelationId;
-<<<<<<< HEAD
 import org.openkilda.northbound.utils.ResponseCollector;
-=======
->>>>>>> 3c9f964c
+
 import org.slf4j.Logger;
 import org.slf4j.LoggerFactory;
 import org.springframework.beans.factory.annotation.Autowired;
@@ -102,18 +99,11 @@
     public List<LinksDto> getLinks() {
         final String correlationId = RequestCorrelationId.getId();
         LOGGER.debug("Get links request received");
-<<<<<<< HEAD
-        CommandMessage request = new CommandMessage(new GetLinksRequest(), System.currentTimeMillis(), correlationId);
+       CommandMessage request = new CommandMessage(new GetLinksRequest(), System.currentTimeMillis(), correlationId);
         messageProducer.send(nbworkerTopic, request);
         List<IslInfoData> links = linksCollector.getResult(correlationId);
 
         return links.stream()
-=======
-        IslInfoData[] links = restTemplate.exchange(linksUrl, HttpMethod.GET, new HttpEntity<>(buildHttpHeaders()),
-                IslInfoData[].class).getBody();
-        LOGGER.debug("Returned {} links", links.length);
-        return Stream.of(links)
->>>>>>> 3c9f964c
                 .map(linkMapper::toLinkDto)
                 .collect(Collectors.toList());
     }
