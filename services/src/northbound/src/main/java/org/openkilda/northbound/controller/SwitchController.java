/* Copyright 2017 Telstra Open Source
 *
 *   Licensed under the Apache License, Version 2.0 (the "License");
 *   you may not use this file except in compliance with the License.
 *   You may obtain a copy of the License at
 *
 *       http://www.apache.org/licenses/LICENSE-2.0
 *
 *   Unless required by applicable law or agreed to in writing, software
 *   distributed under the License is distributed on an "AS IS" BASIS,
 *   WITHOUT WARRANTIES OR CONDITIONS OF ANY KIND, either express or implied.
 *   See the License for the specific language governing permissions and
 *   limitations under the License.
 */

package org.openkilda.northbound.controller;

import io.swagger.annotations.Api;
import io.swagger.annotations.ApiOperation;
import io.swagger.annotations.ApiParam;
import io.swagger.annotations.ApiResponse;
import io.swagger.annotations.ApiResponses;
import org.openkilda.messaging.command.switches.ConnectModeRequest;
import org.openkilda.messaging.command.switches.DeleteRulesAction;
import org.openkilda.messaging.command.switches.InstallRulesAction;
import org.openkilda.messaging.error.MessageError;
import org.openkilda.messaging.info.rule.SwitchFlowEntries;
import org.openkilda.northbound.dto.SwitchDto;
import org.openkilda.northbound.dto.switches.RulesSyncResult;
import org.openkilda.northbound.dto.switches.RulesValidationResult;
import org.openkilda.northbound.service.SwitchService;
import org.openkilda.northbound.utils.ExtraAuthRequired;
import org.slf4j.Logger;
import org.slf4j.LoggerFactory;
import org.springframework.beans.factory.annotation.Autowired;
import org.springframework.context.annotation.PropertySource;
import org.springframework.http.HttpStatus;
import org.springframework.http.MediaType;
import org.springframework.http.ResponseEntity;
import org.springframework.web.bind.annotation.DeleteMapping;
import org.springframework.web.bind.annotation.GetMapping;
import org.springframework.web.bind.annotation.PathVariable;
import org.springframework.web.bind.annotation.PutMapping;
import org.springframework.web.bind.annotation.RequestParam;
import org.springframework.web.bind.annotation.ResponseStatus;
import org.springframework.web.bind.annotation.RestController;

import java.util.List;
import java.util.Optional;

/**
 * REST Controller for switches.
 */
@RestController
@PropertySource("classpath:northbound.properties")
@Api
@ApiResponses(value = {
        @ApiResponse(code = 200, message = "Operation is successful"),
        @ApiResponse(code = 400, response = MessageError.class, message = "Invalid input data"),
        @ApiResponse(code = 401, response = MessageError.class, message = "Unauthorized"),
        @ApiResponse(code = 403, response = MessageError.class, message = "Forbidden"),
        @ApiResponse(code = 404, response = MessageError.class, message = "Not found"),
        @ApiResponse(code = 500, response = MessageError.class, message = "General error"),
        @ApiResponse(code = 503, response = MessageError.class, message = "Service unavailable")})
public class SwitchController {

    private static final Logger LOGGER = LoggerFactory.getLogger(SwitchController.class);

    @Autowired
    private SwitchService switchService;

    /**
     * Get all available links.
     *
     * @return list of links.
     */
    @ApiOperation(value = "Get all available switches", response = SwitchDto.class, responseContainer = "List")
    @GetMapping(path = "/switches")
    @ResponseStatus(HttpStatus.OK)
    public List<SwitchDto> getSwitches() {
        return switchService.getSwitches();
    }

    /**
     * Get switch rules.
     *
     * @param switchId the switch
     * @param cookie filter the response based on this cookie
     * @return list of the cookies of the rules that have been deleted
     */
    @ApiOperation(value = "Get switch rules from the switch", response = SwitchFlowEntries.class)
    @GetMapping(value = "/switches/{switch-id}/rules",
            produces = MediaType.APPLICATION_JSON_UTF8_VALUE)
    @ResponseStatus(HttpStatus.OK)
    public SwitchFlowEntries getSwitchRules(
            @PathVariable("switch-id") String switchId,
            @ApiParam(value = "Results will be filtered based on matching the cookie.",
                    required = false)
            @RequestParam("cookie") Optional<Long> cookie) {
        SwitchFlowEntries response = switchService.getRules(switchId, cookie.orElse(0L));
        return response;
    }


    /**
     * Delete switch rules.
     *
     * @param switchId switch id to delete rules from
     * @param deleteAction defines what to do about the default rules
     * @param oneCookie the cookie to use if deleting one rule (could be any rule)
     * @return list of the cookies of the rules that have been deleted
     */
    @ApiOperation(value = "Delete switch rules. Requires special authorization",
            response = Long.class, responseContainer = "List")
    @DeleteMapping(value = "/switches/{switch-id}/rules",
            produces = MediaType.APPLICATION_JSON_UTF8_VALUE)
    @ExtraAuthRequired
    public ResponseEntity deleteSwitchRules(
            @PathVariable("switch-id") String switchId,
            @ApiParam(value = "default: IGNORE. Can be one of DeleteRulesAction: " +
                    " DROP,DROP_ADD,IGNORE,OVERWRITE,ONE,REMOVE_DROP,REMOVE_BROADCAST," +
                    "REMOVE_UNICAST,REMOVE_DEFAULTS,REMOVE_ADD",
                    required = false)
            @RequestParam("delete-action") Optional<DeleteRulesAction> deleteAction,
            @RequestParam("one-cookie") Optional<Long> oneCookie) {
        List<Long> response = switchService.deleteRules(switchId, deleteAction.orElse(DeleteRulesAction.IGNORE),
                oneCookie.orElse(0L));
        return ResponseEntity.ok(response);
    }

    /**
     * Install switch rules.
     *
     * @param switchId switch id to delete rules from
     * @param installAction defines what to do about the default rules
     * @return list of the cookies of the rules that have been installed
     */
    @ApiOperation(value = "Install switch rules. Requires special authorization",
            response = Long.class, responseContainer = "List")
    @PutMapping(value = "/switches/{switch-id}/rules",
            produces = MediaType.APPLICATION_JSON_UTF8_VALUE)
    @ExtraAuthRequired
    public ResponseEntity installSwitchRules(
            @PathVariable("switch-id") String switchId,
            @ApiParam(value = "default: INSTALL_DEFAULTS. Can be one of InstallRulesAction: " +
                    " INSTALL_DROP,INSTALL_BROADCAST,INSTALL_UNICAST,INSTALL_DEFAULTS",
                    required = false)
            @RequestParam("install-action") Optional<InstallRulesAction> installAction) {
        List<Long> response = switchService
                .installRules(switchId, installAction.orElse(InstallRulesAction.INSTALL_DEFAULTS));
        return ResponseEntity.ok(response);
    }


    /**
     * Toggle the global behavior of Floodlight when the switch connects:
     *      - AUTO - this is the default. Installs all default rules when a switch connects
     *      - SAFE - add the default rules slowly .. monitoring traffic on existing rules
     *      - MANUAL - don't install any default rules. Call addRule for that.
     * NOTE: no action is taking with existing, connected switches. This operation will only affect
     *      future connections
     *
     * @param mode the connectMode to use. A Null value is a No-Op and can be used to return existing value.
     * @return the value of the toggle in Floodlight.
     */
    @ApiOperation(value = "Set the connect mode if mode is specified. If mode is null, this is effectively a get.",
            response = ConnectModeRequest.Mode.class)
    @PutMapping(value = "/switches/toggle-connect-mode",
            produces = MediaType.APPLICATION_JSON_UTF8_VALUE)
    public ResponseEntity toggleSwitchConnectMode(
            @RequestParam("mode") ConnectModeRequest.Mode mode) {
        ConnectModeRequest.Mode response = switchService.connectMode(mode);
        return ResponseEntity.ok(response);
    }

    /**
     * Validate the rules installed on the switch against the flows in Neo4J.
     *
     * @return the validation details.
     */
    @ApiOperation(value = "Validate the rules installed on the switch", response = RulesValidationResult.class)
    @GetMapping(path = "/switches/{switch_id}/rules/validate")
    @ResponseStatus(HttpStatus.OK)
    public RulesValidationResult validateRules(@PathVariable(name = "switch_id") String switchId) {
        return switchService.validateRules(switchId);
    }

    /**
     * Synchronize (install) missing flows that should be on the switch but exist only in neo4j.
     *
     * @return the synchronization result.
     */
<<<<<<< HEAD
    @ApiOperation(value = "Synchronize rules on the switch", response = RulesSyncResult.class)
    @GetMapping(path = "/switches/{switch_id}/rules/synchronize")
=======
    @ApiOperation(value = "Sync rules on the switch", response = SyncRulesOutput.class)
    @GetMapping(path = "/switches/{switch_id}/sync_rules")
>>>>>>> 6e3a9b79
    @ResponseStatus(HttpStatus.OK)
    public RulesSyncResult syncRules(@PathVariable(name = "switch_id") String switchId) {
        return switchService.syncRules(switchId);
    }
}<|MERGE_RESOLUTION|>--- conflicted
+++ resolved
@@ -190,13 +190,8 @@
      *
      * @return the synchronization result.
      */
-<<<<<<< HEAD
     @ApiOperation(value = "Synchronize rules on the switch", response = RulesSyncResult.class)
     @GetMapping(path = "/switches/{switch_id}/rules/synchronize")
-=======
-    @ApiOperation(value = "Sync rules on the switch", response = SyncRulesOutput.class)
-    @GetMapping(path = "/switches/{switch_id}/sync_rules")
->>>>>>> 6e3a9b79
     @ResponseStatus(HttpStatus.OK)
     public RulesSyncResult syncRules(@PathVariable(name = "switch_id") String switchId) {
         return switchService.syncRules(switchId);
