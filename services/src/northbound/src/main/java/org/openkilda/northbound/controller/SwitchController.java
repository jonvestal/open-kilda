--- conflicted
+++ resolved
@@ -61,10 +61,7 @@
 @PropertySource("classpath:northbound.properties")
 @Api
 @ApiResponses(value = {
-<<<<<<< HEAD
         @ApiResponse(code = 200, message = "Operation is successful"),
-=======
->>>>>>> 6f3b5bd7
         @ApiResponse(code = 400, response = MessageError.class, message = "Invalid input data"),
         @ApiResponse(code = 401, response = MessageError.class, message = "Unauthorized"),
         @ApiResponse(code = 403, response = MessageError.class, message = "Forbidden"),
@@ -97,13 +94,7 @@
      * @param cookie filter the response based on this cookie
      * @return list of the cookies of the rules that have been deleted
      */
-<<<<<<< HEAD
     @ApiOperation(value = "Get switch rules from the switch", response = SwitchFlowEntries.class)
-=======
-    @ApiOperation(value = "Get switch rules from the switch",
-            response = SwitchFlowEntries.class)
-    @ApiResponse(code = 200, response = SwitchFlowEntries.class, message = "Operation is successful" )
->>>>>>> 6f3b5bd7
     @GetMapping(value = "/switches/{switch-id}/rules",
             produces = MediaType.APPLICATION_JSON_UTF8_VALUE)
     @ResponseStatus(HttpStatus.OK)
@@ -184,10 +175,7 @@
      */
     @ApiOperation(value = "Install switch rules. Requires special authorization",
             response = Long.class, responseContainer = "List")
-<<<<<<< HEAD
-=======
-    @ApiResponse(code = 200, response = Long.class, responseContainer = "List" , message = "Operation is successful")    
->>>>>>> 6f3b5bd7
+    @ApiResponse(code = 200, response = Long.class, responseContainer = "List" , message = "Operation is successful")
     @PutMapping(value = "/switches/{switch-id}/rules",
             produces = MediaType.APPLICATION_JSON_UTF8_VALUE)
     @ExtraAuthRequired
@@ -241,14 +229,8 @@
      *
      * @return the synchronization result.
      */
-<<<<<<< HEAD
     @ApiOperation(value = "Synchronize rules on the switch", response = RulesSyncResult.class)
     @GetMapping(path = "/switches/{switch_id}/rules/synchronize")
-=======
-    @ApiOperation(value = "Sync rules on the switch", response = SyncRulesOutput.class)
-    @ApiResponse(code = 200, response = SyncRulesOutput.class, message = "Operation is successful")
-    @GetMapping(path = "/switches/{switch_id}/sync_rules")
->>>>>>> 6f3b5bd7
     @ResponseStatus(HttpStatus.OK)
     public RulesSyncResult syncRules(@PathVariable(name = "switch_id") String switchId) {
         return switchService.syncRules(switchId);
