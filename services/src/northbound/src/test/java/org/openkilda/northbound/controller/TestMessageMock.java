--- conflicted
+++ resolved
@@ -140,25 +140,14 @@
         }
     }
 
-<<<<<<< HEAD
     @Override
     public void onResponse(Object message) {
     }
 
-    private Message getFlowResponse(FlowIdStatusPayload request, String correlationId) {
-        if (request != null) {
-            if (ERROR_FLOW_ID.equals((request.getId()))) {
-                return new ErrorMessage(new ErrorData(ErrorType.NOT_FOUND, "Flow was not found", ERROR_FLOW_ID),
-                        0, correlationId, Destination.NORTHBOUND);
-            } else {
-                return new InfoMessage(flowResponse, 0, correlationId, Destination.NORTHBOUND);
-            }
-=======
     private Message getReadFlowResponse(String flowId, String correlationId) {
         if (ERROR_FLOW_ID.equals(flowId)) {
             return new ErrorMessage(new ErrorData(ErrorType.NOT_FOUND, "Flow was not found", ERROR_FLOW_ID),
                     0, correlationId, Destination.NORTHBOUND);
->>>>>>> 7d89c39b
         } else {
             return new InfoMessage(FLOW_RESPONSE, 0, correlationId, Destination.NORTHBOUND);
         }
