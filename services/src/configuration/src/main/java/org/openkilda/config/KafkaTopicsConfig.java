--- conflicted
+++ resolved
@@ -122,15 +122,9 @@
     @Default("kilda.stats.storm")
     String getStatsTopic();
 
-<<<<<<< HEAD
-    @Key("stats")
-    @Default("kilda.stats.storm")
-    String getStatsStormTopic();
-=======
     @Key("stats.region")
     @Default("kilda.stats")
     String getStatsRegionTopic();
->>>>>>> dbe1c971
 
     @Key("topo.disco")
     @Default("kilda.topo.disco.storm")
