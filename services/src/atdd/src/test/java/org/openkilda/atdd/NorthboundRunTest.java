/* Copyright 2017 Telstra Open Source
 *
 *   Licensed under the Apache License, Version 2.0 (the "License");
 *   you may not use this file except in compliance with the License.
 *   You may obtain a copy of the License at
 *
 *       http://www.apache.org/licenses/LICENSE-2.0
 *
 *   Unless required by applicable law or agreed to in writing, software
 *   distributed under the License is distributed on an "AS IS" BASIS,
 *   WITHOUT WARRANTIES OR CONDITIONS OF ANY KIND, either express or implied.
 *   See the License for the specific language governing permissions and
 *   limitations under the License.
 */

package org.openkilda.atdd;


<<<<<<< HEAD
import static org.hamcrest.Matchers.empty;
=======
import static org.hamcrest.Matchers.hasItems;
>>>>>>> 6e3a9b79
import static org.junit.Assert.assertEquals;
import static org.junit.Assert.assertNotNull;
import static org.junit.Assert.assertThat;
import static org.junit.Assert.assertTrue;
import static org.openkilda.flow.FlowUtils.getHealthCheck;

import cucumber.api.java.en.Given;
import cucumber.api.java.en.Then;
import cucumber.api.java.en.When;
import org.openkilda.SwitchesUtils;
import org.openkilda.flow.FlowUtils;
import org.openkilda.messaging.command.switches.DeleteRulesAction;
import org.openkilda.messaging.info.event.PathInfoData;
import org.openkilda.messaging.info.event.PathNode;
import org.openkilda.messaging.info.rule.FlowEntry;
import org.openkilda.messaging.payload.flow.FlowCacheSyncResults;
import org.openkilda.messaging.payload.flow.FlowIdStatusPayload;
import org.openkilda.messaging.payload.flow.FlowPathPayload;
import org.openkilda.messaging.payload.flow.FlowPayload;
import org.openkilda.messaging.payload.flow.FlowState;
import org.openkilda.northbound.dto.switches.RulesSyncResult;
import org.openkilda.northbound.dto.switches.RulesValidationResult;

import java.util.Arrays;
import java.util.List;
import java.util.stream.Collectors;

public class NorthboundRunTest {
    private static final FlowState expectedFlowStatus = FlowState.UP;
    private static final PathInfoData expectedFlowPath = new PathInfoData(0L, Arrays.asList(
            new PathNode("de:ad:be:ef:00:00:00:03", 2, 0),
            new PathNode("de:ad:be:ef:00:00:00:04", 1, 1),
            new PathNode("de:ad:be:ef:00:00:00:04", 2, 2),
            new PathNode("de:ad:be:ef:00:00:00:05", 1, 3)));

    @Then("^path of flow (\\w+) could be read$")
    public void checkFlowPath(final String flowId) {
        String flowName = FlowUtils.getFlowName(flowId);

        FlowPathPayload payload = FlowUtils.getFlowPath(flowName);
        assertNotNull(payload);

        assertEquals(flowName, payload.getId());
        assertEquals(expectedFlowPath, payload.getPath());
    }

    @Then("^status of flow (\\w+) could be read$")
    public void checkFlowStatus(final String flowId) throws Exception {
        String flowName = FlowUtils.getFlowName(flowId);
        FlowIdStatusPayload payload = FlowUtils.waitFlowStatus(flowName, expectedFlowStatus);

        assertNotNull(payload);

        assertEquals(flowName, payload.getId());
        assertEquals(expectedFlowStatus, payload.getStatus());
    }

    @Then("^flows dump contains (\\d+) flows$")
    public void checkDumpFlows(final int flowCount) {
        List<FlowPayload> flows = FlowUtils.getFlowDump();
        assertNotNull(flows);
        flows.forEach(flow -> System.out.println(flow.getId()));
        assertEquals(flowCount, flows.size());
    }

    @Given("^health check$")
    public void healthCheck() throws Throwable {
        assertEquals(200, getHealthCheck());
    }

    @Then("^flow (\\w+) in (\\w+) state$")
    public void flowState(String flowId, String state) throws Throwable {
        String flowName = FlowUtils.getFlowName(flowId);
        FlowState flowState = FlowState.valueOf(state);
        FlowIdStatusPayload payload = FlowUtils.waitFlowStatus(flowName, flowState);
        assertNotNull(payload);
        assertEquals(flowName, payload.getId());
        assertEquals(flowState, payload.getStatus());
    }

    @Then("^delete all non-default rules on ([\\w:]+) switch$")
    public void deleteAllNonDefaultRules(String switchId) {
        List<Long> cookies = SwitchesUtils.deleteSwitchRules(switchId, DeleteRulesAction.IGNORE);
        assertNotNull(cookies);
        cookies.forEach(cookie -> System.out.println(cookie));
    }

    @Then("^delete all rules on (.*) switch$")
    public void deleteAllDefaultRules(String switchId) {
        List<Long> cookies = SwitchesUtils.deleteSwitchRules(switchId, DeleteRulesAction.DROP);
        assertNotNull(cookies);
        cookies.forEach(cookie -> System.out.println(cookie));
    }

    @Then("^synchronize flow cache is successful with (\\d+) dropped flows$")
    public void synchronizeFlowCache(final int droppedFlowsCount) {
        FlowCacheSyncResults results = FlowUtils.synchFlowCache();
        assertNotNull(results);
        assertEquals(droppedFlowsCount, results.getDroppedFlows().length);
    }

    @Then("^invalidate flow cache is successful with (\\d+) dropped flows$")
    public void invalidateFlowCache(final int droppedFlowsCount) {
        FlowCacheSyncResults results = FlowUtils.invalidateFlowCache();
        assertNotNull(results);
        assertEquals(droppedFlowsCount, results.getDroppedFlows().length);
    }

    @When("^flow (\\w+) could be deleted from DB$")
    public void deleteFlowFromDbViaTE(final String flowName) {
        String flowId = FlowUtils.getFlowName(flowName);
        boolean deleted = FlowUtils.deleteFlowViaTE(flowId);

        assertTrue(deleted);
    }

<<<<<<< HEAD
    @Then("^validation of rules on ([\\w:]+) switch is successful with no discrepancies$")
    public void validateSwitchRules(String switchId) {
        RulesValidationResult validateResult = SwitchesUtils.validateSwitchRules(switchId);

        assertThat("The switch has excessive rules.", validateResult.getExcessRules(), empty());
        assertThat("The switch has missing rules.", validateResult.getMissingRules(), empty());
    }

    @Then("^validation of rules on ([\\w:]+) switch has passed and (\\d+) rules are missing$")
    public void validateSwitchWithMissingRules(String switchId, int missingRulesCount) {
        RulesValidationResult validateResult = SwitchesUtils.validateSwitchRules(switchId);

        assertEquals("Switch doesn't have expected missing rules.", missingRulesCount,
                validateResult.getMissingRules().size());
        assertThat("The switch has excessive rules.", validateResult.getExcessRules(), empty());
    }

    @Then("^validation of rules on ([\\w:]+) switch has passed and (\\d+) excessive rules are present$")
    public void validateSwitchWithExcessiveRules(String switchId, int excessiveRulesCount) {
        RulesValidationResult validateResult = SwitchesUtils.validateSwitchRules(switchId);

        assertEquals("Switch doesn't have expected excessive rules.", excessiveRulesCount,
                validateResult.getExcessRules().size());
        assertThat("The switch has missing rules.", validateResult.getMissingRules(), empty());
    }

    @Then("^synchronization of rules on ([\\w:]+) switch is successful with (\\d+) rules installed$")
    public void synchronizeSwitchWithInstalledRules(String switchId, int installedRulesCount) {
        RulesSyncResult validateResult = SwitchesUtils.synchronizeSwitchRules(switchId);

        assertEquals("Switch doesn't have expected installed rules.", installedRulesCount,
                validateResult.getInstalledRules().size());
=======
    @Then("^(.*) rules are installed on (.*) switch$")
    public void checkThatRulesAreInstalled(String ruleCookies, String switchId) {
        List<FlowEntry> actualRules = SwitchesUtils.dumpSwitchRules(switchId);
        assertNotNull(actualRules);
        List<String> actualRuleCookies = actualRules.stream()
                .map(entry -> Long.toHexString(entry.getCookie()))
                .collect(Collectors.toList());

        assertThat("Switch doesn't contain expected rules.", actualRuleCookies, hasItems(ruleCookies.split(",")));
    }

    @Then("No rules installed on (.*) switch$")
    public void checkThatNoRulesAreInstalled(String switchId) {
        List<FlowEntry> actualRules = SwitchesUtils.dumpSwitchRules(switchId);
        assertNotNull(actualRules);
        assertTrue("Switch contains rules, but expect to have none.", actualRules.isEmpty());
>>>>>>> 6e3a9b79
    }
}<|MERGE_RESOLUTION|>--- conflicted
+++ resolved
@@ -16,11 +16,8 @@
 package org.openkilda.atdd;
 
 
-<<<<<<< HEAD
 import static org.hamcrest.Matchers.empty;
-=======
 import static org.hamcrest.Matchers.hasItems;
->>>>>>> 6e3a9b79
 import static org.junit.Assert.assertEquals;
 import static org.junit.Assert.assertNotNull;
 import static org.junit.Assert.assertThat;
@@ -137,7 +134,6 @@
         assertTrue(deleted);
     }
 
-<<<<<<< HEAD
     @Then("^validation of rules on ([\\w:]+) switch is successful with no discrepancies$")
     public void validateSwitchRules(String switchId) {
         RulesValidationResult validateResult = SwitchesUtils.validateSwitchRules(switchId);
@@ -170,7 +166,9 @@
 
         assertEquals("Switch doesn't have expected installed rules.", installedRulesCount,
                 validateResult.getInstalledRules().size());
-=======
+
+      
+    // TODO - during merge conflict, this was in the prior commit .. is it still used?
     @Then("^(.*) rules are installed on (.*) switch$")
     public void checkThatRulesAreInstalled(String ruleCookies, String switchId) {
         List<FlowEntry> actualRules = SwitchesUtils.dumpSwitchRules(switchId);
@@ -182,11 +180,11 @@
         assertThat("Switch doesn't contain expected rules.", actualRuleCookies, hasItems(ruleCookies.split(",")));
     }
 
+    // TODO - during merge conflict, this was in the prior commit .. is it still used?
     @Then("No rules installed on (.*) switch$")
     public void checkThatNoRulesAreInstalled(String switchId) {
         List<FlowEntry> actualRules = SwitchesUtils.dumpSwitchRules(switchId);
         assertNotNull(actualRules);
         assertTrue("Switch contains rules, but expect to have none.", actualRules.isEmpty());
->>>>>>> 6e3a9b79
     }
 }