package org.openkilda.model;

import com.fasterxml.jackson.annotation.JsonIgnore;
import com.fasterxml.jackson.annotation.JsonIgnoreProperties;
import com.fasterxml.jackson.annotation.JsonInclude;
import com.fasterxml.jackson.annotation.JsonProperty;
import com.fasterxml.jackson.annotation.JsonPropertyOrder;

import java.io.Serializable;

/**
 * The Class Switchrelation.
 *
 * @author Gaurav Chugh
 */
@JsonInclude(JsonInclude.Include.NON_NULL)
@JsonIgnoreProperties(ignoreUnknown = true)
@JsonPropertyOrder({"src_port", "latency", "source_switch", "available_bandwidth", "dst_port",
        "target_switch", "speed", "state"})
public class IslLinkInfo implements Serializable {

    private final static long serialVersionUID = 8274573430947748236L;

    @JsonProperty("src_port")
    private int srcPort;

    @JsonProperty("latency")
    private int latency;

    @JsonProperty("source_switch")
    private String srcSwitch;

    @JsonProperty("source_switch_name")
    private String srcSwitchName;

    @JsonProperty("available_bandwidth")
    private int availableBandwidth;

    @JsonProperty("dst_port")
    private int dstPort;

    @JsonProperty("target_switch")
    private String dstSwitch;

    @JsonProperty("target_switch_name")
    private String dstSwitchName;

    @JsonProperty("speed")
    private int speed;

    @JsonProperty("state")
    private String state;
    
    @JsonProperty("state1")
    private String state1;

    private boolean isUnidirectional;

    private String cost;

    @JsonProperty("affected")
    private boolean affected;

    public String getCost() {
        return cost;
    }

    public void setCost(String cost) {
        this.cost = cost;
    }


    public boolean isAffected() {
        return affected;
    }

    public void setAffected(boolean affected) {
        this.affected = affected;
    }

    /**
     * Gets the src port.
     *
     * @return the src port
     */

    public int getSrcPort() {
        return srcPort;
    }

    /**
     * Sets the src port.
     *
     * @param srcPort the new src port
     */

    public void setSrcPort(final int srcPort) {
        this.srcPort = srcPort;
    }

    /**
     * Gets the latency.
     *
     * @return the latency
     */

    public int getLatency() {
        return latency;
    }

    /**
     * Sets the latency.
     *
     * @param latency the new latency
     */

    public void setLatency(final int latency) {
        this.latency = latency;
    }

    /**
     * Gets the src switch.
     *
     * @return the src switch
     */
    public String getSrcSwitch() {
        return srcSwitch;
    }

    /**
     * Sets the src switch.
     *
     * @param srcSwitch the new src switch
     */

    public void setSrcSwitch(final String srcSwitch) {
        this.srcSwitch = srcSwitch;
    }

    /**
     * Gets the available bandwidth.
     *
     * @return the available bandwidth
     */

    public int getAvailableBandwidth() {
        return availableBandwidth;
    }

    /**
     * Sets the available bandwidth.
     *
     * @param availableBandwidth the new available bandwidth
     */

    public void setAvailableBandwidth(final int availableBandwidth) {
        this.availableBandwidth = availableBandwidth;
    }

    /**
     * Gets the dst port.
     *
     * @return the dst port
     */

    public int getDstPort() {
        return dstPort;
    }

    /**
     * Sets the dst port.
     *
     * @param dstPort the new dst port
     */

    public void setDstPort(final int dstPort) {
        this.dstPort = dstPort;
    }

    /**
     * Gets the dst switch.
     *
     * @return the dst switch
     */

    public String getDstSwitch() {
        return dstSwitch;
    }

    /**
     * Sets the dst switch.
     *
     * @param dstSwitch the new dst switch
     */

    public void setDstSwitch(final String dstSwitch) {
        this.dstSwitch = dstSwitch;
    }

    /**
     * Gets the speed.
     *
     * @return the speed
     */

    public int getSpeed() {
        return speed;
    }

    /**
     * Sets the speed.
     *
     * @param speed the new speed
     */

    public void setSpeed(final int speed) {
        this.speed = speed;
    }

    /**
     * Gets the state.
     *
     * @return the state
     */

    public String getState() {
        return state;
    }

    /**
     * Sets the state.
     *
     * @param state the new state
     */

    public void setState(final String state) {
        this.state = state;
    }

    public String getSrcSwitchName() {
        return srcSwitchName;
    }

    public void setSrcSwitchName(String srcSwitchName) {
        this.srcSwitchName = srcSwitchName;
    }

    public String getDstSwitchName() {
        return dstSwitchName;
    }

    public void setDstSwitchName(String dstSwitchName) {
        this.dstSwitchName = dstSwitchName;
    }

    public boolean isUnidirectional() {
        return isUnidirectional;
    }

    public void setUnidirectional(boolean isUnidirectional) {
        this.isUnidirectional = isUnidirectional;
    }
    @JsonIgnore
    public String getForwardKey() {
        return this.srcSwitch + "-" + this.srcPort + "-" + this.dstSwitch + "-" + this.dstPort;
    }
    @JsonIgnore
    public String getReverseKey() {
        return this.dstSwitch + "-" + this.dstPort + "-" + this.srcSwitch + "-" + this.srcPort;
    }

<<<<<<< HEAD
    @Override
    public boolean equals(Object obj) {
        if (this == obj)
            return true;
        if (obj == null)
            return false;
        if (getClass() != obj.getClass())
            return false;
        IslLinkInfo other = (IslLinkInfo) obj;
        if ( dstSwitch.equals(other.srcSwitch) &&  srcPort == other.dstPort && srcSwitch.equals(other.dstSwitch) &&  dstPort == other.srcPort) {
            return true;
      }else {
          return false;
      }
=======
    public String getState1() {
        return state1;
>>>>>>> c09e2a8f
    }

    public void setState1(String state1) {
        this.state1 = state1;
    }
    
    
}<|MERGE_RESOLUTION|>--- conflicted
+++ resolved
@@ -269,25 +269,8 @@
         return this.dstSwitch + "-" + this.dstPort + "-" + this.srcSwitch + "-" + this.srcPort;
     }
 
-<<<<<<< HEAD
-    @Override
-    public boolean equals(Object obj) {
-        if (this == obj)
-            return true;
-        if (obj == null)
-            return false;
-        if (getClass() != obj.getClass())
-            return false;
-        IslLinkInfo other = (IslLinkInfo) obj;
-        if ( dstSwitch.equals(other.srcSwitch) &&  srcPort == other.dstPort && srcSwitch.equals(other.dstSwitch) &&  dstPort == other.srcPort) {
-            return true;
-      }else {
-          return false;
-      }
-=======
     public String getState1() {
         return state1;
->>>>>>> c09e2a8f
     }
 
     public void setState1(String state1) {
