package org.openkilda.model;

import com.fasterxml.jackson.annotation.JsonIgnore;
import com.fasterxml.jackson.annotation.JsonIgnoreProperties;
import com.fasterxml.jackson.annotation.JsonInclude;
import com.fasterxml.jackson.annotation.JsonProperty;
import com.fasterxml.jackson.annotation.JsonPropertyOrder;

import java.io.Serializable;

/**
 * The Class Switchrelation.
 *
 * @author Gaurav Chugh
 */
@JsonInclude(JsonInclude.Include.NON_NULL)
@JsonIgnoreProperties(ignoreUnknown = true)
@JsonPropertyOrder({"src_port", "latency", "source_switch", "available_bandwidth", "dst_port",
        "target_switch", "speed", "state"})
public class IslLinkInfo implements Serializable {

    private final static long serialVersionUID = 8274573430947748236L;

    @JsonProperty("src_port")
    private int srcPort;

    @JsonProperty("latency")
    private int latency;

    @JsonProperty("source_switch")
    private String srcSwitch;

    @JsonProperty("source_switch_name")
    private String srcSwitchName;

    @JsonProperty("available_bandwidth")
    private int availableBandwidth;

    @JsonProperty("dst_port")
    private int dstPort;

    @JsonProperty("target_switch")
    private String dstSwitch;

    @JsonProperty("target_switch_name")
    private String dstSwitchName;

    @JsonProperty("speed")
    private int speed;

    @JsonProperty("state")
    private String state;
    
    @JsonProperty("state1")
    private String state1;

    private boolean isUnidirectional;

    private String cost;

    @JsonProperty("affected")
    private boolean affected;

    public String getCost() {
        return cost;
    }

    public void setCost(String cost) {
        this.cost = cost;
    }


    public boolean isAffected() {
        return affected;
    }

    public void setAffected(boolean affected) {
        this.affected = affected;
    }

    /**
     * Gets the src port.
     *
     * @return the src port
     */

    public int getSrcPort() {
        return srcPort;
    }

    /**
     * Sets the src port.
     *
     * @param srcPort the new src port
     */

    public void setSrcPort(final int srcPort) {
        this.srcPort = srcPort;
    }

    /**
     * Gets the latency.
     *
     * @return the latency
     */

    public int getLatency() {
        return latency;
    }

    /**
     * Sets the latency.
     *
     * @param latency the new latency
     */

    public void setLatency(final int latency) {
        this.latency = latency;
    }

    /**
     * Gets the src switch.
     *
     * @return the src switch
     */
    public String getSrcSwitch() {
        return srcSwitch;
    }

    /**
     * Sets the src switch.
     *
     * @param srcSwitch the new src switch
     */

    public void setSrcSwitch(final String srcSwitch) {
        this.srcSwitch = srcSwitch;
    }

    /**
     * Gets the available bandwidth.
     *
     * @return the available bandwidth
     */

    public int getAvailableBandwidth() {
        return availableBandwidth;
    }

    /**
     * Sets the available bandwidth.
     *
     * @param availableBandwidth the new available bandwidth
     */

    public void setAvailableBandwidth(final int availableBandwidth) {
        this.availableBandwidth = availableBandwidth;
    }

    /**
     * Gets the dst port.
     *
     * @return the dst port
     */

    public int getDstPort() {
        return dstPort;
    }

    /**
     * Sets the dst port.
     *
     * @param dstPort the new dst port
     */

    public void setDstPort(final int dstPort) {
        this.dstPort = dstPort;
    }

    /**
     * Gets the dst switch.
     *
     * @return the dst switch
     */

    public String getDstSwitch() {
        return dstSwitch;
    }

    /**
     * Sets the dst switch.
     *
     * @param dstSwitch the new dst switch
     */

    public void setDstSwitch(final String dstSwitch) {
        this.dstSwitch = dstSwitch;
    }

    /**
     * Gets the speed.
     *
     * @return the speed
     */

    public int getSpeed() {
        return speed;
    }

    /**
     * Sets the speed.
     *
     * @param speed the new speed
     */

    public void setSpeed(final int speed) {
        this.speed = speed;
    }

    /**
     * Gets the state.
     *
     * @return the state
     */

    public String getState() {
        return state;
    }

    /**
     * Sets the state.
     *
     * @param state the new state
     */

    public void setState(final String state) {
        this.state = state;
    }

    public String getSrcSwitchName() {
        return srcSwitchName;
    }

    public void setSrcSwitchName(String srcSwitchName) {
        this.srcSwitchName = srcSwitchName;
    }

    public String getDstSwitchName() {
        return dstSwitchName;
    }

    public void setDstSwitchName(String dstSwitchName) {
        this.dstSwitchName = dstSwitchName;
    }

    public boolean isUnidirectional() {
        return isUnidirectional;
    }

    public void setUnidirectional(boolean isUnidirectional) {
        this.isUnidirectional = isUnidirectional;
    }
    @JsonIgnore
    public String getForwardKey() {
        return this.srcSwitch + "-" + this.srcPort + "-" + this.dstSwitch + "-" + this.dstPort;
    }
    @JsonIgnore
    public String getReverseKey() {
        return this.dstSwitch + "-" + this.dstPort + "-" + this.srcSwitch + "-" + this.srcPort;
    }

<<<<<<< HEAD
    public String getState1() {
        return state1;
=======
    @Override
    public boolean equals(Object obj) {
        if (this == obj)
            return true;
        if (obj == null)
            return false;
        if (getClass() != obj.getClass())
            return false;
        IslLinkInfo other = (IslLinkInfo) obj;
        if ( dstSwitch.equals(other.srcSwitch) &&  srcPort == other.dstPort && srcSwitch.equals(other.dstSwitch) &&  dstPort == other.srcPort) {
            return true;
      }else {
          return false;
      }
>>>>>>> 78a1e547
    }

    public void setState1(String state1) {
        this.state1 = state1;
    }
    
    
}<|MERGE_RESOLUTION|>--- conflicted
+++ resolved
@@ -269,30 +269,12 @@
         return this.dstSwitch + "-" + this.dstPort + "-" + this.srcSwitch + "-" + this.srcPort;
     }
 
-<<<<<<< HEAD
     public String getState1() {
         return state1;
-=======
-    @Override
-    public boolean equals(Object obj) {
-        if (this == obj)
-            return true;
-        if (obj == null)
-            return false;
-        if (getClass() != obj.getClass())
-            return false;
-        IslLinkInfo other = (IslLinkInfo) obj;
-        if ( dstSwitch.equals(other.srcSwitch) &&  srcPort == other.dstPort && srcSwitch.equals(other.dstSwitch) &&  dstPort == other.srcPort) {
-            return true;
-      }else {
-          return false;
-      }
->>>>>>> 78a1e547
     }
 
     public void setState1(String state1) {
         this.state1 = state1;
     }
     
-    
 }