/* You can add global styles to this file, and also import other style files */
body {
  font-family: "Roboto", Gotham, "Helvetica Neue", Helvetica, Arial, sans-serif;
  line-height: 1;
  height: 100%;
  overflow: hidden;
  font-size: 13px;
}

.content {
  height: calc(100% - 90px);
  width: calc(100% - 190px);
  position: absolute;
  left: 190px;
  top: 54px;
  z-index: 2;
  overflow: hidden auto;
  padding: 15px 0px;
}

.kilda_btn {
  background: #262d37;
  color: #fff;
}

.form-group input,
.form-group select,
.form-group textarea {
  border: 1px solid rgb(169, 169, 169);
  height: auto;
  padding: 8px 12px;
  font-size: 14px;
}

.form-group.error input {
  border-color: #dc3545;
}

.select2-selection {
  border: 1px solid rgb(169, 169, 169);
  border-radius: 0;
  height: auto;
  padding: 2px 8px;
  font-size: 14px;
}

.select2-selection ul {
  padding: 0.8px 5px !important;
}

.backdrop {
  background-color: rgba(0, 0, 0, 0.6);
  position: fixed;
  top: 0;
  left: 0;
  width: 100%;
  height: 100vh;
}

.btn {
  display: inline-block;
  padding: 6px 12px;
  margin-bottom: 0;
  font-size: 14px;
  font-weight: 400;
  line-height: 1.42857143;
  text-align: center;
  white-space: nowrap;
  vertical-align: middle;
  -ms-touch-action: manipulation;
  touch-action: manipulation;
  cursor: pointer;
  -webkit-user-select: none;
  -moz-user-select: none;
  -ms-user-select: none;
  user-select: none;
  background-image: none;
  border: 1px solid transparent;
  border-radius: 4px;
}

/* .content .row {
    margin-right: -15px;
    margin-left: -15px;
} */


label {margin-bottom: 0; font-weight: 600;}
.container-fluid {
  padding-right: 15px;
  padding-left: 15px;
  margin-right: auto;
  margin-left: auto;
}

h1 {
  font-size: 24px !important;
  font-weight: 700 !important;
}

.pull-right {
  float: right !important;
}

#portsTable .divTableCell p {
  padding: 15px 0px;
  text-align: center;
  margin-bottom: 0;
}

.sidebar ul li a i.icon-topology {
  background: url(assets/images/icon-topology.png) no-repeat 0 0;
  background-size: 18px auto;
  display: inline-block;
  width: 18px;
  height: 16px;
}

.sidebar ul li a i.icon-flows {
  background: url(assets/images/icon-flows.png) no-repeat 0 0;
  background-size: 18px auto;
  display: inline-block;
  width: 18px;
  height: 18px;
}

.sidebar ul li a i.icon-isl {
  background: url(assets/images/18x18/link-regular-white.png) no-repeat 0 0;
  background-size: 18px auto;
  display: inline-block;
  width: 18px;
  height: 18px;
}

.sidebar ul li a i.icon-switch {
  background: url(assets/images/icon-switch.png) no-repeat 0 0;
  background-size: 18px auto;
  display: inline-block;
  width: 18px;
  height: 18px;
}

.sidebar ul li a i.icon-usermanagement {
  background: url(assets/images/icon-usermamagement.png) no-repeat 0 0;
  background-size: 18px auto;
  display: inline-block;
  width: 18px;
  height: 18px;
}

.sidebar ul li a i.icon-logactivity {
  background: url(assets/images/icon-logactivity.png) no-repeat 0 0;
  background-size: 18px auto;
  display: inline-block;
  width: 18px;
  height: 18px;
}

/** Start : Tabs **/
.tab-content {
  float: left;
  width: 100%;
  border: 1px solid #d2d2d2;
  position: relative;
  padding: 30px 15px;
  font-family: "Telstra-Regular", Arial, Helvetica, sans-serif;
  font-size: 13px;
  min-height: 500px; 
  z-index: 1;
}

#switchdetails_div .tab-content {
  min-height: 450; 
}

.tab-wrapper {
  margin-top: 20px;
}

.tab-wrapper ul li a {
  cursor: pointer;
  display: block;
  line-height: 39px;
  text-align: center;
  background: #262d37;
  /* font-family: "Telstra-Regular", Arial, Helvetica, sans-serif; */
  font-size: 13px;
  color: #fff;
  border: 1px solid #262d37;
  border-bottom: none;
  padding: 0 30px;
  border-radius: 0;
  text-transform: uppercase;
}
.tab-wrapper ul li.active a,
.tab-wrapper ul li.active a:hover,
.tab-wrapper ul li.active a:focus {
  background: #fff;
  border: 1px solid #d2d2d2;
  border-bottom: none;
  color: #262d37;
}

.tab-wrapper ul li {
  margin-right: 3px;
  margin-bottom: -1px;
}

.tab-wrapper .nav {
  position: relative;
  z-index: 2;
}

/** End : Tabs css**/

.navigation-bar {
  border-bottom: 1px solid #adacac;
  padding: 0 10px 15px 20px;
  margin: 0 0 20px;
}

/* .navigation-bar .topology-header {
  padding-top: 7px;
  margin-top: -3px;
} */

.navigation-bar ul.col li {
  display: inline-block;
  margin-right: 5px;
  color: #333;
}

.navigation-bar ul.col li a {
  color: #333;
  font-weight: 500;
}

.invalid-feedback {
  display: block;
  font-size: 13px;
}

.list-group-no-border .list-group-item {
  border: none;
  padding: 8px 0px;
  font-size: 12px;
}

table.dataTable.no-footer {
  border-right: 1px solid #ccc;
  font-size: 13px;
  margin: 15px 0;
  float: left;
  width: 100%;
  table-layout: fixed;
  border-bottom: 1px solid #ccc;
  border-left: 1px solid #ccc;
}

table.dataTable thead {
  background-color: #c8c8c8;
  border-color: grey;
}

table.dataTable tr th {

    border-left: 1px solid #ccc;
    border-top: 1px solid #ccc;
    border-bottom: 1px solid #ccc;
    position: relative;
    text-overflow: ellipsis;
    white-space: nowrap;
    background-position: right 10px;
    padding: 10px 20px 10px 18px;
    overflow: hidden;
    vertical-align: middle;
    border-right: 1px solid #a79e9e;

}

table.dataTable tr td {
  border-right: 1px solid #ccc;
}

table.dataTable tr td:last-child {
  border-right: none;
}

table.dataTable thead th .heading_search_box {
  float: left;
  width: 100%;
  margin-left: -2px;
  margin-top: 4px;
  padding: 5px;
  border: 1px solid #999;
}
table.dataTable thead th, table.dataTable tfoot th{
  font-weight: normal!important;
}
table.dataTable thead th i {
  display: inline-block;
}
table.dataTable thead {
  background-color: #343a40;
  border-color: #343a40;
  color: #FFF;
}
table.dataTable thead i.fa{
  color:#FFF;
}

/*Start : Switch Css*/
.onoffswitch {
  position: relative;
  width: 75px;
  -webkit-user-select: none;
  -moz-user-select: none;
  -ms-user-select: none;
}




.onoffswitch-checkbox,.onoffpathdiverse-checkbox {
  display: none;
}

.onoffswitch-label {
  display: block;
  overflow: hidden;
  cursor: pointer;
  border-radius: 20px;
  margin: 0;
}

.onoffswitch-inner {
  display: block;
  width: 200%;
  margin-left: -100%;
  -moz-transition: margin 0.3s ease-in 0s;
  -webkit-transition: margin 0.3s ease-in 0s;
  -o-transition: margin 0.3s ease-in 0s;
  transition: margin 0.3s ease-in 0s;
}

.onoffswitch-inner:before,
.onoffswitch-inner:after {
  display: block;
  float: left;
  width: 50%;
  height: 22px;
  padding: 0;
  line-height: 22px;
  font-size: 12px;
  color: white;
  font-family: Trebuchet, Arial, sans-serif;
  -moz-box-sizing: border-box;
  -webkit-box-sizing: border-box;
  box-sizing: border-box;
}

.onoffswitch-inner:before {
  content: "YES";
  padding-left: 10px;
  background-color: #00ccbe;
  color: #ffffff;
}

.onoffswitch-inner:after {
  content: "NO";
  padding-right: 10px;
  background-color: #b0b0b0;
  text-align: right;
  color: #000;
}


.onoffswitch-switch {
  display: block;
  width: 22px;
  margin: 5px;
  background: #262d37;
  border-radius: 20px;
  position: absolute;
  top: -5px;
  bottom: -4px;
  right: 50px;
  transition: all 0.3s ease-in 0s;
  -moz-transition: all 0.3s ease-in 0s;
  -webkit-transition: all 0.3s ease-in 0s;
  -o-transition: all 0.3s ease-in 0s;
}

.onoffswitch-checkbox:checked + .onoffswitch-label .onoffswitch-inner {
  margin-left: 0;
}

.onoffswitch-checkbox:checked + .onoffswitch-label .onoffswitch-switch {
  right: -6px;
}

.cmn-toggle {
  position: absolute;
  margin-left: -9999px;
  visibility: hidden;
}

.cmn-toggle + label {
  display: block;
  position: relative;
  cursor: pointer;
  outline: none;
  -webkit-user-select: none;
  -moz-user-select: none;
  -ms-user-select: none;
  user-select: none;
}

input.cmn-toggle-round-flat + label {
  padding: 2px;
  width: 75px;
  height: 30px;
  background-color: #dddddd;
  -webkit-border-radius: 60px;
  -moz-border-radius: 60px;
  -ms-border-radius: 60px;
  -o-border-radius: 60px;
  border-radius: 60px;
  -webkit-transition: background 0.4s;
  -moz-transition: background 0.4s;
  -o-transition: background 0.4s;
  transition: background 0.4s;
}

input.cmn-toggle-round-flat + label:before,
input.cmn-toggle-round-flat + label:after {
  display: block;
  position: absolute;
  content: "";
}

input.cmn-toggle-round-flat + label:before {
  top: 2px;
  left: 2px;
  bottom: 2px;
  right: 2px;
  background-color: #fff;
  -webkit-border-radius: 60px;
  -moz-border-radius: 60px;
  -ms-border-radius: 60px;
  -o-border-radius: 60px;
  border-radius: 60px;
  -webkit-transition: background 0.4s;
  -moz-transition: background 0.4s;
  -o-transition: background 0.4s;
  transition: background 0.4s;
}

input.cmn-toggle-round-flat + label:after {
  top: 4px;
  left: 4px;
  bottom: 4px;
  width: 22px;
  background-color: #dddddd;
  -webkit-border-radius: 52px;
  -moz-border-radius: 52px;
  -ms-border-radius: 52px;
  -o-border-radius: 52px;
  border-radius: 52px;
  -webkit-transition: margin 0.4s, background 0.4s;
  -moz-transition: margin 0.4s, background 0.4s;
  -o-transition: margin 0.4s, background 0.4s;
  transition: margin 0.4s, background 0.4s;
}

input.cmn-toggle-round-flat:checked + label {
  background-color: #27a1ca;
}

input.cmn-toggle-round-flat:checked + label:after {
  margin-left: 45px;
  background-color: #27a1ca;
}

div.switch5 {
  clear: both;
  margin: 0px 0px;
}
div.switch5 > input.switch:empty {
  margin-left: -999px;
}
div.switch5 > input.switch:empty ~ label {
  position: relative;
  float: left;
  line-height: 1.6em;
  text-indent: 4em;
  margin: 0.2em 0px;
  cursor: pointer;
  -moz-user-select: none;
}
div.switch5 > input.switch:empty ~ label:before,
input.switch:empty ~ label:after {
  position: absolute;
  display: block;
  top: 0px;
  bottom: 0px;
  left: 0px;
  content: "off";
  width: 3.6em;
  height: 1.5em;
  text-indent: 2.4em;
  color: rgb(153, 0, 0);
  background-color: rgb(204, 51, 51);
  border-radius: 0.3em;
  box-shadow: 0px 0.2em 0px rgba(0, 0, 0, 0.3) inset;
}
div.switch5 > input.switch:empty ~ label:after {
  content: " ";
  width: 1.4em;
  height: 1.5em;
  top: 0.1em;
  bottom: 0.1em;
  text-align: center;
  text-indent: 0px;
  margin-left: 0.1em;
  color: rgb(255, 136, 136);
  background-color: rgb(255, 255, 255);
  border-radius: 0.15em;
  box-shadow: 0px -0.2em 0px rgba(0, 0, 0, 0.2) inset;
  transition: all 100ms ease-in 0s;
}
div.switch5 > input.switch:checked ~ label:before {
  content: "on";
  text-indent: 0.5em;
  color: rgb(102, 255, 102);
  background-color: rgb(51, 153, 51);
}
div.switch5 > input.switch:checked ~ label:after {
  margin-left: 2.1em;
  color: rgb(102, 204, 102);
}
div.switch5 > input.switch:focus ~ label {
  color: rgb(0, 0, 0);
}
div.switch5 > input.switch:focus ~ label:before {
  box-shadow: 0px 0px 0px 3px rgb(153, 153, 153);
}

.switch6 {
  max-width: 17em;
  margin: 0 auto;
}
.switch6-light > span,
.switch-toggle > span {
  color: #000000;
}
.switch6-light span span,
.switch6-light label,
.switch-toggle span span,
.switch-toggle label {
  color: #2b2b2b;
}

.switch-toggle a,
.switch6-light span span {
  display: none;
}

.switch6-light {
  display: block;
  height: 30px;
  position: relative;
  overflow: visible;
  padding: 0px;
  margin-left: 0px;
}
.switch6-light * {
  box-sizing: border-box;
}
.switch6-light a {
  display: block;
  transition: all 0.3s ease-out 0s;
}

.switch6-light label,
.switch6-light > span {
  line-height: 30px;
  vertical-align: middle;
}

.switch6-light label {
  font-weight: 700;
  margin-bottom: px;
  max-width: 100%;
}

.switch6-light input:focus ~ a,
.switch6-light input:focus + label {
  outline: 1px dotted rgb(136, 136, 136);
}
.switch6-light input {
  position: absolute;
  opacity: 0;
  z-index: 5;
}
.switch6-light input:checked ~ a {
  right: 0%;
}
.switch6-light > span {
  position: absolute;
  left: -100px;
  width: 100%;
  margin: 0px;
  padding-right: 100px;
  text-align: left;
}
.switch6-light > span span {
  position: absolute;
  top: 0px;
  left: 0px;
  z-index: 5;
  display: block;
  width: 50%;
  margin-left: 100px;
  text-align: center;
}
.switch6-light > span span:last-child {
  left: 50%;
}
.switch6-light a {
  position: absolute;
  right: 50%;
  top: 0px;
  z-index: 4;
  display: block;
  width: 50%;
  height: 100%;
  padding: 0px;
}

.onoffswitch-inner-kilda-switch::before {
  content: "Legacy";
}

.onoffswitch-inner-kilda-switch::after {
  content: "Kilda";
}

.onoffswitch-inner-kilda-switch-meter::before{
  content:'Tabular View';
  text-align: left;
}
.onoffswitch-inner-kilda-switch-meter::after{
  content:'JSON view';
  text-align: right;
}

.onoffswitch-inner-kilda-flow-ping::before{
  content:'Raw View';
  text-align: left;
}
.onoffswitch-inner-kilda-flow-ping::after{
  content:'Graphical View';
  text-align: right;
}

.onoffswitch-inner-maintenance-switch::before{
  content:'ON';
  text-align: left;
}
.onoffswitch-inner-maintenance-switch::after{
  content:'OFF';
  text-align: right;
}

.onoffswitch-flow-ping {
  right: 93px; 
}
.onoffflow-ping {
 width: 120px;
}
.onoffswitch-switch-meter {
   right: 82px; 
}
.onoffswitch-meter {
  width: 110px;
}

/*End : Switch Css*/

/* Start: User Management CSS */

table.dataTable i.fa {
  font-size: 22px;
  color: #262d37;
  vertical-align: middle;
  margin: 0 3px;
  float: left;
  cursor: pointer;
}



table.dataTable i.fa.fa-lock.fa-stack-1x {
  font-size: 0.7rem !important;
  margin: 3px 0px 0px 5px;
}

.fa-passwd-reset {
  float: left;
}

.fa-stack {
  display: inline-block;
  height: 2em;
  line-height: 2em;
  position: relative;
  vertical-align: middle;
  width: 2em;
  margin-right: 10px;
}

#source-graph_div,
#dest-graph_div {
  margin-bottom: 15px;
  margin-top: 35px;
  height: 400px;
  width: 100% !important;
  margin-left: -20px;
}

.topology-graph {
  float: left;
  width: 100%;
}

.tab-content .topology-graph {
  float: none;
  width: auto;
}

.topology-graph .filter {
  margin-top: 21px;
}

.topology-graph .filter .form-group label {
  padding-top: 12px;
  font-size: 13px;
}

.topology-graph .filter .submit-btn input[type="button"] {
  float: right;
  padding: 5px 5px;
}

.topology-graph ul.line-legend {
  margin-bottom: 20px;
  margin-top: 15px;
  padding: 0 15px;
}

.topology-graph ul.line-legend {
  margin-top: 0;
}

.topology-graph ul.line-legend li {
  position: relative;
  display: inline-block;
  padding-left: 20px;
  padding-right: 15px;
  height: auto;
}

.topology-graph .filter .form-group .form-control {
  font-size: 13px;
}

.bg-data-loader {
  position: absolute;
  left: 0px;
  right: 0px;
  /* background: rgb(255,255,255); */
  z-index: 9;
  margin: 0;
  top: 0;
  bottom: 0;
}

.bg-data-loader .loader {
  width: 30px;
  height: 30px;
  border: 6px solid #aaa;
  border-top: 6px solid #3498db;
  top: calc(50% - 15px);
  left: calc(50% - 15px);
}

.isl-header,
.target-header,
.source-header {
  font-size: 14px;
  font-weight: 600;
}

.modal-title {
  width: calc(100% - 25px);
  font-weight: bold;
  padding: 0;
  font-size: 14px;
  margin-top: 0;
}
.badge-secondary {
  margin: 2px;
  line-height: 1.5;
  font-size: 15px;
  font-weight: 100;
}

#closeUserForm {
  margin-right: 1%;
}

select2:focus,
.select2-container:focus,
.select2-container .selection:focus {
  outline: none;
}

.loading-text {
  color: #fff;
  font-size: 12px;
  padding-top: 5px;
}
.col-form-label {
  font-size: 12px;
}

/* .form-group input,
.form-group select,
.form-group textarea {
  padding: 4px 10px;
} */

.divTableCell,
.divTableHead {
  /* border: 1px solid #999999; */
  display: table-cell;
  padding: 10px;
}

table.dataTable .tableColumn span.title {
  overflow: hidden;
  text-overflow: ellipsis;
  white-space: nowrap;
  display: inline-block;
  width: calc(100% - 20px);
  line-height: normal;
  vertical-align: middle;
}
table.dataTable .tableColumn i {
  font-size: 14px;
  float: right;
  cursor: pointer;
  position: absolute;
}

div#userTable_wrapper .dataTables_wrapper .dataTables_filter {
  display: none;
}

/* End: User Management CSS */

/* Start: Alertify Custom  CSS */

.alertify .ajs-header {
  color: black;
  font-weight: bold;
  background: #fafafa;
  border-bottom: #eee 1px solid;
  border-radius: 2px 2px 0 0;
}

.alertify .ajs-footer {
  background: #fbfbfb;
  border-top: #eee 1px solid;
  border-radius: 0 0 2px 2px;
}
.ajs-buttons .ajs-button {
  font-size: 14px;
  font-weight: 400;
  line-height: 1.42857143;
  text-align: center;
  user-select: none;
  background-image: none;
  border: 1px solid transparent;
  border-radius: 4px;
}

.ajs-buttons .ajs-button.ajs-ok {
  background: #262d37;
  color: #fff;
  display: inline-block;
}

.ajs-buttons .ajs-button.ajs-cancel {
  color: #333;
  background-color: #fff;
  border-color: #ccc;
}

.alertify .ajs-footer .ajs-buttons .ajs-button {
  min-width: 50px !important;
  min-height: 35px !important;
}

/* End: Alertify Custom  CSS */

pre.code {
  background: #f5f5f5;
  padding: 10px;
  position: relative;
  font-size: 100%;
  min-height: 380px;
}

.toast-container {
  font-size: 12px !important;
}

.flow-path-filters .form-group select,
.flow-path-filters .form-group input[type="text"] {
  height: 32px;
  border-radius: 3px;
}



.isl_switch_icon .icon-isl {
  background: url(assets/images/18x18/link-regular-black.png) no-repeat 0 0;
  background-size: 18px auto;
  display: inline-block;
  width: 18px;
  height: 18px;
}
.isl_switch_icon .icon-flows {
  background: url(assets/images/icon-flows-small.png) no-repeat 0 0;
  background-size: 18px auto;
  display: inline-block;
  width: 18px;
  height: 18px;
}
.refresh_toggle .icon-refresh-kilda {
  background: url(assets/images/icon-refresh-small-grey.png) no-repeat 0 0;
  background-size: 18px auto;
  display: inline-block;
  width: 18px;
  height: 18px;
}
.refresh_toggle .icon-refresh-kilda.active {
  background: url(assets/images/icon-refresh-small.png) no-repeat 0 0;
  background-size: 18px auto;
  display: inline-block;
  width: 18px;
  height: 18px;
}
.switch_icon .icon-switch {
  background: url(assets/images/icon-switch-small.png) no-repeat 0 0;
  background-size: 18px auto;
  display: inline-block;
  width: 18px;
  height: 18px;
}
.switch_icon .inactive-icon-switch {
  background: url(assets/images/icon-switch-small-grey.png) no-repeat 0 0;
  background-size: 18px auto;
  display: inline-block;
  width: 18px;
  height: 18px;
}

.custom-icon .info-icon {
  background: url(assets/images/icon-info.png) no-repeat 0 0;
  background-size: 23px auto;
  display: inline-block;
  width: 23px;
  height: 23px;
  margin-bottom: -3px;
}
.affected_isl_icon_large{
  background: url(assets/images/36x36/unlink-regular-black.png) no-repeat 0 0;
  background-size: 26px auto;
  display: inline-block;
  width: 26px;
  height: 26px;
}

.import_setting_large{
  background: url(assets/images/36x36/inbox-in-regular-black.png) no-repeat 0 0;
  background-size: 26px auto;
  display: inline-block;
  width: 26px;
  height: 26px;
}
.export_setting_large{
  background: url(assets/images/36x36/inbox-out-regular-black.png) no-repeat 0 0;
  background-size: 26px auto;
  display: inline-block;
  width: 29px;
  height: 26px;
}
.affected-isl .icon-affected-isl {
  background: url(assets/images/18x18/unlink-regular-black.png) no-repeat 0 0;
  background-size: 18px auto;
  display: inline-block;
  width: 18px;
  height: 18px;
}
.import-setting .icon-import-setting {
  background: url(assets/images/18x18/inbox-in-regular-black.png) no-repeat 0 0;
  background-size: 18px auto;
  display: inline-block;
  width: 18px;
  height: 18px;
}
.import-export-setting{
  cursor: pointer;
}
.import-export-setting button{
  font-size:14px!important;
}
.import-export-setting .dropdown-menu{
  min-width:120px;
}
.import-export-setting .icon-import-export-setting {
  background: url(assets/images/18x18/import-export.png) no-repeat 0 0;
  background-size: 18px auto;
  display: inline-block;
  width: 18px;
  height: 18px;
  margin-top: 5px;
}
.export-setting .icon-export-setting {
  background: url(assets/images/18x18/inbox-out-regular-black.png) no-repeat 0 0;
  background-size: 18px auto;
  display: inline-block;
  width: 18px;
  height: 18px;
}

.btn-xsmall {
  padding: 1px 5px;
  font-size: 12px;
}
.navigation-bar ul.col {
  margin: 0px 10px;
}
.breadcrum_flow li {
  font-size: 15px;
}

.breadcrum_flow li:last-child a {
  font-weight: 400 !important;
  cursor: text;
  text-decoration: none;
}

/** Topology SVG css **/

path.link {
  fill: none;
  stroke-width: 2.5px;
}

path.down {
  stroke-width: 7.5px !important;
}

.pathoverlay {
  fill: none;
  opacity: 0.4;
  stroke-width: 12.5px !important;
  cursor: pointer;
}


.circle.blue {
  fill: white;
  stroke: #00baff;
  stroke-width: 1px;
}

.switch.blue {
  fill:white;
}

.common_switch{
  fill:white!important;
  stroke: #b0b0b0;
  stroke-width: 5px;
}

.circle.red {
  fill: #d93923;
  stroke: #d93923;
  stroke-width: 6px;
}

text {
  font: 12px sans-serif;
  pointer-events: none;
  font-weight: bold;
}


#topology-hover-txt,#ping-hover-txt,
#topology-click-txt {
  width: 300px;
  position: fixed;
  z-index: 10;
  background: #fff;
  border: 1px solid #ccc;
  margin: 0 0 0 85px;
  display: none;
}
#ping-hover-txt:after,
#ping-hover-txt:before{
  right: 100%;
  top: 25px;
  border: solid transparent;
  content: " ";
  height: 0;
  width: 0;
  position: absolute;
  pointer-events: none;
}
#topology-hover-txt:after,
#topology-hover-txt:before,
#topology-click-txt:after,
#topology-click-txt:before {
  right: 100%;
  top: 35px;
  border: solid transparent;
  content: " ";
  height: 0;
  width: 0;
  position: absolute;
  pointer-events: none;
}

#topology-hover-txt:after,
#ping-hover-txt:after,
#topology-click-txt:after {
  border-color: rgba(255, 255, 255, 0);
  border-right-color: #fff;
  border-width: 10px;
  margin-top: -10px;
}
#topology-hover-txt:before,
#ping-hover-txt:before,
#topology-click-txt:before {
  border-color: rgba(204, 204, 204, 0);
  border-right-color: #bebaba;
  border-width: 11px;
  margin-top: -11px;
}
#topology-hover-txt .form-wrapper,
#ping-hover-txt .form-wrapper,
#diversepath-hover-txt .form-wrapper,
#topology-click-txt .form-wrapper {
  border: none;
}
#ping-hover-txt.left:after,
#ping-hover-txt.left:before{
  left: 100%;
  top: 25px;
  border: solid transparent;
  content: " ";
  height: 0;
  width: 0;
  position: absolute;
  pointer-events: none;
}
#topology-hover-txt.left:after,
#topology-hover-txt.left:before,
#topology-click-txt.left:after,
#topology-click-txt.left:before {
  left: 100%;
  top: 35px;
  border: solid transparent;
  content: " ";
  height: 0;
  width: 0;
  position: absolute;
  pointer-events: none;
}

#topology-hover-txt.left:after,
#ping-hover-txt.left:after,
#topology-click-txt.left:after {
  border-color: rgba(255, 255, 255, 0);
  border-left-color: #fff;
  border-width: 10px;
  margin-top: -10px;
}
#topology-hover-txt.left:before,
#ping-hover-txt.left:before,
#topology-click-txt.left:before {
  border-color: rgba(204, 204, 204, 0);
  border-left-color: #bebaba;
  border-width: 11px;
  margin-top: -11px;
}

#topology-hover-txt label,
#topology-hover-txt p,
#ping-hover-txt label,
#ping-hover-txt p,
#diversepath-hover-txt label,
#diversepath-hover-txt p,
#topology-click-txt label,
#topology-click-txt p {
  padding: 0px 15px;
  margin: 4px 0px;
}
/* #topology-hover-txt div.form-wrapper .row,
#topology-click-txt div.form-wrapper .row {
  margin-right: 0px;
  margin-left: 0px;
} */
#topology-hover-txt div.form-wrapper,
#topology-click-txt div.form-wrapper {
  padding: 5px 10px;
  font-size: 12px;
}

#ping-hover-txt div.form-wrapper,#diversepath-hover-txt div.form-wrapper{
  padding: 12px 10px;
  font-size: 12px;
}

#diversepath-hover-txt{
  background: #262d37;
  position: fixed;
  border-radius: 4px;
  color: #fff;
  z-index:4;
}

#diversepath-hover-txt:after {
	top: 100%;
	left: 50%;
	border: solid transparent;
	content: " ";
	height: 0;
	width: 0;
	position: absolute;
	pointer-events: none;
	border-color: rgba(38, 45, 55, 0);
	border-top-color: #262d37;
	border-width: 8px;
	margin-left: -8px;
}

path.link {
  fill: none;
  stroke-width: 2.5px;
}

.hide {
  display: none;
}

.link.overlay {
  fill: none;
  opacity: 0.4;
  stroke-width: 8px !important;
  cursor: pointer;
}

.circle.blue.hover {
  fill: #c8e3f5;
  stroke: #addff1;
  stroke-width: 8px;
}

.circle.red.hover {
  fill: #f6e2e7;
  stroke: #ff8aa6;
  stroke-width: 8px;
}
.dashed_path{
  stroke-dasharray: 20,29;
  stroke:#d934CF;
  stroke-width:5px!important;
}
.dashed_path_protected{
  stroke-dasharray: 20,29;
  stroke-width:2.5px;
}
.orange_percentage{
    stroke-width: 5!important;	
  stroke:#FF8C00;
}
.diff_bandwidth {
  paint-order: stroke;
  fill: mediumblue!important;
}
.graph-wrapper{
  position: absolute;
  background: #fff;
  width: 100%;
  height: 100%;
  top:50px;
  left: 0px;
  z-index: 3;
}

#forwardPathWrapper .path-graph-wrapper,#reversePathWrapper .path-graph-wrapper{
  position: absolute;
  background: #fff;
  width: 100%;
  height: 75%;
  top: 25%;
  left: 0px;
  z-index: 3;
}

#networkpathGraphWrapper .path-graph-wrapper{
  position: absolute;
  background: #fff;
  width: 100%;
  height: 100%;
  left: 0px;
  z-index: 3;
}

.popover-sm {
  font-size: 12px;
  background: #000;
  border-radius: 3px;
}

.popover-sm .popover-body {
  padding: 2px 8px;
  color: #fff;
  text-align: center;
}

.popover-sm .arrow::after {
  bottom: 1px;
  border-bottom-color: #0d0c0c;
}

.search-container .ta-results {
  width: 100%;
  font-size: 12px;
}
.search-container .ta-results button {
  padding: 4px 6px;
  text-align: left;
}
.topology-txt p {
  margin-bottom: 2px;
}

.topology-txt h1 {
  margin-bottom: 15px;
}
.topology-txt {
  background: #fff;
  border: 1px solid #ccc;
  border-color: rgba(0, 0, 0, 0.2);
  color: #000;
  -webkit-box-shadow: 0 2px 10px rgba(0, 0, 0, 0.2);
  box-shadow: 0 2px 10px rgba(0, 0, 0, 0.2);

  padding: 15px;
  line-height: 20px;
  font-size: 14px;
  position: absolute;
  right: 12px;
  top: 30px;
  text-align: left;
  z-index: 10;
  -webkit-animation: gb__a 0.2s;
  animation: gb__a 0.2s;
  border-radius: 2px;
  width: 370px;
}

.topology-txt:after,
.topology-txt:before {
  bottom: 100%;
  left: calc(100% - 33px);
  border: solid transparent;
  content: " ";
  height: 0;
  width: 0;
  position: absolute;
  pointer-events: none;
}

.topology-txt:after {
  border-color: rgba(255, 255, 255, 0);
  border-bottom-color: #fff;
  border-width: 9px;
  margin-left: 0px;
}
.topology-txt:before {
  border-color: rgba(204, 204, 204, 0);
  border-bottom-color: #a9a3a3;
  border-width: 12px;
  margin-left: -3px;
}

.refresh_list li i {
  display: none;
}

.refresh_list li.active i {
  display: inline-block;
}

.dataTables_wrapper .dataTables_length,
.dataTables_wrapper .dataTables_filter,
.dataTables_wrapper .dataTables_info,
.dataTables_wrapper .dataTables_processing,
.dataTables_wrapper .dataTables_paginate {
  font-size: 12px !important;
}
.ng-select .ng-select-container .ng-value-container .ng-input > input {
  background: white !important;
  padding: 5px 0;
}

label {
  font-weight: 400;
}

@keyframes blink {
  50% {
    color: transparent;
  }
}

.loader__dot {
  animation: 1s blink infinite;
  margin: 2px;
}

.la-ball-clip-rotate.la-2x > div {
  border-width: 10px !important;
  width: 55px !important;
  height: 55px !important;
}
.la-ball-clip-rotate > div {
  border-color: #fff !important;
  border-bottom-color: #4ebfeb !important;
  animation: 2s linear infinite ball-clip-rotate !important;
}

.flow-card .card-body {
  padding: 10px 15px;
}

.flow-card .dataTables_wrapper .dataTables_filter input,
.modal-isl .modal-dialog.modal-lg input {
  outline: none;
  border: 1px solid lightgray;
  padding: 4px;
}

.flow-card .dataTables_wrapper .dataTables_paginate .paginate_button.current {
  color: #333333 !important;
  border: 1px solid #979797;
}

.modal-isl .modal-dialog.modal-lg {
  width: 85% !important;
  max-width: 85%;
}

.tab-wrapper ul li a {
  text-decoration: none;
}

.ng-select.ng-select-single .ng-select-container .ng-value-container .ng-input {
  z-index: -1;
}

.ng-select.ng-select-multiple
  .ng-select-container
  .ng-value-container
  .ng-value
  .ng-value-label {
  padding: 5px !important;
}

.card-custom-title {
  font-weight: bold;
  font-size: 14px;
}

.dropdown .dropdown-item {
  font-size: 14px;
  padding: 6px 10px;
}

#flow_graph_directions .line-legend li:before {
  top: 0px;
}

.list-group-item .onoffswitch {
  margin-top: -8px;
}

#flow_detail_div .card-body {
  padding: 10px;
}

.list-group-item:focus,
.list-group-item:hover {
  z-index: 0;
}

#flow_graph_directions li:before {
  top: -1px;
}

.topology-graph .flow-path-filters.filter .form-group label {
  padding-top: 8px;
}


tbody tr.odd td {
  background: #f1f1f1 !important;
}

.dataTables_wrapper .dataTables_filter input {
  border: 1px solid #aaa !important;
  height: 30px !important;
  width: 240px !important;
  padding: 5px !important;
}

.ng-select .ng-select-container {
  border: 1px solid rgb(169, 169, 169) !important;
}

.ng-placeholder {
  padding-bottom: 5px !important;
  padding-left: 5px !important;
  top: 10px !important;
  color: #908181 !important;
  position: absolute !important;
  z-index: 3 !important;
  font-size: 12px !important;
}

.ng-dygraphs .ng-dygraphs-chart-container {
  padding-top: 24px;
  padding-bottom: 0;
  padding-left: 0;
  padding-right: 0;
}

.dygraph-legend {
  font-weight: 300 !important;
  width: 550px !important;
  font-family: arial;
  top: -20px !important;
  font-size: 10px!important;
  background: transparent!important;
}
.dygraph-legend span{
  font-weight: normal!important;
}
.dygraph-legend-line {
  display: inline-block;
  position: relative;
  bottom: .5ex;
  height: 1px;
  border-bottom-width: 0;
  border-bottom-style: none;
}


.flowDataRow td {
  cursor: pointer;
}

.ng-dygraphs .loader-holder {
  position: absolute;
  display: -ms-flexbox;
  display: -webkit-box;
  display: flex;
  -ms-flex-align: center;
  -webkit-box-align: center;
  align-items: center;
  width: 100%;
  height: 100%;
  background-color: #a9a3a359 !important;
  z-index: 55;
  opacity: 0.9;
}

.ng-dygraphs .loader {
    border: 5px solid #f3f3f3 !important;
    border-top: 5px solid #3498db !important;
    border-radius: 50% !important;
    width: 45px !important;
    height: 45px !important;
    -webkit-animation: spin 2s linear infinite !important;
    animation: spin 2s linear infinite !important;
}

input, textarea, select  {
  font-family: "Roboto", Gotham, "Helvetica Neue", Helvetica, Arial, sans-serif;
  font-size: 13px!important;
  font-weight: 400;
}

table.dataTable thead .sorting, table.dataTable thead .sorting_asc, table.dataTable thead .sorting_desc, table.dataTable thead .sorting_asc_disabled, table.dataTable thead .sorting_desc_disabled {
  cursor: pointer;
  *cursor: hand;
  background-repeat: no-repeat;
  background-position: center right;
}

table.dataTable thead .sorting {
  /* background-image: url('../images/sort_both.png'); 
  background-image: url(assets/images/sort_both.png);*/
  background-image: url(assets/images/sort_both_white.png);
}


table.dataTable thead .sorting_asc {
  /*background-image: url(assets/images/sort_asc.png);*/
  background-image: url(assets/images/sort_asc_white.png);
}
table.dataTable thead .sorting_desc {
  /*background-image: url(assets/images/sort_desc.png);*/
  background-image: url(assets/images/sort_desc_white.png);
}
/* table#flowDataTable.dataTable thead .sorting {
  /* background-image: url('../images/sort_both.png'); *
  background-image: url(assets/images/sort_both_white.png);
}
table#flowDataTable.dataTable thead .sorting_asc {
  background-image: url(assets/images/sort_asc_white.png);
}
table#flowDataTable.dataTable thead .sorting_desc {
  background-image: url(assets/images/sort_desc_white.png);
} */

table.dataTable thead .sorting, table.dataTable thead .sorting_asc, table.dataTable thead .sorting_desc, table.dataTable thead .sorting_asc_disabled, table.dataTable thead .sorting_desc_disabled {
  background-position: right 8px;
}

.main-header .navbar button.btn{
  font-size: 16px;
}

.modal-dialog .modal-header{
  padding: 10px 15px 5px 15px;
}

.changePassword .modal-header {padding: 10px 15px 5px 15px;}

.changePassword .modal-header .modal-title {padding: 0;}

.btn:hover {
  color: #000;
  text-decoration: none;
  background: #b0b0b0;
  border-color: #b0b0b0;
}

.alertify .ajs-modal .ajs-dialog {padding: 0;}

.alertify .ajs-modal .ajs-dialog .ajs-header {margin: 0; padding: 15px;}

.alertify .ajs-modal .ajs-dialog .ajs-footer {padding: 5px 15px; margin: 0;}

.alertify .ajs-modal .ajs-dialog .ajs-commands {margin: 0; top: 10px;}

.alertify .ajs-modal .ajs-footer .ajs-buttons .ajs-button{ cursor: pointer; }

/* .ng-select .ng-select-container {min-height: inherit; height: 35px;} */

.home-container {
  display: none;
}

.modal-header .close {padding: 0; margin: 0;}

.control-label.required:after { 
  color: #d00;
  content: "*";
  position: absolute;
  margin-left: 0px;
  top: 0px;
}

@-webkit-keyframes spin {
    0% { transform: rotate(0deg); }
    100% { transform: rotate(360deg); }
}

.flowDataRow td{
     cursor: pointer;
 }

.dt-colresizable-table-wrapper {
    overflow: initial !important;
}

.dt-colresizable{
    top: 54px !important;
  }

@keyframes spin {
    0% { transform: rotate(0deg); }
    100% { transform: rotate(360deg); }

}
.Enabled2FAText{
  vertical-align: text-top;
  padding-left: 5px;
}


.dataTables_filter ::-webkit-input-placeholder { /* Chrome/Opera/Safari */
   font-weight: 400 ;
   color:  #555;
}
.dataTables_filter ::-moz-placeholder { /* Firefox 19+ */
   font-weight: 400;
   color:  #555;
}
.dataTables_filter :-ms-input-placeholder { /* IE 10+ */
   font-weight: 400;
   color:  #555;
}
.dataTables_filter :-moz-placeholder { /* Firefox 18- */
   font-weight: 400;
   color:  #555;

}



.ngx-contextmenu ul:focus {
  outline:none;
}

.ngx-contextmenu ul {
  background:rgb(0, 0, 0);
  border-radius:0px;
}

.ngx-contextmenu ul li {
  text-align: center;
    font-size: 12px;
}

.ngx-contextmenu ul li a{
  text-decoration: none;
  color:#fff;
  padding: 10px 30px;
}

.col-form-label.required:after {
  content: "*";
  color: red;
}

.response_flow_label {
  background: #262d37;
  color: #FFF;
  opacity: 0.7;
  float: left;
  opacity: 0.7;
  border-radius: 0!important;
  padding: 8px 50px;
  font-size: 14px;
}

.clip-board-wrapper{
  background: #f5f5f5;
  border-radius: 5px;
  overflow-x: auto;
  min-height: 400px;
  max-height: 400px;
}

.component-loader {
  position: absolute;
  border: 7px solid #bfbdbd;
  border-radius: 50%;
  border-top: 7px solid #3498db;
  width: 35px;
  height: 35px;
  top: calc(50% - 75px);
  left: calc(50% - 80px);
  -webkit-animation: spin 2s linear infinite;
  animation: spin 2s linear infinite;
  margin: auto;
  z-index: 1;
}

.ping-component-loader {
  position: absolute;
  border: 7px solid #bfbdbd;
  border-radius: 50%;
  border-top: 7px solid #3498db;
  width: 35px;
  height: 35px;
  top: calc(50% - 75px);
  left: calc(50% - 80px);
  -webkit-animation: spin 2s linear infinite;
  animation: spin 2s linear infinite;
  margin: auto;
  z-index: 1;
}


.path-graph-component-loader {
  position: absolute;
  border: 7px solid #bfbdbd;
  border-radius: 50%;
  border-top: 7px solid #3498db;
  width: 35px;
  height: 35px;
  top: calc(50% - 75px);
  left: calc(50% - 80px);
  -webkit-animation: spin 2s linear infinite;
  animation: spin 2s linear infinite;
  margin: auto;
  z-index: 5;
}

.btn-no-radius {
  border-radius: 0px;
}

.btn-custom-margin{
  margin-top: 5px;
  margin-right: 5px;
}

.padding-15{
  padding:15px;
}

#topology-hover-txt p span{
  padding-top: 4px;
  display: block;
}
.cancel_btn{
  margin-right:1%;
}
label.btn.kilda_btn.active {
  background: #b0b0b0;
  color:#000!important;
  font-weight:bold;
}
label.btn.kilda_btn > span.copy_to_clipBoard {
  padding: 10px;
}
#cookieforwardId > .btn.kilda_btn:hover ,#cookiereverseId > .btn.kilda_btn:hover {
  color: #FFF;
  text-decoration: none;
  background: #262d37;
  border-color:transparent;
}
#cookieforwardId > .btn.kilda_btn.active:hover ,#cookiereverseId > .btn.kilda_btn.active:hover {
  color: #000;
  text-decoration: none;
  background: #b0b0b0;
}
.modal-backdrop {
  opacity: 0.5;
  animation: ease-in-out .5s modal-b-fade;
  transition: all .5s ease-in-out;
}

.modal {
  top: -100px;
  animation: ease-in-out .5s modal-fade;
  transition: all .5s ease-in-out;
}

.modal.show {
  top: 0;
}

.ng-select.ng-select-multiple .ng-select-container .ng-value-container .ng-value {
  background-color: #e4e4e4 !important;
  border: 1px solid #aaa !important;
}

.btn.focus, .btn:focus , .btn-dark.focus, .btn-dark:focus{
  box-shadow: none;
}

#usermanagement_div .tab-content{
  z-index: inherit;
}

.viewRole.permissionCol{
  min-height: 35px;
}

.portStatusInput select{
  width: 95px;
}

.final_configure_confirm_modal_text span.confirmationText {
  padding-left: 15px;
  margin-top: 30px;
}

.final_configure_confirm_modal_text .margin-bottom {
  margin-bottom:10px;
}

.final_configure_confirm_modal_text .font-weight {
  font-weight:800;
}

.final_configure_confirm_modal_text .no-padding {
  padding:0;
}

.clip-board-wrapper .row {
  margin-right: 0px;
}

.ng-dropdown-panel .ng-dropdown-panel-items .ng-option.ng-option-marked{
  background-color: #e4e4e4;
}

.col-md-11.margin-zero {
  margin: 0px;
  padding: 0px;
  margin-left: -12px;
}

.col-md-11.margin-zero > .btn-group, .btn-group-vertical {
  position: relative;
  display: inline-table;
  vertical-align: middle;
}

.col-md-11.margin-zero label {
  margin: 1px 3px;
  padding: 6px 7px;
}

#zoom_in, #zoom_out, #reset#zoom_in, #zoom_out, #reset, #searchbox {
  font-size: 18px;
  cursor: pointer;
  display: flex;
  width: 45px;
  justify-content: center;
  height: 45px;
  align-items: center;
  -webkit-user-select: none;
  -moz-user-select: none;
  -ms-user-select: none;
  user-select: none;
  font-style: normal;
}


#zoom_in{
  font-size: 30px;
}

#zoom_out {
  font-size: 50px;
}


ngb-typeahead-window{
  width: 100%;
  margin-top: -2px !important;
  border-radius: 0px 0px 2px 2px !important;
  font-size: 12px !important;
}
ngb-typeahead-window button {
  padding-left: 5px !important;
}

.topology-graph .form-group input, .topology-graph .form-group select{
  height: 34px;
}

#flow_detail_div .card{
  border-radius: 0px;
  border-color: #dad4d4;
}

#toast-container .toast-success{
  color: #dff0d8;
  background-color: #3c763d;
  border-color: #d6e9c6;
}

#toast-container .toast-error{
  background-color:#dc3545;
  color:#f2dede;
  border-color:#ebccd1
}

#toast-container .toast-warning{
  background-color:#8a6d3b;
  color:#fcf8e3;
  border-color:#faebcc;
}

.loading-text{
  top: 58.5% !important;
}

.dataTables_filter label{
  font-weight:700;
}

.flow-table-wrapper {
  position: absolute;
  width: 100%;
  height: 100%;
  background: #fff;
  z-index: 3;
}

.width-40{
  width: 40px !important;
}


.width-60{
  width: 60px !important;
}

.width-100{
  width: 100px !important;
}

.width-70{
  width: 70px !important;
}

table.dataTable tr th{
  vertical-align: top !important;
}

.usermanagement-table-wrapper{
  position: absolute;
  width: 98%;
  height: 97%;
  background: #fff;
  z-index: 3;
  top: 10px;
}

.dataTable thead tr th {
  border-right: none;
}


table.dataTable thead th span,table.custom-margin-datatable thead th span {
  overflow: hidden;
  text-overflow: ellipsis;
  white-space: nowrap;
  display: inline-block;
  width: calc(100% - 20px);
  line-height: normal;
  vertical-align: middle;
}


.flow-list-filter {
  position: absolute;
  top: 20px;
  z-index: 1;
  background: #FFF;
  box-shadow: 1px 1px 1px 1px #c6c6c6;
  width: 400px;
  right: 100px;
  padding: 8px 10px;
}

.flow-list-filter label {
  margin: 6px;
  vertical-align: middle;
}

.flow-list-filter label input {
  vertical-align: top;
}

.flow-search-container{
  margin-top: -15px;
  margin-bottom: 5px;
  margin-right: 0;
  padding: 0;
}

.text-red {
  color: #ff0000;
}

.text-orange {
  color: orange;
}

#flowDataTable .down-status .divTableCell:first-child {
  border-left: 4px solid orange;
}

button:focus{
  outline: none;
}

#port-flow .dt-buttons {
  float: right;
}

#port-flow .dt-buttons .dt-button {
  float: right;
  padding: 6px 12px !important;
  margin-bottom: 0;
  font-size: 14px;
  font-weight: 400;
  line-height: 1.42857143;
  text-align: center;
  background: #262d37;
  color: #fff;
  margin-right: 0;
  border: 1px solid transparent;
  border-radius: 4px;
}
.cursor-pointer{
  cursor: pointer;
}

.btn-small {
  padding: 0px 7px;
}

.badge-password{
  font-size: 14px;
}
#ngb-tooltip-0{
  display: block;
  z-index: 9999999;
}
.text-filters{
  font-size: 16px;
}
.text-filters .dropdown-toggle::after{
  border:none;
}

.filterMenues{
  height: 100px;
  overflow-y: scroll;
  border: 1px solid #ccc;

}
.margin-top-zero{
  margin-top:0px !important;
}

.custom-alert{
  padding: 2px 10px;
}
.setting .form-control:disabled,.setting .form-control[readonly] {
  background-color: #d1d1d2;
}

.text-filters .btn-light:hover {
  background: #f8f9fa !important;
  border-color: transparent;
}

.dataTables_wrapper .dataTables_info{
  padding-top: 5px !important;
  margin-left: 10px;
  clear: none !important;
  border-left: 1px solid;
  padding-left: 10px;
  padding-bottom: 5px;
}

.failed_ping_flowline{
  stroke: #d93923;
  stroke-width: 2.5 !important;
}
.flowline {
  stroke-dasharray: 1000;
  stroke-dashoffset: 1000;
  stroke: #009900;
  animation: flow 6s linear infinite;
  -webkit-animation: flow 6s linear infinite;
}

.ping_success_flow{
  stroke: #009900!important;
}

@keyframes flow {
  from {
    stroke-dashoffset: 1000;
  }

  to {
    stroke-dashoffset: 0;
  }
}

@-webkit-keyframes flow {
  from {
    stroke-dashoffset: 1000;
  }

  to {
    stroke-dashoffset: 0;
  }
}

.cdk-overlay-container {
  z-index: 9999!important;
}

/** side bar css start ******/

#sidebar-left {
  pointer-events: all;
}

.main-sidebar {
  background-color: rgb(38, 45, 55);
  position: fixed;
  top: 0px;
  left: 0px;
  padding-top: 55px;
  height: 100%;
  width: 190px;
  overflow: hidden;
  z-index: 1;
  transition: all 0.5s ease;
}

.sidebar {
  padding: 0px;
  width: 190px;
}

section {
  display: block !important;
}

.sidebar ul li {
  line-height: 45px;
}

.sidebar ul li a {
  display: block;
  color: rgb(176, 176, 176)!important;
  font-size: 14px;
  padding: 0px 15px;
}

.sidebar ul li a i {
  margin-right: 10px;
  font-size: 18px;
  vertical-align: sub;
<<<<<<< HEAD
  color:#EEE;
=======
  color:rgb(176, 176, 176)!important;
>>>>>>> 7dde0f5e
}

.sidebar ol, ul {
  list-style: none;
  margin: 0;
  padding: 0;
  border: 0;
  font-size: 100%;
  font: inherit;
  vertical-align: baseline;
}

.sidebar ul li.active a {
background: #1e242c;
border-left: 3px solid #00ccbe;
color: #fff;
width:100%;
}


.sidebar-toggle {
  position: absolute;
  top: 0;
  bottom: 0;
  left: 190px;
  width: 15px;
  cursor: w-resize;
  display: flex;
  justify-content: center;
  align-items: center;
  color: rgb(27, 31, 38);
  font-size: 18px;
  text-align: center;
  z-index: 3;  
  transition: all 0.5s ease;
}

.mini-sidebar .sidebar-toggle {
  left: 55px;
  transition: all 0.5s ease;
}

.sidebar-toggle .icon-group {
  display: none;
}

.sidebar-toggle:hover .icon-group {
  display: inline-block;
  width: 100%;
  cursor: pointer;
}

.sidebar-toggle:hover .icon-group .fa {
  width: 100%;
  text-align: center;
}

.sidebar-toggle:hover .icon-group .fa-angle-right {
  display: none;
}

.mini-sidebar .sidebar-toggle:hover .icon-group .fa-angle-right {
  display: block;
}

.mini-sidebar .sidebar-toggle:hover .icon-group .fa-angle-left {
  display: none;
}

.mini-sidebar .sidebar ul li a span {
  display: none;
}

.mini-sidebar .main-sidebar {
  width: 55px;
  transition: all 0.5s ease;
}

footer {
  position: absolute;
  bottom: 0;
  height: 35px;
  width: calc(100% - 190px);
  left: 190px;
  padding: 0 15px;
  border-top: 1px solid #ccc;
  font-size: 12px;
  font-weight: 500;
  line-height: 35px;
  transition: all 0.5s ease;
}

.mini-sidebar .content, .mini-sidebar .main-footer {
  left: 55px;
  width: calc(100% - 55px);
  transition: all 0.5s ease;
}

/****** side bar css end *****/


/*** path Css **/
#ForwardRow h3, #ReversePath h3 {
  margin: 0 0 25px;
  font-weight: 700;
  font-size: 13px;
}

.path {
  float: left;
  margin-bottom:60px;
}


#ForwardRow h3, #ReversePath h3 {
  margin: 0 0 25px;
  font-weight: 700;
}

#ForwardRow {

margin-top:15px;
position: relative;
}

#ReversePath {
margin-top:22px;
position: relative;
}

.path .number {
  float: left;
  width: 26px;
  height: 26px;
  border: 2px solid #ccc;
  border-radius: 50%;
  text-align: center;
  line-height: 25px;
  font-weight: 700;
  font-size: 12px;
  cursor: pointer;
}

.path .line {
  width: 10px;
  float: left;
  height: 2px;
  background: #ccc;
  margin-top: 12px;
}

.path .text {
  float: left;
  width: auto;
  background: #262d37;
  padding: 7px 5px;
  color: #fff;
  border-radius: 20px;
  font-size: 12px;
}
.vertical-line{
      border-left: 2px solid #ccc;
      height: 44px;
      width: 10px;
      float: right;
      top: 12px;
      position: relative;
}
.line.islPath.connecting_isl {
  width: 200px!important;
}
.vertical-line-2 {
  float: left;
  position: absolute;
  width: 2px;
  height: 50px;
  left: 25px;
  top: 95px;
  border-left: 2px solid #ccc;
}
.horizontal-line {
  position: absolute;
  width: calc(100% - 120px);
  height: 2px;
  background: #ccc;
  right: 95px;
  top: 96px;
}
a.badge.badge-dark.custom-button {
  padding: 5px 7px;
  background: grey;
  border-radius: 10px;
  color: #fff;
}

.path:last-child .line:nth-child(6){
  display: none;
}
.islPath{
  cursor:pointer;
  width:50px!important;
}
.islPath:hover {
  background: #00baff!important;
  height:4px!important;
 
}

/** path css end ****/
.rightbar_overlay_diverse{
  position: absolute;
  right: 0;
}
.rightbar_overlay{
    float:right;
    padding: 20px 5px;
}
.rightbar_overlay ul{
  position: absolute;
  right: 7px;
  max-height: 550px;
  overflow: hidden;
  overflow-y: auto;
  top: 42px;
  border: 1px solid #ccc;
}
.rightbar_overlay ul li.selectedFLow {
  background: #FFF;
}
.rightbar_overlay ul li.active {
  background: #CCC;
}

.rightbar_overlay ul li{
  padding: 7px;
  border-top: 1px solid #ccc;
  margin: 0px;
  cursor: pointer;
  font-size: 10px;
  display: block;
  white-space: nowrap;
}

.rightbar_overlay ul li:first-child{
  border: none;
}

.rightbar_overlay ul li span {
  vertical-align: middle;
  display: inline-block;
}
.rightbar_overlay a.custom-icon-path.cursor-pointer {
  padding: 6px 10px;
  font-size: 15px;
  border: 1px solid #ccc;
}
.color-pointer{
  width: 15px;
  height: 4px;
  float: left;
  margin-top: 3px;
  margin-right: 5px
}
.switch-image{
  background: url(assets/images/switch.png) no-repeat 0 0;
  background-size: 15px auto;
  display: inline-block;
  width: 15px;
  height: 5px;
}
.switch-circle{
  border-radius: 20px;
    border: 1px solid #ccc;
    padding: 0px 5px 1px 5px;
    margin-right: 5px;
    margin-left: -3px;
}
.topology-container{
  margin-top:5px;
}
.flow-path-icons{
  margin: 6px 10px 0px 5px;
  float: right;
  font-size: 25px;
  color:#ccc!important;
}

.flow-path-icons.active{
  margin: 6px 10px 0px 5px;
  float: right;
  font-size: 25px;
  color:#262d37!important;
}
.flow-path-graph{
     width: 100%;
    margin-left: 0px;
    margin-top:10px;
}
a.custom-icon-path.cursor-pointer {
  padding: 20px;
  font-size: 15px;
}
/** On off path diverse ***/

.onoffpathdiverse {
  position: relative;
  width: 75px;
  -webkit-user-select: none;
  -moz-user-select: none;
  -ms-user-select: none;
}
.onoffpathdiverse-label {
  display: block;
  overflow: hidden;
  cursor: pointer;
  border-radius: 20px;
  margin: 0;
}
.onoffpathdiverse-inner {
  display: block;
  width: 200%;
  margin-left: -100%;
  -moz-transition: margin 0.3s ease-in 0s;
  -webkit-transition: margin 0.3s ease-in 0s;
  -o-transition: margin 0.3s ease-in 0s;
  transition: margin 0.3s ease-in 0s;
}


.onoffpathdiverse-inner:before,
.onoffpathdiverse-inner:after {
  display: block;
  float: left;
  width: 50%;
  height: 22px;
  padding: 0;
  line-height: 22px;
  font-size: 12px;
  color: white;
  font-family: Trebuchet, Arial, sans-serif;
  -moz-box-sizing: border-box;
  -webkit-box-sizing: border-box;
  box-sizing: border-box;
}
.onoffpathdiverse-inner:before {
  content: "Diverse";
  padding-left: 10px;
  background-color: #00ccbe;
  color: #ffffff;
}

.onoffpathdiverse-inner:after {
  content: "Path";
  padding-right: 10px;
  background-color: #b0b0b0;
  text-align: right;
  color: #000;
}

.onoffpathdiverse-switch {
  display: block;
  width: 22px;
  margin: 5px;
  background: #262d37;
  border-radius: 20px;
  position: absolute;
  top: -5px;
  bottom: -4px;
  right: 50px;
  transition: all 0.3s ease-in 0s;
  -moz-transition: all 0.3s ease-in 0s;
  -webkit-transition: all 0.3s ease-in 0s;
  -o-transition: all 0.3s ease-in 0s;
}

.onoffpathdiverse-checkbox:checked + .onoffpathdiverse-label .onoffpathdiverse-inner {
  margin-left: 0;
}

.onoffpathdiverse-checkbox:checked + .onoffpathdiverse-label .onoffpathdiverse-switch {
  right: -6px;
}

.aEnd,
.zEnd {
  fill: #444;
  font-family: helvetica;
  font-size: 8pt;
}
.activerow{
  background:#E3E3E3!important;
}
.network-path-tbl tr{
  cursor:pointer;
}
table.network-path-tbl{
  max-height:350px!important;
  border:1px solid #ccc;
  display: block;
  width: 100%;
  overflow-x: auto;
  -webkit-overflow-scrolling: touch;
  -ms-overflow-style: -ms-autohiding-scrollbar;
}
table.network-path-tbl thead { 
  background-color: #343a40;
  border-color: #343a40;
  color: #FFF;
  display:inline-table;
  width:100%;
  border-bottom: 1px solid #ccc;
  }
  table.network-path-tbl tbody{
    display:inline-table;
    width: 100%;
  }
  table.network-path-tbl tr{
    text-align: center!important;
  }

/* table.network-path-tbl tbody,
table.network-path-tbl thead { display: block; }

table.network-path-tbl tbody {
    height: 100px;
    overflow-y: auto;
    overflow-x: hidden;
<<<<<<< HEAD
} */

=======
} */


.dropdown-menu {
  left: auto;
  right: 0;
  min-width: 175px;
  margin-top: 10px;
  border-radius: 0;
  box-shadow: 0 6px 12px rgba(0,0,0,.175);
}

.dropdown-menu:before {
width: 0;
height: 0;
border-style: solid;
border-width: 0 8px 10px 8px;
border-color: transparent #fff #666;
content: "";
position: absolute;
bottom: 100%;
left: calc(100% - 16px);
}
.dropdown-item:focus, .dropdown-item:hover {
  cursor: pointer;
}

.dropdown-toggle:after {display: none;}
>>>>>>> 7dde0f5e
<|MERGE_RESOLUTION|>--- conflicted
+++ resolved
@@ -1,2746 +1,2735 @@
-/* You can add global styles to this file, and also import other style files */
-body {
-  font-family: "Roboto", Gotham, "Helvetica Neue", Helvetica, Arial, sans-serif;
-  line-height: 1;
-  height: 100%;
-  overflow: hidden;
-  font-size: 13px;
-}
-
-.content {
-  height: calc(100% - 90px);
-  width: calc(100% - 190px);
-  position: absolute;
-  left: 190px;
-  top: 54px;
-  z-index: 2;
-  overflow: hidden auto;
-  padding: 15px 0px;
-}
-
-.kilda_btn {
-  background: #262d37;
-  color: #fff;
-}
-
-.form-group input,
-.form-group select,
-.form-group textarea {
-  border: 1px solid rgb(169, 169, 169);
-  height: auto;
-  padding: 8px 12px;
-  font-size: 14px;
-}
-
-.form-group.error input {
-  border-color: #dc3545;
-}
-
-.select2-selection {
-  border: 1px solid rgb(169, 169, 169);
-  border-radius: 0;
-  height: auto;
-  padding: 2px 8px;
-  font-size: 14px;
-}
-
-.select2-selection ul {
-  padding: 0.8px 5px !important;
-}
-
-.backdrop {
-  background-color: rgba(0, 0, 0, 0.6);
-  position: fixed;
-  top: 0;
-  left: 0;
-  width: 100%;
-  height: 100vh;
-}
-
-.btn {
-  display: inline-block;
-  padding: 6px 12px;
-  margin-bottom: 0;
-  font-size: 14px;
-  font-weight: 400;
-  line-height: 1.42857143;
-  text-align: center;
-  white-space: nowrap;
-  vertical-align: middle;
-  -ms-touch-action: manipulation;
-  touch-action: manipulation;
-  cursor: pointer;
-  -webkit-user-select: none;
-  -moz-user-select: none;
-  -ms-user-select: none;
-  user-select: none;
-  background-image: none;
-  border: 1px solid transparent;
-  border-radius: 4px;
-}
-
-/* .content .row {
-    margin-right: -15px;
-    margin-left: -15px;
-} */
-
-
-label {margin-bottom: 0; font-weight: 600;}
-.container-fluid {
-  padding-right: 15px;
-  padding-left: 15px;
-  margin-right: auto;
-  margin-left: auto;
-}
-
-h1 {
-  font-size: 24px !important;
-  font-weight: 700 !important;
-}
-
-.pull-right {
-  float: right !important;
-}
-
-#portsTable .divTableCell p {
-  padding: 15px 0px;
-  text-align: center;
-  margin-bottom: 0;
-}
-
-.sidebar ul li a i.icon-topology {
-  background: url(assets/images/icon-topology.png) no-repeat 0 0;
-  background-size: 18px auto;
-  display: inline-block;
-  width: 18px;
-  height: 16px;
-}
-
-.sidebar ul li a i.icon-flows {
-  background: url(assets/images/icon-flows.png) no-repeat 0 0;
-  background-size: 18px auto;
-  display: inline-block;
-  width: 18px;
-  height: 18px;
-}
-
-.sidebar ul li a i.icon-isl {
-  background: url(assets/images/18x18/link-regular-white.png) no-repeat 0 0;
-  background-size: 18px auto;
-  display: inline-block;
-  width: 18px;
-  height: 18px;
-}
-
-.sidebar ul li a i.icon-switch {
-  background: url(assets/images/icon-switch.png) no-repeat 0 0;
-  background-size: 18px auto;
-  display: inline-block;
-  width: 18px;
-  height: 18px;
-}
-
-.sidebar ul li a i.icon-usermanagement {
-  background: url(assets/images/icon-usermamagement.png) no-repeat 0 0;
-  background-size: 18px auto;
-  display: inline-block;
-  width: 18px;
-  height: 18px;
-}
-
-.sidebar ul li a i.icon-logactivity {
-  background: url(assets/images/icon-logactivity.png) no-repeat 0 0;
-  background-size: 18px auto;
-  display: inline-block;
-  width: 18px;
-  height: 18px;
-}
-
-/** Start : Tabs **/
-.tab-content {
-  float: left;
-  width: 100%;
-  border: 1px solid #d2d2d2;
-  position: relative;
-  padding: 30px 15px;
-  font-family: "Telstra-Regular", Arial, Helvetica, sans-serif;
-  font-size: 13px;
-  min-height: 500px; 
-  z-index: 1;
-}
-
-#switchdetails_div .tab-content {
-  min-height: 450; 
-}
-
-.tab-wrapper {
-  margin-top: 20px;
-}
-
-.tab-wrapper ul li a {
-  cursor: pointer;
-  display: block;
-  line-height: 39px;
-  text-align: center;
-  background: #262d37;
-  /* font-family: "Telstra-Regular", Arial, Helvetica, sans-serif; */
-  font-size: 13px;
-  color: #fff;
-  border: 1px solid #262d37;
-  border-bottom: none;
-  padding: 0 30px;
-  border-radius: 0;
-  text-transform: uppercase;
-}
-.tab-wrapper ul li.active a,
-.tab-wrapper ul li.active a:hover,
-.tab-wrapper ul li.active a:focus {
-  background: #fff;
-  border: 1px solid #d2d2d2;
-  border-bottom: none;
-  color: #262d37;
-}
-
-.tab-wrapper ul li {
-  margin-right: 3px;
-  margin-bottom: -1px;
-}
-
-.tab-wrapper .nav {
-  position: relative;
-  z-index: 2;
-}
-
-/** End : Tabs css**/
-
-.navigation-bar {
-  border-bottom: 1px solid #adacac;
-  padding: 0 10px 15px 20px;
-  margin: 0 0 20px;
-}
-
-/* .navigation-bar .topology-header {
-  padding-top: 7px;
-  margin-top: -3px;
-} */
-
-.navigation-bar ul.col li {
-  display: inline-block;
-  margin-right: 5px;
-  color: #333;
-}
-
-.navigation-bar ul.col li a {
-  color: #333;
-  font-weight: 500;
-}
-
-.invalid-feedback {
-  display: block;
-  font-size: 13px;
-}
-
-.list-group-no-border .list-group-item {
-  border: none;
-  padding: 8px 0px;
-  font-size: 12px;
-}
-
-table.dataTable.no-footer {
-  border-right: 1px solid #ccc;
-  font-size: 13px;
-  margin: 15px 0;
-  float: left;
-  width: 100%;
-  table-layout: fixed;
-  border-bottom: 1px solid #ccc;
-  border-left: 1px solid #ccc;
-}
-
-table.dataTable thead {
-  background-color: #c8c8c8;
-  border-color: grey;
-}
-
-table.dataTable tr th {
-
-    border-left: 1px solid #ccc;
-    border-top: 1px solid #ccc;
-    border-bottom: 1px solid #ccc;
-    position: relative;
-    text-overflow: ellipsis;
-    white-space: nowrap;
-    background-position: right 10px;
-    padding: 10px 20px 10px 18px;
-    overflow: hidden;
-    vertical-align: middle;
-    border-right: 1px solid #a79e9e;
-
-}
-
-table.dataTable tr td {
-  border-right: 1px solid #ccc;
-}
-
-table.dataTable tr td:last-child {
-  border-right: none;
-}
-
-table.dataTable thead th .heading_search_box {
-  float: left;
-  width: 100%;
-  margin-left: -2px;
-  margin-top: 4px;
-  padding: 5px;
-  border: 1px solid #999;
-}
-table.dataTable thead th, table.dataTable tfoot th{
-  font-weight: normal!important;
-}
-table.dataTable thead th i {
-  display: inline-block;
-}
-table.dataTable thead {
-  background-color: #343a40;
-  border-color: #343a40;
-  color: #FFF;
-}
-table.dataTable thead i.fa{
-  color:#FFF;
-}
-
-/*Start : Switch Css*/
-.onoffswitch {
-  position: relative;
-  width: 75px;
-  -webkit-user-select: none;
-  -moz-user-select: none;
-  -ms-user-select: none;
-}
-
-
-
-
-.onoffswitch-checkbox,.onoffpathdiverse-checkbox {
-  display: none;
-}
-
-.onoffswitch-label {
-  display: block;
-  overflow: hidden;
-  cursor: pointer;
-  border-radius: 20px;
-  margin: 0;
-}
-
-.onoffswitch-inner {
-  display: block;
-  width: 200%;
-  margin-left: -100%;
-  -moz-transition: margin 0.3s ease-in 0s;
-  -webkit-transition: margin 0.3s ease-in 0s;
-  -o-transition: margin 0.3s ease-in 0s;
-  transition: margin 0.3s ease-in 0s;
-}
-
-.onoffswitch-inner:before,
-.onoffswitch-inner:after {
-  display: block;
-  float: left;
-  width: 50%;
-  height: 22px;
-  padding: 0;
-  line-height: 22px;
-  font-size: 12px;
-  color: white;
-  font-family: Trebuchet, Arial, sans-serif;
-  -moz-box-sizing: border-box;
-  -webkit-box-sizing: border-box;
-  box-sizing: border-box;
-}
-
-.onoffswitch-inner:before {
-  content: "YES";
-  padding-left: 10px;
-  background-color: #00ccbe;
-  color: #ffffff;
-}
-
-.onoffswitch-inner:after {
-  content: "NO";
-  padding-right: 10px;
-  background-color: #b0b0b0;
-  text-align: right;
-  color: #000;
-}
-
-
-.onoffswitch-switch {
-  display: block;
-  width: 22px;
-  margin: 5px;
-  background: #262d37;
-  border-radius: 20px;
-  position: absolute;
-  top: -5px;
-  bottom: -4px;
-  right: 50px;
-  transition: all 0.3s ease-in 0s;
-  -moz-transition: all 0.3s ease-in 0s;
-  -webkit-transition: all 0.3s ease-in 0s;
-  -o-transition: all 0.3s ease-in 0s;
-}
-
-.onoffswitch-checkbox:checked + .onoffswitch-label .onoffswitch-inner {
-  margin-left: 0;
-}
-
-.onoffswitch-checkbox:checked + .onoffswitch-label .onoffswitch-switch {
-  right: -6px;
-}
-
-.cmn-toggle {
-  position: absolute;
-  margin-left: -9999px;
-  visibility: hidden;
-}
-
-.cmn-toggle + label {
-  display: block;
-  position: relative;
-  cursor: pointer;
-  outline: none;
-  -webkit-user-select: none;
-  -moz-user-select: none;
-  -ms-user-select: none;
-  user-select: none;
-}
-
-input.cmn-toggle-round-flat + label {
-  padding: 2px;
-  width: 75px;
-  height: 30px;
-  background-color: #dddddd;
-  -webkit-border-radius: 60px;
-  -moz-border-radius: 60px;
-  -ms-border-radius: 60px;
-  -o-border-radius: 60px;
-  border-radius: 60px;
-  -webkit-transition: background 0.4s;
-  -moz-transition: background 0.4s;
-  -o-transition: background 0.4s;
-  transition: background 0.4s;
-}
-
-input.cmn-toggle-round-flat + label:before,
-input.cmn-toggle-round-flat + label:after {
-  display: block;
-  position: absolute;
-  content: "";
-}
-
-input.cmn-toggle-round-flat + label:before {
-  top: 2px;
-  left: 2px;
-  bottom: 2px;
-  right: 2px;
-  background-color: #fff;
-  -webkit-border-radius: 60px;
-  -moz-border-radius: 60px;
-  -ms-border-radius: 60px;
-  -o-border-radius: 60px;
-  border-radius: 60px;
-  -webkit-transition: background 0.4s;
-  -moz-transition: background 0.4s;
-  -o-transition: background 0.4s;
-  transition: background 0.4s;
-}
-
-input.cmn-toggle-round-flat + label:after {
-  top: 4px;
-  left: 4px;
-  bottom: 4px;
-  width: 22px;
-  background-color: #dddddd;
-  -webkit-border-radius: 52px;
-  -moz-border-radius: 52px;
-  -ms-border-radius: 52px;
-  -o-border-radius: 52px;
-  border-radius: 52px;
-  -webkit-transition: margin 0.4s, background 0.4s;
-  -moz-transition: margin 0.4s, background 0.4s;
-  -o-transition: margin 0.4s, background 0.4s;
-  transition: margin 0.4s, background 0.4s;
-}
-
-input.cmn-toggle-round-flat:checked + label {
-  background-color: #27a1ca;
-}
-
-input.cmn-toggle-round-flat:checked + label:after {
-  margin-left: 45px;
-  background-color: #27a1ca;
-}
-
-div.switch5 {
-  clear: both;
-  margin: 0px 0px;
-}
-div.switch5 > input.switch:empty {
-  margin-left: -999px;
-}
-div.switch5 > input.switch:empty ~ label {
-  position: relative;
-  float: left;
-  line-height: 1.6em;
-  text-indent: 4em;
-  margin: 0.2em 0px;
-  cursor: pointer;
-  -moz-user-select: none;
-}
-div.switch5 > input.switch:empty ~ label:before,
-input.switch:empty ~ label:after {
-  position: absolute;
-  display: block;
-  top: 0px;
-  bottom: 0px;
-  left: 0px;
-  content: "off";
-  width: 3.6em;
-  height: 1.5em;
-  text-indent: 2.4em;
-  color: rgb(153, 0, 0);
-  background-color: rgb(204, 51, 51);
-  border-radius: 0.3em;
-  box-shadow: 0px 0.2em 0px rgba(0, 0, 0, 0.3) inset;
-}
-div.switch5 > input.switch:empty ~ label:after {
-  content: " ";
-  width: 1.4em;
-  height: 1.5em;
-  top: 0.1em;
-  bottom: 0.1em;
-  text-align: center;
-  text-indent: 0px;
-  margin-left: 0.1em;
-  color: rgb(255, 136, 136);
-  background-color: rgb(255, 255, 255);
-  border-radius: 0.15em;
-  box-shadow: 0px -0.2em 0px rgba(0, 0, 0, 0.2) inset;
-  transition: all 100ms ease-in 0s;
-}
-div.switch5 > input.switch:checked ~ label:before {
-  content: "on";
-  text-indent: 0.5em;
-  color: rgb(102, 255, 102);
-  background-color: rgb(51, 153, 51);
-}
-div.switch5 > input.switch:checked ~ label:after {
-  margin-left: 2.1em;
-  color: rgb(102, 204, 102);
-}
-div.switch5 > input.switch:focus ~ label {
-  color: rgb(0, 0, 0);
-}
-div.switch5 > input.switch:focus ~ label:before {
-  box-shadow: 0px 0px 0px 3px rgb(153, 153, 153);
-}
-
-.switch6 {
-  max-width: 17em;
-  margin: 0 auto;
-}
-.switch6-light > span,
-.switch-toggle > span {
-  color: #000000;
-}
-.switch6-light span span,
-.switch6-light label,
-.switch-toggle span span,
-.switch-toggle label {
-  color: #2b2b2b;
-}
-
-.switch-toggle a,
-.switch6-light span span {
-  display: none;
-}
-
-.switch6-light {
-  display: block;
-  height: 30px;
-  position: relative;
-  overflow: visible;
-  padding: 0px;
-  margin-left: 0px;
-}
-.switch6-light * {
-  box-sizing: border-box;
-}
-.switch6-light a {
-  display: block;
-  transition: all 0.3s ease-out 0s;
-}
-
-.switch6-light label,
-.switch6-light > span {
-  line-height: 30px;
-  vertical-align: middle;
-}
-
-.switch6-light label {
-  font-weight: 700;
-  margin-bottom: px;
-  max-width: 100%;
-}
-
-.switch6-light input:focus ~ a,
-.switch6-light input:focus + label {
-  outline: 1px dotted rgb(136, 136, 136);
-}
-.switch6-light input {
-  position: absolute;
-  opacity: 0;
-  z-index: 5;
-}
-.switch6-light input:checked ~ a {
-  right: 0%;
-}
-.switch6-light > span {
-  position: absolute;
-  left: -100px;
-  width: 100%;
-  margin: 0px;
-  padding-right: 100px;
-  text-align: left;
-}
-.switch6-light > span span {
-  position: absolute;
-  top: 0px;
-  left: 0px;
-  z-index: 5;
-  display: block;
-  width: 50%;
-  margin-left: 100px;
-  text-align: center;
-}
-.switch6-light > span span:last-child {
-  left: 50%;
-}
-.switch6-light a {
-  position: absolute;
-  right: 50%;
-  top: 0px;
-  z-index: 4;
-  display: block;
-  width: 50%;
-  height: 100%;
-  padding: 0px;
-}
-
-.onoffswitch-inner-kilda-switch::before {
-  content: "Legacy";
-}
-
-.onoffswitch-inner-kilda-switch::after {
-  content: "Kilda";
-}
-
-.onoffswitch-inner-kilda-switch-meter::before{
-  content:'Tabular View';
-  text-align: left;
-}
-.onoffswitch-inner-kilda-switch-meter::after{
-  content:'JSON view';
-  text-align: right;
-}
-
-.onoffswitch-inner-kilda-flow-ping::before{
-  content:'Raw View';
-  text-align: left;
-}
-.onoffswitch-inner-kilda-flow-ping::after{
-  content:'Graphical View';
-  text-align: right;
-}
-
-.onoffswitch-inner-maintenance-switch::before{
-  content:'ON';
-  text-align: left;
-}
-.onoffswitch-inner-maintenance-switch::after{
-  content:'OFF';
-  text-align: right;
-}
-
-.onoffswitch-flow-ping {
-  right: 93px; 
-}
-.onoffflow-ping {
- width: 120px;
-}
-.onoffswitch-switch-meter {
-   right: 82px; 
-}
-.onoffswitch-meter {
-  width: 110px;
-}
-
-/*End : Switch Css*/
-
-/* Start: User Management CSS */
-
-table.dataTable i.fa {
-  font-size: 22px;
-  color: #262d37;
-  vertical-align: middle;
-  margin: 0 3px;
-  float: left;
-  cursor: pointer;
-}
-
-
-
-table.dataTable i.fa.fa-lock.fa-stack-1x {
-  font-size: 0.7rem !important;
-  margin: 3px 0px 0px 5px;
-}
-
-.fa-passwd-reset {
-  float: left;
-}
-
-.fa-stack {
-  display: inline-block;
-  height: 2em;
-  line-height: 2em;
-  position: relative;
-  vertical-align: middle;
-  width: 2em;
-  margin-right: 10px;
-}
-
-#source-graph_div,
-#dest-graph_div {
-  margin-bottom: 15px;
-  margin-top: 35px;
-  height: 400px;
-  width: 100% !important;
-  margin-left: -20px;
-}
-
-.topology-graph {
-  float: left;
-  width: 100%;
-}
-
-.tab-content .topology-graph {
-  float: none;
-  width: auto;
-}
-
-.topology-graph .filter {
-  margin-top: 21px;
-}
-
-.topology-graph .filter .form-group label {
-  padding-top: 12px;
-  font-size: 13px;
-}
-
-.topology-graph .filter .submit-btn input[type="button"] {
-  float: right;
-  padding: 5px 5px;
-}
-
-.topology-graph ul.line-legend {
-  margin-bottom: 20px;
-  margin-top: 15px;
-  padding: 0 15px;
-}
-
-.topology-graph ul.line-legend {
-  margin-top: 0;
-}
-
-.topology-graph ul.line-legend li {
-  position: relative;
-  display: inline-block;
-  padding-left: 20px;
-  padding-right: 15px;
-  height: auto;
-}
-
-.topology-graph .filter .form-group .form-control {
-  font-size: 13px;
-}
-
-.bg-data-loader {
-  position: absolute;
-  left: 0px;
-  right: 0px;
-  /* background: rgb(255,255,255); */
-  z-index: 9;
-  margin: 0;
-  top: 0;
-  bottom: 0;
-}
-
-.bg-data-loader .loader {
-  width: 30px;
-  height: 30px;
-  border: 6px solid #aaa;
-  border-top: 6px solid #3498db;
-  top: calc(50% - 15px);
-  left: calc(50% - 15px);
-}
-
-.isl-header,
-.target-header,
-.source-header {
-  font-size: 14px;
-  font-weight: 600;
-}
-
-.modal-title {
-  width: calc(100% - 25px);
-  font-weight: bold;
-  padding: 0;
-  font-size: 14px;
-  margin-top: 0;
-}
-.badge-secondary {
-  margin: 2px;
-  line-height: 1.5;
-  font-size: 15px;
-  font-weight: 100;
-}
-
-#closeUserForm {
-  margin-right: 1%;
-}
-
-select2:focus,
-.select2-container:focus,
-.select2-container .selection:focus {
-  outline: none;
-}
-
-.loading-text {
-  color: #fff;
-  font-size: 12px;
-  padding-top: 5px;
-}
-.col-form-label {
-  font-size: 12px;
-}
-
-/* .form-group input,
-.form-group select,
-.form-group textarea {
-  padding: 4px 10px;
-} */
-
-.divTableCell,
-.divTableHead {
-  /* border: 1px solid #999999; */
-  display: table-cell;
-  padding: 10px;
-}
-
-table.dataTable .tableColumn span.title {
-  overflow: hidden;
-  text-overflow: ellipsis;
-  white-space: nowrap;
-  display: inline-block;
-  width: calc(100% - 20px);
-  line-height: normal;
-  vertical-align: middle;
-}
-table.dataTable .tableColumn i {
-  font-size: 14px;
-  float: right;
-  cursor: pointer;
-  position: absolute;
-}
-
-div#userTable_wrapper .dataTables_wrapper .dataTables_filter {
-  display: none;
-}
-
-/* End: User Management CSS */
-
-/* Start: Alertify Custom  CSS */
-
-.alertify .ajs-header {
-  color: black;
-  font-weight: bold;
-  background: #fafafa;
-  border-bottom: #eee 1px solid;
-  border-radius: 2px 2px 0 0;
-}
-
-.alertify .ajs-footer {
-  background: #fbfbfb;
-  border-top: #eee 1px solid;
-  border-radius: 0 0 2px 2px;
-}
-.ajs-buttons .ajs-button {
-  font-size: 14px;
-  font-weight: 400;
-  line-height: 1.42857143;
-  text-align: center;
-  user-select: none;
-  background-image: none;
-  border: 1px solid transparent;
-  border-radius: 4px;
-}
-
-.ajs-buttons .ajs-button.ajs-ok {
-  background: #262d37;
-  color: #fff;
-  display: inline-block;
-}
-
-.ajs-buttons .ajs-button.ajs-cancel {
-  color: #333;
-  background-color: #fff;
-  border-color: #ccc;
-}
-
-.alertify .ajs-footer .ajs-buttons .ajs-button {
-  min-width: 50px !important;
-  min-height: 35px !important;
-}
-
-/* End: Alertify Custom  CSS */
-
-pre.code {
-  background: #f5f5f5;
-  padding: 10px;
-  position: relative;
-  font-size: 100%;
-  min-height: 380px;
-}
-
-.toast-container {
-  font-size: 12px !important;
-}
-
-.flow-path-filters .form-group select,
-.flow-path-filters .form-group input[type="text"] {
-  height: 32px;
-  border-radius: 3px;
-}
-
-
-
-.isl_switch_icon .icon-isl {
-  background: url(assets/images/18x18/link-regular-black.png) no-repeat 0 0;
-  background-size: 18px auto;
-  display: inline-block;
-  width: 18px;
-  height: 18px;
-}
-.isl_switch_icon .icon-flows {
-  background: url(assets/images/icon-flows-small.png) no-repeat 0 0;
-  background-size: 18px auto;
-  display: inline-block;
-  width: 18px;
-  height: 18px;
-}
-.refresh_toggle .icon-refresh-kilda {
-  background: url(assets/images/icon-refresh-small-grey.png) no-repeat 0 0;
-  background-size: 18px auto;
-  display: inline-block;
-  width: 18px;
-  height: 18px;
-}
-.refresh_toggle .icon-refresh-kilda.active {
-  background: url(assets/images/icon-refresh-small.png) no-repeat 0 0;
-  background-size: 18px auto;
-  display: inline-block;
-  width: 18px;
-  height: 18px;
-}
-.switch_icon .icon-switch {
-  background: url(assets/images/icon-switch-small.png) no-repeat 0 0;
-  background-size: 18px auto;
-  display: inline-block;
-  width: 18px;
-  height: 18px;
-}
-.switch_icon .inactive-icon-switch {
-  background: url(assets/images/icon-switch-small-grey.png) no-repeat 0 0;
-  background-size: 18px auto;
-  display: inline-block;
-  width: 18px;
-  height: 18px;
-}
-
-.custom-icon .info-icon {
-  background: url(assets/images/icon-info.png) no-repeat 0 0;
-  background-size: 23px auto;
-  display: inline-block;
-  width: 23px;
-  height: 23px;
-  margin-bottom: -3px;
-}
-.affected_isl_icon_large{
-  background: url(assets/images/36x36/unlink-regular-black.png) no-repeat 0 0;
-  background-size: 26px auto;
-  display: inline-block;
-  width: 26px;
-  height: 26px;
-}
-
-.import_setting_large{
-  background: url(assets/images/36x36/inbox-in-regular-black.png) no-repeat 0 0;
-  background-size: 26px auto;
-  display: inline-block;
-  width: 26px;
-  height: 26px;
-}
-.export_setting_large{
-  background: url(assets/images/36x36/inbox-out-regular-black.png) no-repeat 0 0;
-  background-size: 26px auto;
-  display: inline-block;
-  width: 29px;
-  height: 26px;
-}
-.affected-isl .icon-affected-isl {
-  background: url(assets/images/18x18/unlink-regular-black.png) no-repeat 0 0;
-  background-size: 18px auto;
-  display: inline-block;
-  width: 18px;
-  height: 18px;
-}
-.import-setting .icon-import-setting {
-  background: url(assets/images/18x18/inbox-in-regular-black.png) no-repeat 0 0;
-  background-size: 18px auto;
-  display: inline-block;
-  width: 18px;
-  height: 18px;
-}
-.import-export-setting{
-  cursor: pointer;
-}
-.import-export-setting button{
-  font-size:14px!important;
-}
-.import-export-setting .dropdown-menu{
-  min-width:120px;
-}
-.import-export-setting .icon-import-export-setting {
-  background: url(assets/images/18x18/import-export.png) no-repeat 0 0;
-  background-size: 18px auto;
-  display: inline-block;
-  width: 18px;
-  height: 18px;
-  margin-top: 5px;
-}
-.export-setting .icon-export-setting {
-  background: url(assets/images/18x18/inbox-out-regular-black.png) no-repeat 0 0;
-  background-size: 18px auto;
-  display: inline-block;
-  width: 18px;
-  height: 18px;
-}
-
-.btn-xsmall {
-  padding: 1px 5px;
-  font-size: 12px;
-}
-.navigation-bar ul.col {
-  margin: 0px 10px;
-}
-.breadcrum_flow li {
-  font-size: 15px;
-}
-
-.breadcrum_flow li:last-child a {
-  font-weight: 400 !important;
-  cursor: text;
-  text-decoration: none;
-}
-
-/** Topology SVG css **/
-
-path.link {
-  fill: none;
-  stroke-width: 2.5px;
-}
-
-path.down {
-  stroke-width: 7.5px !important;
-}
-
-.pathoverlay {
-  fill: none;
-  opacity: 0.4;
-  stroke-width: 12.5px !important;
-  cursor: pointer;
-}
-
-
-.circle.blue {
-  fill: white;
-  stroke: #00baff;
-  stroke-width: 1px;
-}
-
-.switch.blue {
-  fill:white;
-}
-
-.common_switch{
-  fill:white!important;
-  stroke: #b0b0b0;
-  stroke-width: 5px;
-}
-
-.circle.red {
-  fill: #d93923;
-  stroke: #d93923;
-  stroke-width: 6px;
-}
-
-text {
-  font: 12px sans-serif;
-  pointer-events: none;
-  font-weight: bold;
-}
-
-
-#topology-hover-txt,#ping-hover-txt,
-#topology-click-txt {
-  width: 300px;
-  position: fixed;
-  z-index: 10;
-  background: #fff;
-  border: 1px solid #ccc;
-  margin: 0 0 0 85px;
-  display: none;
-}
-#ping-hover-txt:after,
-#ping-hover-txt:before{
-  right: 100%;
-  top: 25px;
-  border: solid transparent;
-  content: " ";
-  height: 0;
-  width: 0;
-  position: absolute;
-  pointer-events: none;
-}
-#topology-hover-txt:after,
-#topology-hover-txt:before,
-#topology-click-txt:after,
-#topology-click-txt:before {
-  right: 100%;
-  top: 35px;
-  border: solid transparent;
-  content: " ";
-  height: 0;
-  width: 0;
-  position: absolute;
-  pointer-events: none;
-}
-
-#topology-hover-txt:after,
-#ping-hover-txt:after,
-#topology-click-txt:after {
-  border-color: rgba(255, 255, 255, 0);
-  border-right-color: #fff;
-  border-width: 10px;
-  margin-top: -10px;
-}
-#topology-hover-txt:before,
-#ping-hover-txt:before,
-#topology-click-txt:before {
-  border-color: rgba(204, 204, 204, 0);
-  border-right-color: #bebaba;
-  border-width: 11px;
-  margin-top: -11px;
-}
-#topology-hover-txt .form-wrapper,
-#ping-hover-txt .form-wrapper,
-#diversepath-hover-txt .form-wrapper,
-#topology-click-txt .form-wrapper {
-  border: none;
-}
-#ping-hover-txt.left:after,
-#ping-hover-txt.left:before{
-  left: 100%;
-  top: 25px;
-  border: solid transparent;
-  content: " ";
-  height: 0;
-  width: 0;
-  position: absolute;
-  pointer-events: none;
-}
-#topology-hover-txt.left:after,
-#topology-hover-txt.left:before,
-#topology-click-txt.left:after,
-#topology-click-txt.left:before {
-  left: 100%;
-  top: 35px;
-  border: solid transparent;
-  content: " ";
-  height: 0;
-  width: 0;
-  position: absolute;
-  pointer-events: none;
-}
-
-#topology-hover-txt.left:after,
-#ping-hover-txt.left:after,
-#topology-click-txt.left:after {
-  border-color: rgba(255, 255, 255, 0);
-  border-left-color: #fff;
-  border-width: 10px;
-  margin-top: -10px;
-}
-#topology-hover-txt.left:before,
-#ping-hover-txt.left:before,
-#topology-click-txt.left:before {
-  border-color: rgba(204, 204, 204, 0);
-  border-left-color: #bebaba;
-  border-width: 11px;
-  margin-top: -11px;
-}
-
-#topology-hover-txt label,
-#topology-hover-txt p,
-#ping-hover-txt label,
-#ping-hover-txt p,
-#diversepath-hover-txt label,
-#diversepath-hover-txt p,
-#topology-click-txt label,
-#topology-click-txt p {
-  padding: 0px 15px;
-  margin: 4px 0px;
-}
-/* #topology-hover-txt div.form-wrapper .row,
-#topology-click-txt div.form-wrapper .row {
-  margin-right: 0px;
-  margin-left: 0px;
-} */
-#topology-hover-txt div.form-wrapper,
-#topology-click-txt div.form-wrapper {
-  padding: 5px 10px;
-  font-size: 12px;
-}
-
-#ping-hover-txt div.form-wrapper,#diversepath-hover-txt div.form-wrapper{
-  padding: 12px 10px;
-  font-size: 12px;
-}
-
-#diversepath-hover-txt{
-  background: #262d37;
-  position: fixed;
-  border-radius: 4px;
-  color: #fff;
-  z-index:4;
-}
-
-#diversepath-hover-txt:after {
-	top: 100%;
-	left: 50%;
-	border: solid transparent;
-	content: " ";
-	height: 0;
-	width: 0;
-	position: absolute;
-	pointer-events: none;
-	border-color: rgba(38, 45, 55, 0);
-	border-top-color: #262d37;
-	border-width: 8px;
-	margin-left: -8px;
-}
-
-path.link {
-  fill: none;
-  stroke-width: 2.5px;
-}
-
-.hide {
-  display: none;
-}
-
-.link.overlay {
-  fill: none;
-  opacity: 0.4;
-  stroke-width: 8px !important;
-  cursor: pointer;
-}
-
-.circle.blue.hover {
-  fill: #c8e3f5;
-  stroke: #addff1;
-  stroke-width: 8px;
-}
-
-.circle.red.hover {
-  fill: #f6e2e7;
-  stroke: #ff8aa6;
-  stroke-width: 8px;
-}
-.dashed_path{
-  stroke-dasharray: 20,29;
-  stroke:#d934CF;
-  stroke-width:5px!important;
-}
-.dashed_path_protected{
-  stroke-dasharray: 20,29;
-  stroke-width:2.5px;
-}
-.orange_percentage{
-    stroke-width: 5!important;	
-  stroke:#FF8C00;
-}
-.diff_bandwidth {
-  paint-order: stroke;
-  fill: mediumblue!important;
-}
-.graph-wrapper{
-  position: absolute;
-  background: #fff;
-  width: 100%;
-  height: 100%;
-  top:50px;
-  left: 0px;
-  z-index: 3;
-}
-
-#forwardPathWrapper .path-graph-wrapper,#reversePathWrapper .path-graph-wrapper{
-  position: absolute;
-  background: #fff;
-  width: 100%;
-  height: 75%;
-  top: 25%;
-  left: 0px;
-  z-index: 3;
-}
-
-#networkpathGraphWrapper .path-graph-wrapper{
-  position: absolute;
-  background: #fff;
-  width: 100%;
-  height: 100%;
-  left: 0px;
-  z-index: 3;
-}
-
-.popover-sm {
-  font-size: 12px;
-  background: #000;
-  border-radius: 3px;
-}
-
-.popover-sm .popover-body {
-  padding: 2px 8px;
-  color: #fff;
-  text-align: center;
-}
-
-.popover-sm .arrow::after {
-  bottom: 1px;
-  border-bottom-color: #0d0c0c;
-}
-
-.search-container .ta-results {
-  width: 100%;
-  font-size: 12px;
-}
-.search-container .ta-results button {
-  padding: 4px 6px;
-  text-align: left;
-}
-.topology-txt p {
-  margin-bottom: 2px;
-}
-
-.topology-txt h1 {
-  margin-bottom: 15px;
-}
-.topology-txt {
-  background: #fff;
-  border: 1px solid #ccc;
-  border-color: rgba(0, 0, 0, 0.2);
-  color: #000;
-  -webkit-box-shadow: 0 2px 10px rgba(0, 0, 0, 0.2);
-  box-shadow: 0 2px 10px rgba(0, 0, 0, 0.2);
-
-  padding: 15px;
-  line-height: 20px;
-  font-size: 14px;
-  position: absolute;
-  right: 12px;
-  top: 30px;
-  text-align: left;
-  z-index: 10;
-  -webkit-animation: gb__a 0.2s;
-  animation: gb__a 0.2s;
-  border-radius: 2px;
-  width: 370px;
-}
-
-.topology-txt:after,
-.topology-txt:before {
-  bottom: 100%;
-  left: calc(100% - 33px);
-  border: solid transparent;
-  content: " ";
-  height: 0;
-  width: 0;
-  position: absolute;
-  pointer-events: none;
-}
-
-.topology-txt:after {
-  border-color: rgba(255, 255, 255, 0);
-  border-bottom-color: #fff;
-  border-width: 9px;
-  margin-left: 0px;
-}
-.topology-txt:before {
-  border-color: rgba(204, 204, 204, 0);
-  border-bottom-color: #a9a3a3;
-  border-width: 12px;
-  margin-left: -3px;
-}
-
-.refresh_list li i {
-  display: none;
-}
-
-.refresh_list li.active i {
-  display: inline-block;
-}
-
-.dataTables_wrapper .dataTables_length,
-.dataTables_wrapper .dataTables_filter,
-.dataTables_wrapper .dataTables_info,
-.dataTables_wrapper .dataTables_processing,
-.dataTables_wrapper .dataTables_paginate {
-  font-size: 12px !important;
-}
-.ng-select .ng-select-container .ng-value-container .ng-input > input {
-  background: white !important;
-  padding: 5px 0;
-}
-
-label {
-  font-weight: 400;
-}
-
-@keyframes blink {
-  50% {
-    color: transparent;
-  }
-}
-
-.loader__dot {
-  animation: 1s blink infinite;
-  margin: 2px;
-}
-
-.la-ball-clip-rotate.la-2x > div {
-  border-width: 10px !important;
-  width: 55px !important;
-  height: 55px !important;
-}
-.la-ball-clip-rotate > div {
-  border-color: #fff !important;
-  border-bottom-color: #4ebfeb !important;
-  animation: 2s linear infinite ball-clip-rotate !important;
-}
-
-.flow-card .card-body {
-  padding: 10px 15px;
-}
-
-.flow-card .dataTables_wrapper .dataTables_filter input,
-.modal-isl .modal-dialog.modal-lg input {
-  outline: none;
-  border: 1px solid lightgray;
-  padding: 4px;
-}
-
-.flow-card .dataTables_wrapper .dataTables_paginate .paginate_button.current {
-  color: #333333 !important;
-  border: 1px solid #979797;
-}
-
-.modal-isl .modal-dialog.modal-lg {
-  width: 85% !important;
-  max-width: 85%;
-}
-
-.tab-wrapper ul li a {
-  text-decoration: none;
-}
-
-.ng-select.ng-select-single .ng-select-container .ng-value-container .ng-input {
-  z-index: -1;
-}
-
-.ng-select.ng-select-multiple
-  .ng-select-container
-  .ng-value-container
-  .ng-value
-  .ng-value-label {
-  padding: 5px !important;
-}
-
-.card-custom-title {
-  font-weight: bold;
-  font-size: 14px;
-}
-
-.dropdown .dropdown-item {
-  font-size: 14px;
-  padding: 6px 10px;
-}
-
-#flow_graph_directions .line-legend li:before {
-  top: 0px;
-}
-
-.list-group-item .onoffswitch {
-  margin-top: -8px;
-}
-
-#flow_detail_div .card-body {
-  padding: 10px;
-}
-
-.list-group-item:focus,
-.list-group-item:hover {
-  z-index: 0;
-}
-
-#flow_graph_directions li:before {
-  top: -1px;
-}
-
-.topology-graph .flow-path-filters.filter .form-group label {
-  padding-top: 8px;
-}
-
-
-tbody tr.odd td {
-  background: #f1f1f1 !important;
-}
-
-.dataTables_wrapper .dataTables_filter input {
-  border: 1px solid #aaa !important;
-  height: 30px !important;
-  width: 240px !important;
-  padding: 5px !important;
-}
-
-.ng-select .ng-select-container {
-  border: 1px solid rgb(169, 169, 169) !important;
-}
-
-.ng-placeholder {
-  padding-bottom: 5px !important;
-  padding-left: 5px !important;
-  top: 10px !important;
-  color: #908181 !important;
-  position: absolute !important;
-  z-index: 3 !important;
-  font-size: 12px !important;
-}
-
-.ng-dygraphs .ng-dygraphs-chart-container {
-  padding-top: 24px;
-  padding-bottom: 0;
-  padding-left: 0;
-  padding-right: 0;
-}
-
-.dygraph-legend {
-  font-weight: 300 !important;
-  width: 550px !important;
-  font-family: arial;
-  top: -20px !important;
-  font-size: 10px!important;
-  background: transparent!important;
-}
-.dygraph-legend span{
-  font-weight: normal!important;
-}
-.dygraph-legend-line {
-  display: inline-block;
-  position: relative;
-  bottom: .5ex;
-  height: 1px;
-  border-bottom-width: 0;
-  border-bottom-style: none;
-}
-
-
-.flowDataRow td {
-  cursor: pointer;
-}
-
-.ng-dygraphs .loader-holder {
-  position: absolute;
-  display: -ms-flexbox;
-  display: -webkit-box;
-  display: flex;
-  -ms-flex-align: center;
-  -webkit-box-align: center;
-  align-items: center;
-  width: 100%;
-  height: 100%;
-  background-color: #a9a3a359 !important;
-  z-index: 55;
-  opacity: 0.9;
-}
-
-.ng-dygraphs .loader {
-    border: 5px solid #f3f3f3 !important;
-    border-top: 5px solid #3498db !important;
-    border-radius: 50% !important;
-    width: 45px !important;
-    height: 45px !important;
-    -webkit-animation: spin 2s linear infinite !important;
-    animation: spin 2s linear infinite !important;
-}
-
-input, textarea, select  {
-  font-family: "Roboto", Gotham, "Helvetica Neue", Helvetica, Arial, sans-serif;
-  font-size: 13px!important;
-  font-weight: 400;
-}
-
-table.dataTable thead .sorting, table.dataTable thead .sorting_asc, table.dataTable thead .sorting_desc, table.dataTable thead .sorting_asc_disabled, table.dataTable thead .sorting_desc_disabled {
-  cursor: pointer;
-  *cursor: hand;
-  background-repeat: no-repeat;
-  background-position: center right;
-}
-
-table.dataTable thead .sorting {
-  /* background-image: url('../images/sort_both.png'); 
-  background-image: url(assets/images/sort_both.png);*/
-  background-image: url(assets/images/sort_both_white.png);
-}
-
-
-table.dataTable thead .sorting_asc {
-  /*background-image: url(assets/images/sort_asc.png);*/
-  background-image: url(assets/images/sort_asc_white.png);
-}
-table.dataTable thead .sorting_desc {
-  /*background-image: url(assets/images/sort_desc.png);*/
-  background-image: url(assets/images/sort_desc_white.png);
-}
-/* table#flowDataTable.dataTable thead .sorting {
-  /* background-image: url('../images/sort_both.png'); *
-  background-image: url(assets/images/sort_both_white.png);
-}
-table#flowDataTable.dataTable thead .sorting_asc {
-  background-image: url(assets/images/sort_asc_white.png);
-}
-table#flowDataTable.dataTable thead .sorting_desc {
-  background-image: url(assets/images/sort_desc_white.png);
-} */
-
-table.dataTable thead .sorting, table.dataTable thead .sorting_asc, table.dataTable thead .sorting_desc, table.dataTable thead .sorting_asc_disabled, table.dataTable thead .sorting_desc_disabled {
-  background-position: right 8px;
-}
-
-.main-header .navbar button.btn{
-  font-size: 16px;
-}
-
-.modal-dialog .modal-header{
-  padding: 10px 15px 5px 15px;
-}
-
-.changePassword .modal-header {padding: 10px 15px 5px 15px;}
-
-.changePassword .modal-header .modal-title {padding: 0;}
-
-.btn:hover {
-  color: #000;
-  text-decoration: none;
-  background: #b0b0b0;
-  border-color: #b0b0b0;
-}
-
-.alertify .ajs-modal .ajs-dialog {padding: 0;}
-
-.alertify .ajs-modal .ajs-dialog .ajs-header {margin: 0; padding: 15px;}
-
-.alertify .ajs-modal .ajs-dialog .ajs-footer {padding: 5px 15px; margin: 0;}
-
-.alertify .ajs-modal .ajs-dialog .ajs-commands {margin: 0; top: 10px;}
-
-.alertify .ajs-modal .ajs-footer .ajs-buttons .ajs-button{ cursor: pointer; }
-
-/* .ng-select .ng-select-container {min-height: inherit; height: 35px;} */
-
-.home-container {
-  display: none;
-}
-
-.modal-header .close {padding: 0; margin: 0;}
-
-.control-label.required:after { 
-  color: #d00;
-  content: "*";
-  position: absolute;
-  margin-left: 0px;
-  top: 0px;
-}
-
-@-webkit-keyframes spin {
-    0% { transform: rotate(0deg); }
-    100% { transform: rotate(360deg); }
-}
-
-.flowDataRow td{
-     cursor: pointer;
- }
-
-.dt-colresizable-table-wrapper {
-    overflow: initial !important;
-}
-
-.dt-colresizable{
-    top: 54px !important;
-  }
-
-@keyframes spin {
-    0% { transform: rotate(0deg); }
-    100% { transform: rotate(360deg); }
-
-}
-.Enabled2FAText{
-  vertical-align: text-top;
-  padding-left: 5px;
-}
-
-
-.dataTables_filter ::-webkit-input-placeholder { /* Chrome/Opera/Safari */
-   font-weight: 400 ;
-   color:  #555;
-}
-.dataTables_filter ::-moz-placeholder { /* Firefox 19+ */
-   font-weight: 400;
-   color:  #555;
-}
-.dataTables_filter :-ms-input-placeholder { /* IE 10+ */
-   font-weight: 400;
-   color:  #555;
-}
-.dataTables_filter :-moz-placeholder { /* Firefox 18- */
-   font-weight: 400;
-   color:  #555;
-
-}
-
-
-
-.ngx-contextmenu ul:focus {
-  outline:none;
-}
-
-.ngx-contextmenu ul {
-  background:rgb(0, 0, 0);
-  border-radius:0px;
-}
-
-.ngx-contextmenu ul li {
-  text-align: center;
-    font-size: 12px;
-}
-
-.ngx-contextmenu ul li a{
-  text-decoration: none;
-  color:#fff;
-  padding: 10px 30px;
-}
-
-.col-form-label.required:after {
-  content: "*";
-  color: red;
-}
-
-.response_flow_label {
-  background: #262d37;
-  color: #FFF;
-  opacity: 0.7;
-  float: left;
-  opacity: 0.7;
-  border-radius: 0!important;
-  padding: 8px 50px;
-  font-size: 14px;
-}
-
-.clip-board-wrapper{
-  background: #f5f5f5;
-  border-radius: 5px;
-  overflow-x: auto;
-  min-height: 400px;
-  max-height: 400px;
-}
-
-.component-loader {
-  position: absolute;
-  border: 7px solid #bfbdbd;
-  border-radius: 50%;
-  border-top: 7px solid #3498db;
-  width: 35px;
-  height: 35px;
-  top: calc(50% - 75px);
-  left: calc(50% - 80px);
-  -webkit-animation: spin 2s linear infinite;
-  animation: spin 2s linear infinite;
-  margin: auto;
-  z-index: 1;
-}
-
-.ping-component-loader {
-  position: absolute;
-  border: 7px solid #bfbdbd;
-  border-radius: 50%;
-  border-top: 7px solid #3498db;
-  width: 35px;
-  height: 35px;
-  top: calc(50% - 75px);
-  left: calc(50% - 80px);
-  -webkit-animation: spin 2s linear infinite;
-  animation: spin 2s linear infinite;
-  margin: auto;
-  z-index: 1;
-}
-
-
-.path-graph-component-loader {
-  position: absolute;
-  border: 7px solid #bfbdbd;
-  border-radius: 50%;
-  border-top: 7px solid #3498db;
-  width: 35px;
-  height: 35px;
-  top: calc(50% - 75px);
-  left: calc(50% - 80px);
-  -webkit-animation: spin 2s linear infinite;
-  animation: spin 2s linear infinite;
-  margin: auto;
-  z-index: 5;
-}
-
-.btn-no-radius {
-  border-radius: 0px;
-}
-
-.btn-custom-margin{
-  margin-top: 5px;
-  margin-right: 5px;
-}
-
-.padding-15{
-  padding:15px;
-}
-
-#topology-hover-txt p span{
-  padding-top: 4px;
-  display: block;
-}
-.cancel_btn{
-  margin-right:1%;
-}
-label.btn.kilda_btn.active {
-  background: #b0b0b0;
-  color:#000!important;
-  font-weight:bold;
-}
-label.btn.kilda_btn > span.copy_to_clipBoard {
-  padding: 10px;
-}
-#cookieforwardId > .btn.kilda_btn:hover ,#cookiereverseId > .btn.kilda_btn:hover {
-  color: #FFF;
-  text-decoration: none;
-  background: #262d37;
-  border-color:transparent;
-}
-#cookieforwardId > .btn.kilda_btn.active:hover ,#cookiereverseId > .btn.kilda_btn.active:hover {
-  color: #000;
-  text-decoration: none;
-  background: #b0b0b0;
-}
-.modal-backdrop {
-  opacity: 0.5;
-  animation: ease-in-out .5s modal-b-fade;
-  transition: all .5s ease-in-out;
-}
-
-.modal {
-  top: -100px;
-  animation: ease-in-out .5s modal-fade;
-  transition: all .5s ease-in-out;
-}
-
-.modal.show {
-  top: 0;
-}
-
-.ng-select.ng-select-multiple .ng-select-container .ng-value-container .ng-value {
-  background-color: #e4e4e4 !important;
-  border: 1px solid #aaa !important;
-}
-
-.btn.focus, .btn:focus , .btn-dark.focus, .btn-dark:focus{
-  box-shadow: none;
-}
-
-#usermanagement_div .tab-content{
-  z-index: inherit;
-}
-
-.viewRole.permissionCol{
-  min-height: 35px;
-}
-
-.portStatusInput select{
-  width: 95px;
-}
-
-.final_configure_confirm_modal_text span.confirmationText {
-  padding-left: 15px;
-  margin-top: 30px;
-}
-
-.final_configure_confirm_modal_text .margin-bottom {
-  margin-bottom:10px;
-}
-
-.final_configure_confirm_modal_text .font-weight {
-  font-weight:800;
-}
-
-.final_configure_confirm_modal_text .no-padding {
-  padding:0;
-}
-
-.clip-board-wrapper .row {
-  margin-right: 0px;
-}
-
-.ng-dropdown-panel .ng-dropdown-panel-items .ng-option.ng-option-marked{
-  background-color: #e4e4e4;
-}
-
-.col-md-11.margin-zero {
-  margin: 0px;
-  padding: 0px;
-  margin-left: -12px;
-}
-
-.col-md-11.margin-zero > .btn-group, .btn-group-vertical {
-  position: relative;
-  display: inline-table;
-  vertical-align: middle;
-}
-
-.col-md-11.margin-zero label {
-  margin: 1px 3px;
-  padding: 6px 7px;
-}
-
-#zoom_in, #zoom_out, #reset#zoom_in, #zoom_out, #reset, #searchbox {
-  font-size: 18px;
-  cursor: pointer;
-  display: flex;
-  width: 45px;
-  justify-content: center;
-  height: 45px;
-  align-items: center;
-  -webkit-user-select: none;
-  -moz-user-select: none;
-  -ms-user-select: none;
-  user-select: none;
-  font-style: normal;
-}
-
-
-#zoom_in{
-  font-size: 30px;
-}
-
-#zoom_out {
-  font-size: 50px;
-}
-
-
-ngb-typeahead-window{
-  width: 100%;
-  margin-top: -2px !important;
-  border-radius: 0px 0px 2px 2px !important;
-  font-size: 12px !important;
-}
-ngb-typeahead-window button {
-  padding-left: 5px !important;
-}
-
-.topology-graph .form-group input, .topology-graph .form-group select{
-  height: 34px;
-}
-
-#flow_detail_div .card{
-  border-radius: 0px;
-  border-color: #dad4d4;
-}
-
-#toast-container .toast-success{
-  color: #dff0d8;
-  background-color: #3c763d;
-  border-color: #d6e9c6;
-}
-
-#toast-container .toast-error{
-  background-color:#dc3545;
-  color:#f2dede;
-  border-color:#ebccd1
-}
-
-#toast-container .toast-warning{
-  background-color:#8a6d3b;
-  color:#fcf8e3;
-  border-color:#faebcc;
-}
-
-.loading-text{
-  top: 58.5% !important;
-}
-
-.dataTables_filter label{
-  font-weight:700;
-}
-
-.flow-table-wrapper {
-  position: absolute;
-  width: 100%;
-  height: 100%;
-  background: #fff;
-  z-index: 3;
-}
-
-.width-40{
-  width: 40px !important;
-}
-
-
-.width-60{
-  width: 60px !important;
-}
-
-.width-100{
-  width: 100px !important;
-}
-
-.width-70{
-  width: 70px !important;
-}
-
-table.dataTable tr th{
-  vertical-align: top !important;
-}
-
-.usermanagement-table-wrapper{
-  position: absolute;
-  width: 98%;
-  height: 97%;
-  background: #fff;
-  z-index: 3;
-  top: 10px;
-}
-
-.dataTable thead tr th {
-  border-right: none;
-}
-
-
-table.dataTable thead th span,table.custom-margin-datatable thead th span {
-  overflow: hidden;
-  text-overflow: ellipsis;
-  white-space: nowrap;
-  display: inline-block;
-  width: calc(100% - 20px);
-  line-height: normal;
-  vertical-align: middle;
-}
-
-
-.flow-list-filter {
-  position: absolute;
-  top: 20px;
-  z-index: 1;
-  background: #FFF;
-  box-shadow: 1px 1px 1px 1px #c6c6c6;
-  width: 400px;
-  right: 100px;
-  padding: 8px 10px;
-}
-
-.flow-list-filter label {
-  margin: 6px;
-  vertical-align: middle;
-}
-
-.flow-list-filter label input {
-  vertical-align: top;
-}
-
-.flow-search-container{
-  margin-top: -15px;
-  margin-bottom: 5px;
-  margin-right: 0;
-  padding: 0;
-}
-
-.text-red {
-  color: #ff0000;
-}
-
-.text-orange {
-  color: orange;
-}
-
-#flowDataTable .down-status .divTableCell:first-child {
-  border-left: 4px solid orange;
-}
-
-button:focus{
-  outline: none;
-}
-
-#port-flow .dt-buttons {
-  float: right;
-}
-
-#port-flow .dt-buttons .dt-button {
-  float: right;
-  padding: 6px 12px !important;
-  margin-bottom: 0;
-  font-size: 14px;
-  font-weight: 400;
-  line-height: 1.42857143;
-  text-align: center;
-  background: #262d37;
-  color: #fff;
-  margin-right: 0;
-  border: 1px solid transparent;
-  border-radius: 4px;
-}
-.cursor-pointer{
-  cursor: pointer;
-}
-
-.btn-small {
-  padding: 0px 7px;
-}
-
-.badge-password{
-  font-size: 14px;
-}
-#ngb-tooltip-0{
-  display: block;
-  z-index: 9999999;
-}
-.text-filters{
-  font-size: 16px;
-}
-.text-filters .dropdown-toggle::after{
-  border:none;
-}
-
-.filterMenues{
-  height: 100px;
-  overflow-y: scroll;
-  border: 1px solid #ccc;
-
-}
-.margin-top-zero{
-  margin-top:0px !important;
-}
-
-.custom-alert{
-  padding: 2px 10px;
-}
-.setting .form-control:disabled,.setting .form-control[readonly] {
-  background-color: #d1d1d2;
-}
-
-.text-filters .btn-light:hover {
-  background: #f8f9fa !important;
-  border-color: transparent;
-}
-
-.dataTables_wrapper .dataTables_info{
-  padding-top: 5px !important;
-  margin-left: 10px;
-  clear: none !important;
-  border-left: 1px solid;
-  padding-left: 10px;
-  padding-bottom: 5px;
-}
-
-.failed_ping_flowline{
-  stroke: #d93923;
-  stroke-width: 2.5 !important;
-}
-.flowline {
-  stroke-dasharray: 1000;
-  stroke-dashoffset: 1000;
-  stroke: #009900;
-  animation: flow 6s linear infinite;
-  -webkit-animation: flow 6s linear infinite;
-}
-
-.ping_success_flow{
-  stroke: #009900!important;
-}
-
-@keyframes flow {
-  from {
-    stroke-dashoffset: 1000;
-  }
-
-  to {
-    stroke-dashoffset: 0;
-  }
-}
-
-@-webkit-keyframes flow {
-  from {
-    stroke-dashoffset: 1000;
-  }
-
-  to {
-    stroke-dashoffset: 0;
-  }
-}
-
-.cdk-overlay-container {
-  z-index: 9999!important;
-}
-
-/** side bar css start ******/
-
-#sidebar-left {
-  pointer-events: all;
-}
-
-.main-sidebar {
-  background-color: rgb(38, 45, 55);
-  position: fixed;
-  top: 0px;
-  left: 0px;
-  padding-top: 55px;
-  height: 100%;
-  width: 190px;
-  overflow: hidden;
-  z-index: 1;
-  transition: all 0.5s ease;
-}
-
-.sidebar {
-  padding: 0px;
-  width: 190px;
-}
-
-section {
-  display: block !important;
-}
-
-.sidebar ul li {
-  line-height: 45px;
-}
-
-.sidebar ul li a {
-  display: block;
-  color: rgb(176, 176, 176)!important;
-  font-size: 14px;
-  padding: 0px 15px;
-}
-
-.sidebar ul li a i {
-  margin-right: 10px;
-  font-size: 18px;
-  vertical-align: sub;
-<<<<<<< HEAD
-  color:#EEE;
-=======
-  color:rgb(176, 176, 176)!important;
->>>>>>> 7dde0f5e
-}
-
-.sidebar ol, ul {
-  list-style: none;
-  margin: 0;
-  padding: 0;
-  border: 0;
-  font-size: 100%;
-  font: inherit;
-  vertical-align: baseline;
-}
-
-.sidebar ul li.active a {
-background: #1e242c;
-border-left: 3px solid #00ccbe;
-color: #fff;
-width:100%;
-}
-
-
-.sidebar-toggle {
-  position: absolute;
-  top: 0;
-  bottom: 0;
-  left: 190px;
-  width: 15px;
-  cursor: w-resize;
-  display: flex;
-  justify-content: center;
-  align-items: center;
-  color: rgb(27, 31, 38);
-  font-size: 18px;
-  text-align: center;
-  z-index: 3;  
-  transition: all 0.5s ease;
-}
-
-.mini-sidebar .sidebar-toggle {
-  left: 55px;
-  transition: all 0.5s ease;
-}
-
-.sidebar-toggle .icon-group {
-  display: none;
-}
-
-.sidebar-toggle:hover .icon-group {
-  display: inline-block;
-  width: 100%;
-  cursor: pointer;
-}
-
-.sidebar-toggle:hover .icon-group .fa {
-  width: 100%;
-  text-align: center;
-}
-
-.sidebar-toggle:hover .icon-group .fa-angle-right {
-  display: none;
-}
-
-.mini-sidebar .sidebar-toggle:hover .icon-group .fa-angle-right {
-  display: block;
-}
-
-.mini-sidebar .sidebar-toggle:hover .icon-group .fa-angle-left {
-  display: none;
-}
-
-.mini-sidebar .sidebar ul li a span {
-  display: none;
-}
-
-.mini-sidebar .main-sidebar {
-  width: 55px;
-  transition: all 0.5s ease;
-}
-
-footer {
-  position: absolute;
-  bottom: 0;
-  height: 35px;
-  width: calc(100% - 190px);
-  left: 190px;
-  padding: 0 15px;
-  border-top: 1px solid #ccc;
-  font-size: 12px;
-  font-weight: 500;
-  line-height: 35px;
-  transition: all 0.5s ease;
-}
-
-.mini-sidebar .content, .mini-sidebar .main-footer {
-  left: 55px;
-  width: calc(100% - 55px);
-  transition: all 0.5s ease;
-}
-
-/****** side bar css end *****/
-
-
-/*** path Css **/
-#ForwardRow h3, #ReversePath h3 {
-  margin: 0 0 25px;
-  font-weight: 700;
-  font-size: 13px;
-}
-
-.path {
-  float: left;
-  margin-bottom:60px;
-}
-
-
-#ForwardRow h3, #ReversePath h3 {
-  margin: 0 0 25px;
-  font-weight: 700;
-}
-
-#ForwardRow {
-
-margin-top:15px;
-position: relative;
-}
-
-#ReversePath {
-margin-top:22px;
-position: relative;
-}
-
-.path .number {
-  float: left;
-  width: 26px;
-  height: 26px;
-  border: 2px solid #ccc;
-  border-radius: 50%;
-  text-align: center;
-  line-height: 25px;
-  font-weight: 700;
-  font-size: 12px;
-  cursor: pointer;
-}
-
-.path .line {
-  width: 10px;
-  float: left;
-  height: 2px;
-  background: #ccc;
-  margin-top: 12px;
-}
-
-.path .text {
-  float: left;
-  width: auto;
-  background: #262d37;
-  padding: 7px 5px;
-  color: #fff;
-  border-radius: 20px;
-  font-size: 12px;
-}
-.vertical-line{
-      border-left: 2px solid #ccc;
-      height: 44px;
-      width: 10px;
-      float: right;
-      top: 12px;
-      position: relative;
-}
-.line.islPath.connecting_isl {
-  width: 200px!important;
-}
-.vertical-line-2 {
-  float: left;
-  position: absolute;
-  width: 2px;
-  height: 50px;
-  left: 25px;
-  top: 95px;
-  border-left: 2px solid #ccc;
-}
-.horizontal-line {
-  position: absolute;
-  width: calc(100% - 120px);
-  height: 2px;
-  background: #ccc;
-  right: 95px;
-  top: 96px;
-}
-a.badge.badge-dark.custom-button {
-  padding: 5px 7px;
-  background: grey;
-  border-radius: 10px;
-  color: #fff;
-}
-
-.path:last-child .line:nth-child(6){
-  display: none;
-}
-.islPath{
-  cursor:pointer;
-  width:50px!important;
-}
-.islPath:hover {
-  background: #00baff!important;
-  height:4px!important;
- 
-}
-
-/** path css end ****/
-.rightbar_overlay_diverse{
-  position: absolute;
-  right: 0;
-}
-.rightbar_overlay{
-    float:right;
-    padding: 20px 5px;
-}
-.rightbar_overlay ul{
-  position: absolute;
-  right: 7px;
-  max-height: 550px;
-  overflow: hidden;
-  overflow-y: auto;
-  top: 42px;
-  border: 1px solid #ccc;
-}
-.rightbar_overlay ul li.selectedFLow {
-  background: #FFF;
-}
-.rightbar_overlay ul li.active {
-  background: #CCC;
-}
-
-.rightbar_overlay ul li{
-  padding: 7px;
-  border-top: 1px solid #ccc;
-  margin: 0px;
-  cursor: pointer;
-  font-size: 10px;
-  display: block;
-  white-space: nowrap;
-}
-
-.rightbar_overlay ul li:first-child{
-  border: none;
-}
-
-.rightbar_overlay ul li span {
-  vertical-align: middle;
-  display: inline-block;
-}
-.rightbar_overlay a.custom-icon-path.cursor-pointer {
-  padding: 6px 10px;
-  font-size: 15px;
-  border: 1px solid #ccc;
-}
-.color-pointer{
-  width: 15px;
-  height: 4px;
-  float: left;
-  margin-top: 3px;
-  margin-right: 5px
-}
-.switch-image{
-  background: url(assets/images/switch.png) no-repeat 0 0;
-  background-size: 15px auto;
-  display: inline-block;
-  width: 15px;
-  height: 5px;
-}
-.switch-circle{
-  border-radius: 20px;
-    border: 1px solid #ccc;
-    padding: 0px 5px 1px 5px;
-    margin-right: 5px;
-    margin-left: -3px;
-}
-.topology-container{
-  margin-top:5px;
-}
-.flow-path-icons{
-  margin: 6px 10px 0px 5px;
-  float: right;
-  font-size: 25px;
-  color:#ccc!important;
-}
-
-.flow-path-icons.active{
-  margin: 6px 10px 0px 5px;
-  float: right;
-  font-size: 25px;
-  color:#262d37!important;
-}
-.flow-path-graph{
-     width: 100%;
-    margin-left: 0px;
-    margin-top:10px;
-}
-a.custom-icon-path.cursor-pointer {
-  padding: 20px;
-  font-size: 15px;
-}
-/** On off path diverse ***/
-
-.onoffpathdiverse {
-  position: relative;
-  width: 75px;
-  -webkit-user-select: none;
-  -moz-user-select: none;
-  -ms-user-select: none;
-}
-.onoffpathdiverse-label {
-  display: block;
-  overflow: hidden;
-  cursor: pointer;
-  border-radius: 20px;
-  margin: 0;
-}
-.onoffpathdiverse-inner {
-  display: block;
-  width: 200%;
-  margin-left: -100%;
-  -moz-transition: margin 0.3s ease-in 0s;
-  -webkit-transition: margin 0.3s ease-in 0s;
-  -o-transition: margin 0.3s ease-in 0s;
-  transition: margin 0.3s ease-in 0s;
-}
-
-
-.onoffpathdiverse-inner:before,
-.onoffpathdiverse-inner:after {
-  display: block;
-  float: left;
-  width: 50%;
-  height: 22px;
-  padding: 0;
-  line-height: 22px;
-  font-size: 12px;
-  color: white;
-  font-family: Trebuchet, Arial, sans-serif;
-  -moz-box-sizing: border-box;
-  -webkit-box-sizing: border-box;
-  box-sizing: border-box;
-}
-.onoffpathdiverse-inner:before {
-  content: "Diverse";
-  padding-left: 10px;
-  background-color: #00ccbe;
-  color: #ffffff;
-}
-
-.onoffpathdiverse-inner:after {
-  content: "Path";
-  padding-right: 10px;
-  background-color: #b0b0b0;
-  text-align: right;
-  color: #000;
-}
-
-.onoffpathdiverse-switch {
-  display: block;
-  width: 22px;
-  margin: 5px;
-  background: #262d37;
-  border-radius: 20px;
-  position: absolute;
-  top: -5px;
-  bottom: -4px;
-  right: 50px;
-  transition: all 0.3s ease-in 0s;
-  -moz-transition: all 0.3s ease-in 0s;
-  -webkit-transition: all 0.3s ease-in 0s;
-  -o-transition: all 0.3s ease-in 0s;
-}
-
-.onoffpathdiverse-checkbox:checked + .onoffpathdiverse-label .onoffpathdiverse-inner {
-  margin-left: 0;
-}
-
-.onoffpathdiverse-checkbox:checked + .onoffpathdiverse-label .onoffpathdiverse-switch {
-  right: -6px;
-}
-
-.aEnd,
-.zEnd {
-  fill: #444;
-  font-family: helvetica;
-  font-size: 8pt;
-}
-.activerow{
-  background:#E3E3E3!important;
-}
-.network-path-tbl tr{
-  cursor:pointer;
-}
-table.network-path-tbl{
-  max-height:350px!important;
-  border:1px solid #ccc;
-  display: block;
-  width: 100%;
-  overflow-x: auto;
-  -webkit-overflow-scrolling: touch;
-  -ms-overflow-style: -ms-autohiding-scrollbar;
-}
-table.network-path-tbl thead { 
-  background-color: #343a40;
-  border-color: #343a40;
-  color: #FFF;
-  display:inline-table;
-  width:100%;
-  border-bottom: 1px solid #ccc;
-  }
-  table.network-path-tbl tbody{
-    display:inline-table;
-    width: 100%;
-  }
-  table.network-path-tbl tr{
-    text-align: center!important;
-  }
-
-/* table.network-path-tbl tbody,
-table.network-path-tbl thead { display: block; }
-
-table.network-path-tbl tbody {
-    height: 100px;
-    overflow-y: auto;
-    overflow-x: hidden;
-<<<<<<< HEAD
-} */
-
-=======
-} */
-
-
-.dropdown-menu {
-  left: auto;
-  right: 0;
-  min-width: 175px;
-  margin-top: 10px;
-  border-radius: 0;
-  box-shadow: 0 6px 12px rgba(0,0,0,.175);
-}
-
-.dropdown-menu:before {
-width: 0;
-height: 0;
-border-style: solid;
-border-width: 0 8px 10px 8px;
-border-color: transparent #fff #666;
-content: "";
-position: absolute;
-bottom: 100%;
-left: calc(100% - 16px);
-}
-.dropdown-item:focus, .dropdown-item:hover {
-  cursor: pointer;
-}
-
-.dropdown-toggle:after {display: none;}
->>>>>>> 7dde0f5e
+/* You can add global styles to this file, and also import other style files */
+body {
+  font-family: "Roboto", Gotham, "Helvetica Neue", Helvetica, Arial, sans-serif;
+  line-height: 1;
+  height: 100%;
+  overflow: hidden;
+  font-size: 13px;
+}
+
+.content {
+  height: calc(100% - 90px);
+  width: calc(100% - 190px);
+  position: absolute;
+  left: 190px;
+  top: 54px;
+  z-index: 2;
+  overflow: hidden auto;
+  padding: 15px 0px;
+}
+
+.kilda_btn {
+  background: #262d37;
+  color: #fff;
+}
+
+.form-group input,
+.form-group select,
+.form-group textarea {
+  border: 1px solid rgb(169, 169, 169);
+  height: auto;
+  padding: 8px 12px;
+  font-size: 14px;
+}
+
+.form-group.error input {
+  border-color: #dc3545;
+}
+
+.select2-selection {
+  border: 1px solid rgb(169, 169, 169);
+  border-radius: 0;
+  height: auto;
+  padding: 2px 8px;
+  font-size: 14px;
+}
+
+.select2-selection ul {
+  padding: 0.8px 5px !important;
+}
+
+.backdrop {
+  background-color: rgba(0, 0, 0, 0.6);
+  position: fixed;
+  top: 0;
+  left: 0;
+  width: 100%;
+  height: 100vh;
+}
+
+.btn {
+  display: inline-block;
+  padding: 6px 12px;
+  margin-bottom: 0;
+  font-size: 14px;
+  font-weight: 400;
+  line-height: 1.42857143;
+  text-align: center;
+  white-space: nowrap;
+  vertical-align: middle;
+  -ms-touch-action: manipulation;
+  touch-action: manipulation;
+  cursor: pointer;
+  -webkit-user-select: none;
+  -moz-user-select: none;
+  -ms-user-select: none;
+  user-select: none;
+  background-image: none;
+  border: 1px solid transparent;
+  border-radius: 4px;
+}
+
+/* .content .row {
+    margin-right: -15px;
+    margin-left: -15px;
+} */
+
+
+label {margin-bottom: 0; font-weight: 600;}
+.container-fluid {
+  padding-right: 15px;
+  padding-left: 15px;
+  margin-right: auto;
+  margin-left: auto;
+}
+
+h1 {
+  font-size: 24px !important;
+  font-weight: 700 !important;
+}
+
+.pull-right {
+  float: right !important;
+}
+
+#portsTable .divTableCell p {
+  padding: 15px 0px;
+  text-align: center;
+  margin-bottom: 0;
+}
+
+.sidebar ul li a i.icon-topology {
+  background: url(assets/images/icon-topology.png) no-repeat 0 0;
+  background-size: 18px auto;
+  display: inline-block;
+  width: 18px;
+  height: 16px;
+}
+
+.sidebar ul li a i.icon-flows {
+  background: url(assets/images/icon-flows.png) no-repeat 0 0;
+  background-size: 18px auto;
+  display: inline-block;
+  width: 18px;
+  height: 18px;
+}
+
+.sidebar ul li a i.icon-isl {
+  background: url(assets/images/18x18/link-regular-white.png) no-repeat 0 0;
+  background-size: 18px auto;
+  display: inline-block;
+  width: 18px;
+  height: 18px;
+}
+
+.sidebar ul li a i.icon-switch {
+  background: url(assets/images/icon-switch.png) no-repeat 0 0;
+  background-size: 18px auto;
+  display: inline-block;
+  width: 18px;
+  height: 18px;
+}
+
+.sidebar ul li a i.icon-usermanagement {
+  background: url(assets/images/icon-usermamagement.png) no-repeat 0 0;
+  background-size: 18px auto;
+  display: inline-block;
+  width: 18px;
+  height: 18px;
+}
+
+.sidebar ul li a i.icon-logactivity {
+  background: url(assets/images/icon-logactivity.png) no-repeat 0 0;
+  background-size: 18px auto;
+  display: inline-block;
+  width: 18px;
+  height: 18px;
+}
+
+/** Start : Tabs **/
+.tab-content {
+  float: left;
+  width: 100%;
+  border: 1px solid #d2d2d2;
+  position: relative;
+  padding: 30px 15px;
+  font-family: "Telstra-Regular", Arial, Helvetica, sans-serif;
+  font-size: 13px;
+  min-height: 500px; 
+  z-index: 1;
+}
+
+#switchdetails_div .tab-content {
+  min-height: 450; 
+}
+
+.tab-wrapper {
+  margin-top: 20px;
+}
+
+.tab-wrapper ul li a {
+  cursor: pointer;
+  display: block;
+  line-height: 39px;
+  text-align: center;
+  background: #262d37;
+  /* font-family: "Telstra-Regular", Arial, Helvetica, sans-serif; */
+  font-size: 13px;
+  color: #fff;
+  border: 1px solid #262d37;
+  border-bottom: none;
+  padding: 0 30px;
+  border-radius: 0;
+  text-transform: uppercase;
+}
+.tab-wrapper ul li.active a,
+.tab-wrapper ul li.active a:hover,
+.tab-wrapper ul li.active a:focus {
+  background: #fff;
+  border: 1px solid #d2d2d2;
+  border-bottom: none;
+  color: #262d37;
+}
+
+.tab-wrapper ul li {
+  margin-right: 3px;
+  margin-bottom: -1px;
+}
+
+.tab-wrapper .nav {
+  position: relative;
+  z-index: 2;
+}
+
+/** End : Tabs css**/
+
+.navigation-bar {
+  border-bottom: 1px solid #adacac;
+  padding: 0 10px 15px 20px;
+  margin: 0 0 20px;
+}
+
+/* .navigation-bar .topology-header {
+  padding-top: 7px;
+  margin-top: -3px;
+} */
+
+.navigation-bar ul.col li {
+  display: inline-block;
+  margin-right: 5px;
+  color: #333;
+}
+
+.navigation-bar ul.col li a {
+  color: #333;
+  font-weight: 500;
+}
+
+.invalid-feedback {
+  display: block;
+  font-size: 13px;
+}
+
+.list-group-no-border .list-group-item {
+  border: none;
+  padding: 8px 0px;
+  font-size: 12px;
+}
+
+table.dataTable.no-footer {
+  border-right: 1px solid #ccc;
+  font-size: 13px;
+  margin: 15px 0;
+  float: left;
+  width: 100%;
+  table-layout: fixed;
+  border-bottom: 1px solid #ccc;
+  border-left: 1px solid #ccc;
+}
+
+table.dataTable thead {
+  background-color: #c8c8c8;
+  border-color: grey;
+}
+
+table.dataTable tr th {
+
+    border-left: 1px solid #ccc;
+    border-top: 1px solid #ccc;
+    border-bottom: 1px solid #ccc;
+    position: relative;
+    text-overflow: ellipsis;
+    white-space: nowrap;
+    background-position: right 10px;
+    padding: 10px 20px 10px 18px;
+    overflow: hidden;
+    vertical-align: middle;
+    border-right: 1px solid #a79e9e;
+
+}
+
+table.dataTable tr td {
+  border-right: 1px solid #ccc;
+}
+
+table.dataTable tr td:last-child {
+  border-right: none;
+}
+
+table.dataTable thead th .heading_search_box {
+  float: left;
+  width: 100%;
+  margin-left: -2px;
+  margin-top: 4px;
+  padding: 5px;
+  border: 1px solid #999;
+}
+table.dataTable thead th, table.dataTable tfoot th{
+  font-weight: normal!important;
+}
+table.dataTable thead th i {
+  display: inline-block;
+}
+table.dataTable thead {
+  background-color: #343a40;
+  border-color: #343a40;
+  color: #FFF;
+}
+table.dataTable thead i.fa{
+  color:#FFF;
+}
+
+/*Start : Switch Css*/
+.onoffswitch {
+  position: relative;
+  width: 75px;
+  -webkit-user-select: none;
+  -moz-user-select: none;
+  -ms-user-select: none;
+}
+
+
+
+
+.onoffswitch-checkbox,.onoffpathdiverse-checkbox {
+  display: none;
+}
+
+.onoffswitch-label {
+  display: block;
+  overflow: hidden;
+  cursor: pointer;
+  border-radius: 20px;
+  margin: 0;
+}
+
+.onoffswitch-inner {
+  display: block;
+  width: 200%;
+  margin-left: -100%;
+  -moz-transition: margin 0.3s ease-in 0s;
+  -webkit-transition: margin 0.3s ease-in 0s;
+  -o-transition: margin 0.3s ease-in 0s;
+  transition: margin 0.3s ease-in 0s;
+}
+
+.onoffswitch-inner:before,
+.onoffswitch-inner:after {
+  display: block;
+  float: left;
+  width: 50%;
+  height: 22px;
+  padding: 0;
+  line-height: 22px;
+  font-size: 12px;
+  color: white;
+  font-family: Trebuchet, Arial, sans-serif;
+  -moz-box-sizing: border-box;
+  -webkit-box-sizing: border-box;
+  box-sizing: border-box;
+}
+
+.onoffswitch-inner:before {
+  content: "YES";
+  padding-left: 10px;
+  background-color: #00ccbe;
+  color: #ffffff;
+}
+
+.onoffswitch-inner:after {
+  content: "NO";
+  padding-right: 10px;
+  background-color: #b0b0b0;
+  text-align: right;
+  color: #000;
+}
+
+
+.onoffswitch-switch {
+  display: block;
+  width: 22px;
+  margin: 5px;
+  background: #262d37;
+  border-radius: 20px;
+  position: absolute;
+  top: -5px;
+  bottom: -4px;
+  right: 50px;
+  transition: all 0.3s ease-in 0s;
+  -moz-transition: all 0.3s ease-in 0s;
+  -webkit-transition: all 0.3s ease-in 0s;
+  -o-transition: all 0.3s ease-in 0s;
+}
+
+.onoffswitch-checkbox:checked + .onoffswitch-label .onoffswitch-inner {
+  margin-left: 0;
+}
+
+.onoffswitch-checkbox:checked + .onoffswitch-label .onoffswitch-switch {
+  right: -6px;
+}
+
+.cmn-toggle {
+  position: absolute;
+  margin-left: -9999px;
+  visibility: hidden;
+}
+
+.cmn-toggle + label {
+  display: block;
+  position: relative;
+  cursor: pointer;
+  outline: none;
+  -webkit-user-select: none;
+  -moz-user-select: none;
+  -ms-user-select: none;
+  user-select: none;
+}
+
+input.cmn-toggle-round-flat + label {
+  padding: 2px;
+  width: 75px;
+  height: 30px;
+  background-color: #dddddd;
+  -webkit-border-radius: 60px;
+  -moz-border-radius: 60px;
+  -ms-border-radius: 60px;
+  -o-border-radius: 60px;
+  border-radius: 60px;
+  -webkit-transition: background 0.4s;
+  -moz-transition: background 0.4s;
+  -o-transition: background 0.4s;
+  transition: background 0.4s;
+}
+
+input.cmn-toggle-round-flat + label:before,
+input.cmn-toggle-round-flat + label:after {
+  display: block;
+  position: absolute;
+  content: "";
+}
+
+input.cmn-toggle-round-flat + label:before {
+  top: 2px;
+  left: 2px;
+  bottom: 2px;
+  right: 2px;
+  background-color: #fff;
+  -webkit-border-radius: 60px;
+  -moz-border-radius: 60px;
+  -ms-border-radius: 60px;
+  -o-border-radius: 60px;
+  border-radius: 60px;
+  -webkit-transition: background 0.4s;
+  -moz-transition: background 0.4s;
+  -o-transition: background 0.4s;
+  transition: background 0.4s;
+}
+
+input.cmn-toggle-round-flat + label:after {
+  top: 4px;
+  left: 4px;
+  bottom: 4px;
+  width: 22px;
+  background-color: #dddddd;
+  -webkit-border-radius: 52px;
+  -moz-border-radius: 52px;
+  -ms-border-radius: 52px;
+  -o-border-radius: 52px;
+  border-radius: 52px;
+  -webkit-transition: margin 0.4s, background 0.4s;
+  -moz-transition: margin 0.4s, background 0.4s;
+  -o-transition: margin 0.4s, background 0.4s;
+  transition: margin 0.4s, background 0.4s;
+}
+
+input.cmn-toggle-round-flat:checked + label {
+  background-color: #27a1ca;
+}
+
+input.cmn-toggle-round-flat:checked + label:after {
+  margin-left: 45px;
+  background-color: #27a1ca;
+}
+
+div.switch5 {
+  clear: both;
+  margin: 0px 0px;
+}
+div.switch5 > input.switch:empty {
+  margin-left: -999px;
+}
+div.switch5 > input.switch:empty ~ label {
+  position: relative;
+  float: left;
+  line-height: 1.6em;
+  text-indent: 4em;
+  margin: 0.2em 0px;
+  cursor: pointer;
+  -moz-user-select: none;
+}
+div.switch5 > input.switch:empty ~ label:before,
+input.switch:empty ~ label:after {
+  position: absolute;
+  display: block;
+  top: 0px;
+  bottom: 0px;
+  left: 0px;
+  content: "off";
+  width: 3.6em;
+  height: 1.5em;
+  text-indent: 2.4em;
+  color: rgb(153, 0, 0);
+  background-color: rgb(204, 51, 51);
+  border-radius: 0.3em;
+  box-shadow: 0px 0.2em 0px rgba(0, 0, 0, 0.3) inset;
+}
+div.switch5 > input.switch:empty ~ label:after {
+  content: " ";
+  width: 1.4em;
+  height: 1.5em;
+  top: 0.1em;
+  bottom: 0.1em;
+  text-align: center;
+  text-indent: 0px;
+  margin-left: 0.1em;
+  color: rgb(255, 136, 136);
+  background-color: rgb(255, 255, 255);
+  border-radius: 0.15em;
+  box-shadow: 0px -0.2em 0px rgba(0, 0, 0, 0.2) inset;
+  transition: all 100ms ease-in 0s;
+}
+div.switch5 > input.switch:checked ~ label:before {
+  content: "on";
+  text-indent: 0.5em;
+  color: rgb(102, 255, 102);
+  background-color: rgb(51, 153, 51);
+}
+div.switch5 > input.switch:checked ~ label:after {
+  margin-left: 2.1em;
+  color: rgb(102, 204, 102);
+}
+div.switch5 > input.switch:focus ~ label {
+  color: rgb(0, 0, 0);
+}
+div.switch5 > input.switch:focus ~ label:before {
+  box-shadow: 0px 0px 0px 3px rgb(153, 153, 153);
+}
+
+.switch6 {
+  max-width: 17em;
+  margin: 0 auto;
+}
+.switch6-light > span,
+.switch-toggle > span {
+  color: #000000;
+}
+.switch6-light span span,
+.switch6-light label,
+.switch-toggle span span,
+.switch-toggle label {
+  color: #2b2b2b;
+}
+
+.switch-toggle a,
+.switch6-light span span {
+  display: none;
+}
+
+.switch6-light {
+  display: block;
+  height: 30px;
+  position: relative;
+  overflow: visible;
+  padding: 0px;
+  margin-left: 0px;
+}
+.switch6-light * {
+  box-sizing: border-box;
+}
+.switch6-light a {
+  display: block;
+  transition: all 0.3s ease-out 0s;
+}
+
+.switch6-light label,
+.switch6-light > span {
+  line-height: 30px;
+  vertical-align: middle;
+}
+
+.switch6-light label {
+  font-weight: 700;
+  margin-bottom: px;
+  max-width: 100%;
+}
+
+.switch6-light input:focus ~ a,
+.switch6-light input:focus + label {
+  outline: 1px dotted rgb(136, 136, 136);
+}
+.switch6-light input {
+  position: absolute;
+  opacity: 0;
+  z-index: 5;
+}
+.switch6-light input:checked ~ a {
+  right: 0%;
+}
+.switch6-light > span {
+  position: absolute;
+  left: -100px;
+  width: 100%;
+  margin: 0px;
+  padding-right: 100px;
+  text-align: left;
+}
+.switch6-light > span span {
+  position: absolute;
+  top: 0px;
+  left: 0px;
+  z-index: 5;
+  display: block;
+  width: 50%;
+  margin-left: 100px;
+  text-align: center;
+}
+.switch6-light > span span:last-child {
+  left: 50%;
+}
+.switch6-light a {
+  position: absolute;
+  right: 50%;
+  top: 0px;
+  z-index: 4;
+  display: block;
+  width: 50%;
+  height: 100%;
+  padding: 0px;
+}
+
+.onoffswitch-inner-kilda-switch::before {
+  content: "Legacy";
+}
+
+.onoffswitch-inner-kilda-switch::after {
+  content: "Kilda";
+}
+
+.onoffswitch-inner-kilda-switch-meter::before{
+  content:'Tabular View';
+  text-align: left;
+}
+.onoffswitch-inner-kilda-switch-meter::after{
+  content:'JSON view';
+  text-align: right;
+}
+
+.onoffswitch-inner-kilda-flow-ping::before{
+  content:'Raw View';
+  text-align: left;
+}
+.onoffswitch-inner-kilda-flow-ping::after{
+  content:'Graphical View';
+  text-align: right;
+}
+
+.onoffswitch-inner-maintenance-switch::before{
+  content:'ON';
+  text-align: left;
+}
+.onoffswitch-inner-maintenance-switch::after{
+  content:'OFF';
+  text-align: right;
+}
+
+.onoffswitch-flow-ping {
+  right: 93px; 
+}
+.onoffflow-ping {
+ width: 120px;
+}
+.onoffswitch-switch-meter {
+   right: 82px; 
+}
+.onoffswitch-meter {
+  width: 110px;
+}
+
+/*End : Switch Css*/
+
+/* Start: User Management CSS */
+
+table.dataTable i.fa {
+  font-size: 22px;
+  color: #262d37;
+  vertical-align: middle;
+  margin: 0 3px;
+  float: left;
+  cursor: pointer;
+}
+
+
+
+table.dataTable i.fa.fa-lock.fa-stack-1x {
+  font-size: 0.7rem !important;
+  margin: 3px 0px 0px 5px;
+}
+
+.fa-passwd-reset {
+  float: left;
+}
+
+.fa-stack {
+  display: inline-block;
+  height: 2em;
+  line-height: 2em;
+  position: relative;
+  vertical-align: middle;
+  width: 2em;
+  margin-right: 10px;
+}
+
+#source-graph_div,
+#dest-graph_div {
+  margin-bottom: 15px;
+  margin-top: 35px;
+  height: 400px;
+  width: 100% !important;
+  margin-left: -20px;
+}
+
+.topology-graph {
+  float: left;
+  width: 100%;
+}
+
+.tab-content .topology-graph {
+  float: none;
+  width: auto;
+}
+
+.topology-graph .filter {
+  margin-top: 21px;
+}
+
+.topology-graph .filter .form-group label {
+  padding-top: 12px;
+  font-size: 13px;
+}
+
+.topology-graph .filter .submit-btn input[type="button"] {
+  float: right;
+  padding: 5px 5px;
+}
+
+.topology-graph ul.line-legend {
+  margin-bottom: 20px;
+  margin-top: 15px;
+  padding: 0 15px;
+}
+
+.topology-graph ul.line-legend {
+  margin-top: 0;
+}
+
+.topology-graph ul.line-legend li {
+  position: relative;
+  display: inline-block;
+  padding-left: 20px;
+  padding-right: 15px;
+  height: auto;
+}
+
+.topology-graph .filter .form-group .form-control {
+  font-size: 13px;
+}
+
+.bg-data-loader {
+  position: absolute;
+  left: 0px;
+  right: 0px;
+  /* background: rgb(255,255,255); */
+  z-index: 9;
+  margin: 0;
+  top: 0;
+  bottom: 0;
+}
+
+.bg-data-loader .loader {
+  width: 30px;
+  height: 30px;
+  border: 6px solid #aaa;
+  border-top: 6px solid #3498db;
+  top: calc(50% - 15px);
+  left: calc(50% - 15px);
+}
+
+.isl-header,
+.target-header,
+.source-header {
+  font-size: 14px;
+  font-weight: 600;
+}
+
+.modal-title {
+  width: calc(100% - 25px);
+  font-weight: bold;
+  padding: 0;
+  font-size: 14px;
+  margin-top: 0;
+}
+.badge-secondary {
+  margin: 2px;
+  line-height: 1.5;
+  font-size: 15px;
+  font-weight: 100;
+}
+
+#closeUserForm {
+  margin-right: 1%;
+}
+
+select2:focus,
+.select2-container:focus,
+.select2-container .selection:focus {
+  outline: none;
+}
+
+.loading-text {
+  color: #fff;
+  font-size: 12px;
+  padding-top: 5px;
+}
+.col-form-label {
+  font-size: 12px;
+}
+
+/* .form-group input,
+.form-group select,
+.form-group textarea {
+  padding: 4px 10px;
+} */
+
+.divTableCell,
+.divTableHead {
+  /* border: 1px solid #999999; */
+  display: table-cell;
+  padding: 10px;
+}
+
+table.dataTable .tableColumn span.title {
+  overflow: hidden;
+  text-overflow: ellipsis;
+  white-space: nowrap;
+  display: inline-block;
+  width: calc(100% - 20px);
+  line-height: normal;
+  vertical-align: middle;
+}
+table.dataTable .tableColumn i {
+  font-size: 14px;
+  float: right;
+  cursor: pointer;
+  position: absolute;
+}
+
+div#userTable_wrapper .dataTables_wrapper .dataTables_filter {
+  display: none;
+}
+
+/* End: User Management CSS */
+
+/* Start: Alertify Custom  CSS */
+
+.alertify .ajs-header {
+  color: black;
+  font-weight: bold;
+  background: #fafafa;
+  border-bottom: #eee 1px solid;
+  border-radius: 2px 2px 0 0;
+}
+
+.alertify .ajs-footer {
+  background: #fbfbfb;
+  border-top: #eee 1px solid;
+  border-radius: 0 0 2px 2px;
+}
+.ajs-buttons .ajs-button {
+  font-size: 14px;
+  font-weight: 400;
+  line-height: 1.42857143;
+  text-align: center;
+  user-select: none;
+  background-image: none;
+  border: 1px solid transparent;
+  border-radius: 4px;
+}
+
+.ajs-buttons .ajs-button.ajs-ok {
+  background: #262d37;
+  color: #fff;
+  display: inline-block;
+}
+
+.ajs-buttons .ajs-button.ajs-cancel {
+  color: #333;
+  background-color: #fff;
+  border-color: #ccc;
+}
+
+.alertify .ajs-footer .ajs-buttons .ajs-button {
+  min-width: 50px !important;
+  min-height: 35px !important;
+}
+
+/* End: Alertify Custom  CSS */
+
+pre.code {
+  background: #f5f5f5;
+  padding: 10px;
+  position: relative;
+  font-size: 100%;
+  min-height: 380px;
+}
+
+.toast-container {
+  font-size: 12px !important;
+}
+
+.flow-path-filters .form-group select,
+.flow-path-filters .form-group input[type="text"] {
+  height: 32px;
+  border-radius: 3px;
+}
+
+
+
+.isl_switch_icon .icon-isl {
+  background: url(assets/images/18x18/link-regular-black.png) no-repeat 0 0;
+  background-size: 18px auto;
+  display: inline-block;
+  width: 18px;
+  height: 18px;
+}
+.isl_switch_icon .icon-flows {
+  background: url(assets/images/icon-flows-small.png) no-repeat 0 0;
+  background-size: 18px auto;
+  display: inline-block;
+  width: 18px;
+  height: 18px;
+}
+.refresh_toggle .icon-refresh-kilda {
+  background: url(assets/images/icon-refresh-small-grey.png) no-repeat 0 0;
+  background-size: 18px auto;
+  display: inline-block;
+  width: 18px;
+  height: 18px;
+}
+.refresh_toggle .icon-refresh-kilda.active {
+  background: url(assets/images/icon-refresh-small.png) no-repeat 0 0;
+  background-size: 18px auto;
+  display: inline-block;
+  width: 18px;
+  height: 18px;
+}
+.switch_icon .icon-switch {
+  background: url(assets/images/icon-switch-small.png) no-repeat 0 0;
+  background-size: 18px auto;
+  display: inline-block;
+  width: 18px;
+  height: 18px;
+}
+.switch_icon .inactive-icon-switch {
+  background: url(assets/images/icon-switch-small-grey.png) no-repeat 0 0;
+  background-size: 18px auto;
+  display: inline-block;
+  width: 18px;
+  height: 18px;
+}
+
+.custom-icon .info-icon {
+  background: url(assets/images/icon-info.png) no-repeat 0 0;
+  background-size: 23px auto;
+  display: inline-block;
+  width: 23px;
+  height: 23px;
+  margin-bottom: -3px;
+}
+.affected_isl_icon_large{
+  background: url(assets/images/36x36/unlink-regular-black.png) no-repeat 0 0;
+  background-size: 26px auto;
+  display: inline-block;
+  width: 26px;
+  height: 26px;
+}
+
+.import_setting_large{
+  background: url(assets/images/36x36/inbox-in-regular-black.png) no-repeat 0 0;
+  background-size: 26px auto;
+  display: inline-block;
+  width: 26px;
+  height: 26px;
+}
+.export_setting_large{
+  background: url(assets/images/36x36/inbox-out-regular-black.png) no-repeat 0 0;
+  background-size: 26px auto;
+  display: inline-block;
+  width: 29px;
+  height: 26px;
+}
+.affected-isl .icon-affected-isl {
+  background: url(assets/images/18x18/unlink-regular-black.png) no-repeat 0 0;
+  background-size: 18px auto;
+  display: inline-block;
+  width: 18px;
+  height: 18px;
+}
+.import-setting .icon-import-setting {
+  background: url(assets/images/18x18/inbox-in-regular-black.png) no-repeat 0 0;
+  background-size: 18px auto;
+  display: inline-block;
+  width: 18px;
+  height: 18px;
+}
+.import-export-setting{
+  cursor: pointer;
+}
+.import-export-setting button{
+  font-size:14px!important;
+}
+.import-export-setting .dropdown-menu{
+  min-width:120px;
+}
+.import-export-setting .icon-import-export-setting {
+  background: url(assets/images/18x18/import-export.png) no-repeat 0 0;
+  background-size: 18px auto;
+  display: inline-block;
+  width: 18px;
+  height: 18px;
+  margin-top: 5px;
+}
+.export-setting .icon-export-setting {
+  background: url(assets/images/18x18/inbox-out-regular-black.png) no-repeat 0 0;
+  background-size: 18px auto;
+  display: inline-block;
+  width: 18px;
+  height: 18px;
+}
+
+.btn-xsmall {
+  padding: 1px 5px;
+  font-size: 12px;
+}
+.navigation-bar ul.col {
+  margin: 0px 10px;
+}
+.breadcrum_flow li {
+  font-size: 15px;
+}
+
+.breadcrum_flow li:last-child a {
+  font-weight: 400 !important;
+  cursor: text;
+  text-decoration: none;
+}
+
+/** Topology SVG css **/
+
+path.link {
+  fill: none;
+  stroke-width: 2.5px;
+}
+
+path.down {
+  stroke-width: 7.5px !important;
+}
+
+.pathoverlay {
+  fill: none;
+  opacity: 0.4;
+  stroke-width: 12.5px !important;
+  cursor: pointer;
+}
+
+
+.circle.blue {
+  fill: white;
+  stroke: #00baff;
+  stroke-width: 1px;
+}
+
+.switch.blue {
+  fill:white;
+}
+
+.common_switch{
+  fill:white!important;
+  stroke: #b0b0b0;
+  stroke-width: 5px;
+}
+
+.circle.red {
+  fill: #d93923;
+  stroke: #d93923;
+  stroke-width: 6px;
+}
+
+text {
+  font: 12px sans-serif;
+  pointer-events: none;
+  font-weight: bold;
+}
+
+
+#topology-hover-txt,#ping-hover-txt,
+#topology-click-txt {
+  width: 300px;
+  position: fixed;
+  z-index: 10;
+  background: #fff;
+  border: 1px solid #ccc;
+  margin: 0 0 0 85px;
+  display: none;
+}
+#ping-hover-txt:after,
+#ping-hover-txt:before{
+  right: 100%;
+  top: 25px;
+  border: solid transparent;
+  content: " ";
+  height: 0;
+  width: 0;
+  position: absolute;
+  pointer-events: none;
+}
+#topology-hover-txt:after,
+#topology-hover-txt:before,
+#topology-click-txt:after,
+#topology-click-txt:before {
+  right: 100%;
+  top: 35px;
+  border: solid transparent;
+  content: " ";
+  height: 0;
+  width: 0;
+  position: absolute;
+  pointer-events: none;
+}
+
+#topology-hover-txt:after,
+#ping-hover-txt:after,
+#topology-click-txt:after {
+  border-color: rgba(255, 255, 255, 0);
+  border-right-color: #fff;
+  border-width: 10px;
+  margin-top: -10px;
+}
+#topology-hover-txt:before,
+#ping-hover-txt:before,
+#topology-click-txt:before {
+  border-color: rgba(204, 204, 204, 0);
+  border-right-color: #bebaba;
+  border-width: 11px;
+  margin-top: -11px;
+}
+#topology-hover-txt .form-wrapper,
+#ping-hover-txt .form-wrapper,
+#diversepath-hover-txt .form-wrapper,
+#topology-click-txt .form-wrapper {
+  border: none;
+}
+#ping-hover-txt.left:after,
+#ping-hover-txt.left:before{
+  left: 100%;
+  top: 25px;
+  border: solid transparent;
+  content: " ";
+  height: 0;
+  width: 0;
+  position: absolute;
+  pointer-events: none;
+}
+#topology-hover-txt.left:after,
+#topology-hover-txt.left:before,
+#topology-click-txt.left:after,
+#topology-click-txt.left:before {
+  left: 100%;
+  top: 35px;
+  border: solid transparent;
+  content: " ";
+  height: 0;
+  width: 0;
+  position: absolute;
+  pointer-events: none;
+}
+
+#topology-hover-txt.left:after,
+#ping-hover-txt.left:after,
+#topology-click-txt.left:after {
+  border-color: rgba(255, 255, 255, 0);
+  border-left-color: #fff;
+  border-width: 10px;
+  margin-top: -10px;
+}
+#topology-hover-txt.left:before,
+#ping-hover-txt.left:before,
+#topology-click-txt.left:before {
+  border-color: rgba(204, 204, 204, 0);
+  border-left-color: #bebaba;
+  border-width: 11px;
+  margin-top: -11px;
+}
+
+#topology-hover-txt label,
+#topology-hover-txt p,
+#ping-hover-txt label,
+#ping-hover-txt p,
+#diversepath-hover-txt label,
+#diversepath-hover-txt p,
+#topology-click-txt label,
+#topology-click-txt p {
+  padding: 0px 15px;
+  margin: 4px 0px;
+}
+/* #topology-hover-txt div.form-wrapper .row,
+#topology-click-txt div.form-wrapper .row {
+  margin-right: 0px;
+  margin-left: 0px;
+} */
+#topology-hover-txt div.form-wrapper,
+#topology-click-txt div.form-wrapper {
+  padding: 5px 10px;
+  font-size: 12px;
+}
+
+#ping-hover-txt div.form-wrapper,#diversepath-hover-txt div.form-wrapper{
+  padding: 12px 10px;
+  font-size: 12px;
+}
+
+#diversepath-hover-txt{
+  background: #262d37;
+  position: fixed;
+  border-radius: 4px;
+  color: #fff;
+  z-index:4;
+}
+
+#diversepath-hover-txt:after {
+	top: 100%;
+	left: 50%;
+	border: solid transparent;
+	content: " ";
+	height: 0;
+	width: 0;
+	position: absolute;
+	pointer-events: none;
+	border-color: rgba(38, 45, 55, 0);
+	border-top-color: #262d37;
+	border-width: 8px;
+	margin-left: -8px;
+}
+
+path.link {
+  fill: none;
+  stroke-width: 2.5px;
+}
+
+.hide {
+  display: none;
+}
+
+.link.overlay {
+  fill: none;
+  opacity: 0.4;
+  stroke-width: 8px !important;
+  cursor: pointer;
+}
+
+.circle.blue.hover {
+  fill: #c8e3f5;
+  stroke: #addff1;
+  stroke-width: 8px;
+}
+
+.circle.red.hover {
+  fill: #f6e2e7;
+  stroke: #ff8aa6;
+  stroke-width: 8px;
+}
+.dashed_path{
+  stroke-dasharray: 20,29;
+  stroke:#d934CF;
+  stroke-width:5px!important;
+}
+.dashed_path_protected{
+  stroke-dasharray: 20,29;
+  stroke-width:2.5px;
+}
+.orange_percentage{
+    stroke-width: 5!important;	
+  stroke:#FF8C00;
+}
+.diff_bandwidth {
+  paint-order: stroke;
+  fill: mediumblue!important;
+}
+.graph-wrapper{
+  position: absolute;
+  background: #fff;
+  width: 100%;
+  height: 100%;
+  top:50px;
+  left: 0px;
+  z-index: 3;
+}
+
+#forwardPathWrapper .path-graph-wrapper,#reversePathWrapper .path-graph-wrapper{
+  position: absolute;
+  background: #fff;
+  width: 100%;
+  height: 75%;
+  top: 25%;
+  left: 0px;
+  z-index: 3;
+}
+
+#networkpathGraphWrapper .path-graph-wrapper{
+  position: absolute;
+  background: #fff;
+  width: 100%;
+  height: 100%;
+  left: 0px;
+  z-index: 3;
+}
+
+.popover-sm {
+  font-size: 12px;
+  background: #000;
+  border-radius: 3px;
+}
+
+.popover-sm .popover-body {
+  padding: 2px 8px;
+  color: #fff;
+  text-align: center;
+}
+
+.popover-sm .arrow::after {
+  bottom: 1px;
+  border-bottom-color: #0d0c0c;
+}
+
+.search-container .ta-results {
+  width: 100%;
+  font-size: 12px;
+}
+.search-container .ta-results button {
+  padding: 4px 6px;
+  text-align: left;
+}
+.topology-txt p {
+  margin-bottom: 2px;
+}
+
+.topology-txt h1 {
+  margin-bottom: 15px;
+}
+.topology-txt {
+  background: #fff;
+  border: 1px solid #ccc;
+  border-color: rgba(0, 0, 0, 0.2);
+  color: #000;
+  -webkit-box-shadow: 0 2px 10px rgba(0, 0, 0, 0.2);
+  box-shadow: 0 2px 10px rgba(0, 0, 0, 0.2);
+
+  padding: 15px;
+  line-height: 20px;
+  font-size: 14px;
+  position: absolute;
+  right: 12px;
+  top: 30px;
+  text-align: left;
+  z-index: 10;
+  -webkit-animation: gb__a 0.2s;
+  animation: gb__a 0.2s;
+  border-radius: 2px;
+  width: 370px;
+}
+
+.topology-txt:after,
+.topology-txt:before {
+  bottom: 100%;
+  left: calc(100% - 33px);
+  border: solid transparent;
+  content: " ";
+  height: 0;
+  width: 0;
+  position: absolute;
+  pointer-events: none;
+}
+
+.topology-txt:after {
+  border-color: rgba(255, 255, 255, 0);
+  border-bottom-color: #fff;
+  border-width: 9px;
+  margin-left: 0px;
+}
+.topology-txt:before {
+  border-color: rgba(204, 204, 204, 0);
+  border-bottom-color: #a9a3a3;
+  border-width: 12px;
+  margin-left: -3px;
+}
+
+.refresh_list li i {
+  display: none;
+}
+
+.refresh_list li.active i {
+  display: inline-block;
+}
+
+.dataTables_wrapper .dataTables_length,
+.dataTables_wrapper .dataTables_filter,
+.dataTables_wrapper .dataTables_info,
+.dataTables_wrapper .dataTables_processing,
+.dataTables_wrapper .dataTables_paginate {
+  font-size: 12px !important;
+}
+.ng-select .ng-select-container .ng-value-container .ng-input > input {
+  background: white !important;
+  padding: 5px 0;
+}
+
+label {
+  font-weight: 400;
+}
+
+@keyframes blink {
+  50% {
+    color: transparent;
+  }
+}
+
+.loader__dot {
+  animation: 1s blink infinite;
+  margin: 2px;
+}
+
+.la-ball-clip-rotate.la-2x > div {
+  border-width: 10px !important;
+  width: 55px !important;
+  height: 55px !important;
+}
+.la-ball-clip-rotate > div {
+  border-color: #fff !important;
+  border-bottom-color: #4ebfeb !important;
+  animation: 2s linear infinite ball-clip-rotate !important;
+}
+
+.flow-card .card-body {
+  padding: 10px 15px;
+}
+
+.flow-card .dataTables_wrapper .dataTables_filter input,
+.modal-isl .modal-dialog.modal-lg input {
+  outline: none;
+  border: 1px solid lightgray;
+  padding: 4px;
+}
+
+.flow-card .dataTables_wrapper .dataTables_paginate .paginate_button.current {
+  color: #333333 !important;
+  border: 1px solid #979797;
+}
+
+.modal-isl .modal-dialog.modal-lg {
+  width: 85% !important;
+  max-width: 85%;
+}
+
+.tab-wrapper ul li a {
+  text-decoration: none;
+}
+
+.ng-select.ng-select-single .ng-select-container .ng-value-container .ng-input {
+  z-index: -1;
+}
+
+.ng-select.ng-select-multiple
+  .ng-select-container
+  .ng-value-container
+  .ng-value
+  .ng-value-label {
+  padding: 5px !important;
+}
+
+.card-custom-title {
+  font-weight: bold;
+  font-size: 14px;
+}
+
+.dropdown .dropdown-item {
+  font-size: 14px;
+  padding: 6px 10px;
+}
+
+#flow_graph_directions .line-legend li:before {
+  top: 0px;
+}
+
+.list-group-item .onoffswitch {
+  margin-top: -8px;
+}
+
+#flow_detail_div .card-body {
+  padding: 10px;
+}
+
+.list-group-item:focus,
+.list-group-item:hover {
+  z-index: 0;
+}
+
+#flow_graph_directions li:before {
+  top: -1px;
+}
+
+.topology-graph .flow-path-filters.filter .form-group label {
+  padding-top: 8px;
+}
+
+
+tbody tr.odd td {
+  background: #f1f1f1 !important;
+}
+
+.dataTables_wrapper .dataTables_filter input {
+  border: 1px solid #aaa !important;
+  height: 30px !important;
+  width: 240px !important;
+  padding: 5px !important;
+}
+
+.ng-select .ng-select-container {
+  border: 1px solid rgb(169, 169, 169) !important;
+}
+
+.ng-placeholder {
+  padding-bottom: 5px !important;
+  padding-left: 5px !important;
+  top: 10px !important;
+  color: #908181 !important;
+  position: absolute !important;
+  z-index: 3 !important;
+  font-size: 12px !important;
+}
+
+.ng-dygraphs .ng-dygraphs-chart-container {
+  padding-top: 24px;
+  padding-bottom: 0;
+  padding-left: 0;
+  padding-right: 0;
+}
+
+.dygraph-legend {
+  font-weight: 300 !important;
+  width: 550px !important;
+  font-family: arial;
+  top: -20px !important;
+  font-size: 10px!important;
+  background: transparent!important;
+}
+.dygraph-legend span{
+  font-weight: normal!important;
+}
+.dygraph-legend-line {
+  display: inline-block;
+  position: relative;
+  bottom: .5ex;
+  height: 1px;
+  border-bottom-width: 0;
+  border-bottom-style: none;
+}
+
+
+.flowDataRow td {
+  cursor: pointer;
+}
+
+.ng-dygraphs .loader-holder {
+  position: absolute;
+  display: -ms-flexbox;
+  display: -webkit-box;
+  display: flex;
+  -ms-flex-align: center;
+  -webkit-box-align: center;
+  align-items: center;
+  width: 100%;
+  height: 100%;
+  background-color: #a9a3a359 !important;
+  z-index: 55;
+  opacity: 0.9;
+}
+
+.ng-dygraphs .loader {
+    border: 5px solid #f3f3f3 !important;
+    border-top: 5px solid #3498db !important;
+    border-radius: 50% !important;
+    width: 45px !important;
+    height: 45px !important;
+    -webkit-animation: spin 2s linear infinite !important;
+    animation: spin 2s linear infinite !important;
+}
+
+input, textarea, select  {
+  font-family: "Roboto", Gotham, "Helvetica Neue", Helvetica, Arial, sans-serif;
+  font-size: 13px!important;
+  font-weight: 400;
+}
+
+table.dataTable thead .sorting, table.dataTable thead .sorting_asc, table.dataTable thead .sorting_desc, table.dataTable thead .sorting_asc_disabled, table.dataTable thead .sorting_desc_disabled {
+  cursor: pointer;
+  *cursor: hand;
+  background-repeat: no-repeat;
+  background-position: center right;
+}
+
+table.dataTable thead .sorting {
+  /* background-image: url('../images/sort_both.png'); 
+  background-image: url(assets/images/sort_both.png);*/
+  background-image: url(assets/images/sort_both_white.png);
+}
+
+
+table.dataTable thead .sorting_asc {
+  /*background-image: url(assets/images/sort_asc.png);*/
+  background-image: url(assets/images/sort_asc_white.png);
+}
+table.dataTable thead .sorting_desc {
+  /*background-image: url(assets/images/sort_desc.png);*/
+  background-image: url(assets/images/sort_desc_white.png);
+}
+/* table#flowDataTable.dataTable thead .sorting {
+  /* background-image: url('../images/sort_both.png'); *
+  background-image: url(assets/images/sort_both_white.png);
+}
+table#flowDataTable.dataTable thead .sorting_asc {
+  background-image: url(assets/images/sort_asc_white.png);
+}
+table#flowDataTable.dataTable thead .sorting_desc {
+  background-image: url(assets/images/sort_desc_white.png);
+} */
+
+table.dataTable thead .sorting, table.dataTable thead .sorting_asc, table.dataTable thead .sorting_desc, table.dataTable thead .sorting_asc_disabled, table.dataTable thead .sorting_desc_disabled {
+  background-position: right 8px;
+}
+
+.main-header .navbar button.btn{
+  font-size: 16px;
+}
+
+.modal-dialog .modal-header{
+  padding: 10px 15px 5px 15px;
+}
+
+.changePassword .modal-header {padding: 10px 15px 5px 15px;}
+
+.changePassword .modal-header .modal-title {padding: 0;}
+
+.btn:hover {
+  color: #000;
+  text-decoration: none;
+  background: #b0b0b0;
+  border-color: #b0b0b0;
+}
+
+.alertify .ajs-modal .ajs-dialog {padding: 0;}
+
+.alertify .ajs-modal .ajs-dialog .ajs-header {margin: 0; padding: 15px;}
+
+.alertify .ajs-modal .ajs-dialog .ajs-footer {padding: 5px 15px; margin: 0;}
+
+.alertify .ajs-modal .ajs-dialog .ajs-commands {margin: 0; top: 10px;}
+
+.alertify .ajs-modal .ajs-footer .ajs-buttons .ajs-button{ cursor: pointer; }
+
+/* .ng-select .ng-select-container {min-height: inherit; height: 35px;} */
+
+.home-container {
+  display: none;
+}
+
+.modal-header .close {padding: 0; margin: 0;}
+
+.control-label.required:after { 
+  color: #d00;
+  content: "*";
+  position: absolute;
+  margin-left: 0px;
+  top: 0px;
+}
+
+@-webkit-keyframes spin {
+    0% { transform: rotate(0deg); }
+    100% { transform: rotate(360deg); }
+}
+
+.flowDataRow td{
+     cursor: pointer;
+ }
+
+.dt-colresizable-table-wrapper {
+    overflow: initial !important;
+}
+
+.dt-colresizable{
+    top: 54px !important;
+  }
+
+@keyframes spin {
+    0% { transform: rotate(0deg); }
+    100% { transform: rotate(360deg); }
+
+}
+.Enabled2FAText{
+  vertical-align: text-top;
+  padding-left: 5px;
+}
+
+
+.dataTables_filter ::-webkit-input-placeholder { /* Chrome/Opera/Safari */
+   font-weight: 400 ;
+   color:  #555;
+}
+.dataTables_filter ::-moz-placeholder { /* Firefox 19+ */
+   font-weight: 400;
+   color:  #555;
+}
+.dataTables_filter :-ms-input-placeholder { /* IE 10+ */
+   font-weight: 400;
+   color:  #555;
+}
+.dataTables_filter :-moz-placeholder { /* Firefox 18- */
+   font-weight: 400;
+   color:  #555;
+
+}
+
+
+
+.ngx-contextmenu ul:focus {
+  outline:none;
+}
+
+.ngx-contextmenu ul {
+  background:rgb(0, 0, 0);
+  border-radius:0px;
+}
+
+.ngx-contextmenu ul li {
+  text-align: center;
+    font-size: 12px;
+}
+
+.ngx-contextmenu ul li a{
+  text-decoration: none;
+  color:#fff;
+  padding: 10px 30px;
+}
+
+.col-form-label.required:after {
+  content: "*";
+  color: red;
+}
+
+.response_flow_label {
+  background: #262d37;
+  color: #FFF;
+  opacity: 0.7;
+  float: left;
+  opacity: 0.7;
+  border-radius: 0!important;
+  padding: 8px 50px;
+  font-size: 14px;
+}
+
+.clip-board-wrapper{
+  background: #f5f5f5;
+  border-radius: 5px;
+  overflow-x: auto;
+  min-height: 400px;
+  max-height: 400px;
+}
+
+.component-loader {
+  position: absolute;
+  border: 7px solid #bfbdbd;
+  border-radius: 50%;
+  border-top: 7px solid #3498db;
+  width: 35px;
+  height: 35px;
+  top: calc(50% - 75px);
+  left: calc(50% - 80px);
+  -webkit-animation: spin 2s linear infinite;
+  animation: spin 2s linear infinite;
+  margin: auto;
+  z-index: 1;
+}
+
+.ping-component-loader {
+  position: absolute;
+  border: 7px solid #bfbdbd;
+  border-radius: 50%;
+  border-top: 7px solid #3498db;
+  width: 35px;
+  height: 35px;
+  top: calc(50% - 75px);
+  left: calc(50% - 80px);
+  -webkit-animation: spin 2s linear infinite;
+  animation: spin 2s linear infinite;
+  margin: auto;
+  z-index: 1;
+}
+
+
+.path-graph-component-loader {
+  position: absolute;
+  border: 7px solid #bfbdbd;
+  border-radius: 50%;
+  border-top: 7px solid #3498db;
+  width: 35px;
+  height: 35px;
+  top: calc(50% - 75px);
+  left: calc(50% - 80px);
+  -webkit-animation: spin 2s linear infinite;
+  animation: spin 2s linear infinite;
+  margin: auto;
+  z-index: 5;
+}
+
+.btn-no-radius {
+  border-radius: 0px;
+}
+
+.btn-custom-margin{
+  margin-top: 5px;
+  margin-right: 5px;
+}
+
+.padding-15{
+  padding:15px;
+}
+
+#topology-hover-txt p span{
+  padding-top: 4px;
+  display: block;
+}
+.cancel_btn{
+  margin-right:1%;
+}
+label.btn.kilda_btn.active {
+  background: #b0b0b0;
+  color:#000!important;
+  font-weight:bold;
+}
+label.btn.kilda_btn > span.copy_to_clipBoard {
+  padding: 10px;
+}
+#cookieforwardId > .btn.kilda_btn:hover ,#cookiereverseId > .btn.kilda_btn:hover {
+  color: #FFF;
+  text-decoration: none;
+  background: #262d37;
+  border-color:transparent;
+}
+#cookieforwardId > .btn.kilda_btn.active:hover ,#cookiereverseId > .btn.kilda_btn.active:hover {
+  color: #000;
+  text-decoration: none;
+  background: #b0b0b0;
+}
+.modal-backdrop {
+  opacity: 0.5;
+  animation: ease-in-out .5s modal-b-fade;
+  transition: all .5s ease-in-out;
+}
+
+.modal {
+  top: -100px;
+  animation: ease-in-out .5s modal-fade;
+  transition: all .5s ease-in-out;
+}
+
+.modal.show {
+  top: 0;
+}
+
+.ng-select.ng-select-multiple .ng-select-container .ng-value-container .ng-value {
+  background-color: #e4e4e4 !important;
+  border: 1px solid #aaa !important;
+}
+
+.btn.focus, .btn:focus , .btn-dark.focus, .btn-dark:focus{
+  box-shadow: none;
+}
+
+#usermanagement_div .tab-content{
+  z-index: inherit;
+}
+
+.viewRole.permissionCol{
+  min-height: 35px;
+}
+
+.portStatusInput select{
+  width: 95px;
+}
+
+.final_configure_confirm_modal_text span.confirmationText {
+  padding-left: 15px;
+  margin-top: 30px;
+}
+
+.final_configure_confirm_modal_text .margin-bottom {
+  margin-bottom:10px;
+}
+
+.final_configure_confirm_modal_text .font-weight {
+  font-weight:800;
+}
+
+.final_configure_confirm_modal_text .no-padding {
+  padding:0;
+}
+
+.clip-board-wrapper .row {
+  margin-right: 0px;
+}
+
+.ng-dropdown-panel .ng-dropdown-panel-items .ng-option.ng-option-marked{
+  background-color: #e4e4e4;
+}
+
+.col-md-11.margin-zero {
+  margin: 0px;
+  padding: 0px;
+  margin-left: -12px;
+}
+
+.col-md-11.margin-zero > .btn-group, .btn-group-vertical {
+  position: relative;
+  display: inline-table;
+  vertical-align: middle;
+}
+
+.col-md-11.margin-zero label {
+  margin: 1px 3px;
+  padding: 6px 7px;
+}
+
+#zoom_in, #zoom_out, #reset#zoom_in, #zoom_out, #reset, #searchbox {
+  font-size: 18px;
+  cursor: pointer;
+  display: flex;
+  width: 45px;
+  justify-content: center;
+  height: 45px;
+  align-items: center;
+  -webkit-user-select: none;
+  -moz-user-select: none;
+  -ms-user-select: none;
+  user-select: none;
+  font-style: normal;
+}
+
+
+#zoom_in{
+  font-size: 30px;
+}
+
+#zoom_out {
+  font-size: 50px;
+}
+
+
+ngb-typeahead-window{
+  width: 100%;
+  margin-top: -2px !important;
+  border-radius: 0px 0px 2px 2px !important;
+  font-size: 12px !important;
+}
+ngb-typeahead-window button {
+  padding-left: 5px !important;
+}
+
+.topology-graph .form-group input, .topology-graph .form-group select{
+  height: 34px;
+}
+
+#flow_detail_div .card{
+  border-radius: 0px;
+  border-color: #dad4d4;
+}
+
+#toast-container .toast-success{
+  color: #dff0d8;
+  background-color: #3c763d;
+  border-color: #d6e9c6;
+}
+
+#toast-container .toast-error{
+  background-color:#dc3545;
+  color:#f2dede;
+  border-color:#ebccd1
+}
+
+#toast-container .toast-warning{
+  background-color:#8a6d3b;
+  color:#fcf8e3;
+  border-color:#faebcc;
+}
+
+.loading-text{
+  top: 58.5% !important;
+}
+
+.dataTables_filter label{
+  font-weight:700;
+}
+
+.flow-table-wrapper {
+  position: absolute;
+  width: 100%;
+  height: 100%;
+  background: #fff;
+  z-index: 3;
+}
+
+.width-40{
+  width: 40px !important;
+}
+
+
+.width-60{
+  width: 60px !important;
+}
+
+.width-100{
+  width: 100px !important;
+}
+
+.width-70{
+  width: 70px !important;
+}
+
+table.dataTable tr th{
+  vertical-align: top !important;
+}
+
+.usermanagement-table-wrapper{
+  position: absolute;
+  width: 98%;
+  height: 97%;
+  background: #fff;
+  z-index: 3;
+  top: 10px;
+}
+
+.dataTable thead tr th {
+  border-right: none;
+}
+
+
+table.dataTable thead th span,table.custom-margin-datatable thead th span {
+  overflow: hidden;
+  text-overflow: ellipsis;
+  white-space: nowrap;
+  display: inline-block;
+  width: calc(100% - 20px);
+  line-height: normal;
+  vertical-align: middle;
+}
+
+
+.flow-list-filter {
+  position: absolute;
+  top: 20px;
+  z-index: 1;
+  background: #FFF;
+  box-shadow: 1px 1px 1px 1px #c6c6c6;
+  width: 400px;
+  right: 100px;
+  padding: 8px 10px;
+}
+
+.flow-list-filter label {
+  margin: 6px;
+  vertical-align: middle;
+}
+
+.flow-list-filter label input {
+  vertical-align: top;
+}
+
+.flow-search-container{
+  margin-top: -15px;
+  margin-bottom: 5px;
+  margin-right: 0;
+  padding: 0;
+}
+
+.text-red {
+  color: #ff0000;
+}
+
+.text-orange {
+  color: orange;
+}
+
+#flowDataTable .down-status .divTableCell:first-child {
+  border-left: 4px solid orange;
+}
+
+button:focus{
+  outline: none;
+}
+
+#port-flow .dt-buttons {
+  float: right;
+}
+
+#port-flow .dt-buttons .dt-button {
+  float: right;
+  padding: 6px 12px !important;
+  margin-bottom: 0;
+  font-size: 14px;
+  font-weight: 400;
+  line-height: 1.42857143;
+  text-align: center;
+  background: #262d37;
+  color: #fff;
+  margin-right: 0;
+  border: 1px solid transparent;
+  border-radius: 4px;
+}
+.cursor-pointer{
+  cursor: pointer;
+}
+
+.btn-small {
+  padding: 0px 7px;
+}
+
+.badge-password{
+  font-size: 14px;
+}
+#ngb-tooltip-0{
+  display: block;
+  z-index: 9999999;
+}
+.text-filters{
+  font-size: 16px;
+}
+.text-filters .dropdown-toggle::after{
+  border:none;
+}
+
+.filterMenues{
+  height: 100px;
+  overflow-y: scroll;
+  border: 1px solid #ccc;
+
+}
+.margin-top-zero{
+  margin-top:0px !important;
+}
+
+.custom-alert{
+  padding: 2px 10px;
+}
+.setting .form-control:disabled,.setting .form-control[readonly] {
+  background-color: #d1d1d2;
+}
+
+.text-filters .btn-light:hover {
+  background: #f8f9fa !important;
+  border-color: transparent;
+}
+
+.dataTables_wrapper .dataTables_info{
+  padding-top: 5px !important;
+  margin-left: 10px;
+  clear: none !important;
+  border-left: 1px solid;
+  padding-left: 10px;
+  padding-bottom: 5px;
+}
+
+.failed_ping_flowline{
+  stroke: #d93923;
+  stroke-width: 2.5 !important;
+}
+.flowline {
+  stroke-dasharray: 1000;
+  stroke-dashoffset: 1000;
+  stroke: #009900;
+  animation: flow 6s linear infinite;
+  -webkit-animation: flow 6s linear infinite;
+}
+
+.ping_success_flow{
+  stroke: #009900!important;
+}
+
+@keyframes flow {
+  from {
+    stroke-dashoffset: 1000;
+  }
+
+  to {
+    stroke-dashoffset: 0;
+  }
+}
+
+@-webkit-keyframes flow {
+  from {
+    stroke-dashoffset: 1000;
+  }
+
+  to {
+    stroke-dashoffset: 0;
+  }
+}
+
+.cdk-overlay-container {
+  z-index: 9999!important;
+}
+
+/** side bar css start ******/
+
+#sidebar-left {
+  pointer-events: all;
+}
+
+.main-sidebar {
+  background-color: rgb(38, 45, 55);
+  position: fixed;
+  top: 0px;
+  left: 0px;
+  padding-top: 55px;
+  height: 100%;
+  width: 190px;
+  overflow: hidden;
+  z-index: 1;
+  transition: all 0.5s ease;
+}
+
+.sidebar {
+  padding: 0px;
+  width: 190px;
+}
+
+section {
+  display: block !important;
+}
+
+.sidebar ul li {
+  line-height: 45px;
+}
+
+.sidebar ul li a {
+  display: block;
+  color: rgb(176, 176, 176)!important;
+  font-size: 14px;
+  padding: 0px 15px;
+}
+
+.sidebar ul li a i {
+  margin-right: 10px;
+  font-size: 18px;
+  vertical-align: sub;
+  color:rgb(176, 176, 176)!important;
+}
+
+.sidebar ol, ul {
+  list-style: none;
+  margin: 0;
+  padding: 0;
+  border: 0;
+  font-size: 100%;
+  font: inherit;
+  vertical-align: baseline;
+}
+
+.sidebar ul li.active a {
+background: #1e242c;
+border-left: 3px solid #00ccbe;
+color: #fff;
+width:100%;
+}
+
+
+.sidebar-toggle {
+  position: absolute;
+  top: 0;
+  bottom: 0;
+  left: 190px;
+  width: 15px;
+  cursor: w-resize;
+  display: flex;
+  justify-content: center;
+  align-items: center;
+  color: rgb(27, 31, 38);
+  font-size: 18px;
+  text-align: center;
+  z-index: 3;  
+  transition: all 0.5s ease;
+}
+
+.mini-sidebar .sidebar-toggle {
+  left: 55px;
+  transition: all 0.5s ease;
+}
+
+.sidebar-toggle .icon-group {
+  display: none;
+}
+
+.sidebar-toggle:hover .icon-group {
+  display: inline-block;
+  width: 100%;
+  cursor: pointer;
+}
+
+.sidebar-toggle:hover .icon-group .fa {
+  width: 100%;
+  text-align: center;
+}
+
+.sidebar-toggle:hover .icon-group .fa-angle-right {
+  display: none;
+}
+
+.mini-sidebar .sidebar-toggle:hover .icon-group .fa-angle-right {
+  display: block;
+}
+
+.mini-sidebar .sidebar-toggle:hover .icon-group .fa-angle-left {
+  display: none;
+}
+
+.mini-sidebar .sidebar ul li a span {
+  display: none;
+}
+
+.mini-sidebar .main-sidebar {
+  width: 55px;
+  transition: all 0.5s ease;
+}
+
+footer {
+  position: absolute;
+  bottom: 0;
+  height: 35px;
+  width: calc(100% - 190px);
+  left: 190px;
+  padding: 0 15px;
+  border-top: 1px solid #ccc;
+  font-size: 12px;
+  font-weight: 500;
+  line-height: 35px;
+  transition: all 0.5s ease;
+}
+
+.mini-sidebar .content, .mini-sidebar .main-footer {
+  left: 55px;
+  width: calc(100% - 55px);
+  transition: all 0.5s ease;
+}
+
+/****** side bar css end *****/
+
+
+/*** path Css **/
+#ForwardRow h3, #ReversePath h3 {
+  margin: 0 0 25px;
+  font-weight: 700;
+  font-size: 13px;
+}
+
+.path {
+  float: left;
+  margin-bottom:60px;
+}
+
+
+#ForwardRow h3, #ReversePath h3 {
+  margin: 0 0 25px;
+  font-weight: 700;
+}
+
+#ForwardRow {
+
+margin-top:15px;
+position: relative;
+}
+
+#ReversePath {
+margin-top:22px;
+position: relative;
+}
+
+.path .number {
+  float: left;
+  width: 26px;
+  height: 26px;
+  border: 2px solid #ccc;
+  border-radius: 50%;
+  text-align: center;
+  line-height: 25px;
+  font-weight: 700;
+  font-size: 12px;
+  cursor: pointer;
+}
+
+.path .line {
+  width: 10px;
+  float: left;
+  height: 2px;
+  background: #ccc;
+  margin-top: 12px;
+}
+
+.path .text {
+  float: left;
+  width: auto;
+  background: #262d37;
+  padding: 7px 5px;
+  color: #fff;
+  border-radius: 20px;
+  font-size: 12px;
+}
+.vertical-line{
+      border-left: 2px solid #ccc;
+      height: 44px;
+      width: 10px;
+      float: right;
+      top: 12px;
+      position: relative;
+}
+.line.islPath.connecting_isl {
+  width: 200px!important;
+}
+.vertical-line-2 {
+  float: left;
+  position: absolute;
+  width: 2px;
+  height: 50px;
+  left: 25px;
+  top: 95px;
+  border-left: 2px solid #ccc;
+}
+.horizontal-line {
+  position: absolute;
+  width: calc(100% - 120px);
+  height: 2px;
+  background: #ccc;
+  right: 95px;
+  top: 96px;
+}
+a.badge.badge-dark.custom-button {
+  padding: 5px 7px;
+  background: grey;
+  border-radius: 10px;
+  color: #fff;
+}
+
+.path:last-child .line:nth-child(6){
+  display: none;
+}
+.islPath{
+  cursor:pointer;
+  width:50px!important;
+}
+.islPath:hover {
+  background: #00baff!important;
+  height:4px!important;
+ 
+}
+
+/** path css end ****/
+.rightbar_overlay_diverse{
+  position: absolute;
+  right: 0;
+}
+.rightbar_overlay{
+    float:right;
+    padding: 20px 5px;
+}
+.rightbar_overlay ul{
+  position: absolute;
+  right: 7px;
+  max-height: 550px;
+  overflow: hidden;
+  overflow-y: auto;
+  top: 42px;
+  border: 1px solid #ccc;
+}
+.rightbar_overlay ul li.selectedFLow {
+  background: #FFF;
+}
+.rightbar_overlay ul li.active {
+  background: #CCC;
+}
+
+.rightbar_overlay ul li{
+  padding: 7px;
+  border-top: 1px solid #ccc;
+  margin: 0px;
+  cursor: pointer;
+  font-size: 10px;
+  display: block;
+  white-space: nowrap;
+}
+
+.rightbar_overlay ul li:first-child{
+  border: none;
+}
+
+.rightbar_overlay ul li span {
+  vertical-align: middle;
+  display: inline-block;
+}
+.rightbar_overlay a.custom-icon-path.cursor-pointer {
+  padding: 6px 10px;
+  font-size: 15px;
+  border: 1px solid #ccc;
+}
+.color-pointer{
+  width: 15px;
+  height: 4px;
+  float: left;
+  margin-top: 3px;
+  margin-right: 5px
+}
+.switch-image{
+  background: url(assets/images/switch.png) no-repeat 0 0;
+  background-size: 15px auto;
+  display: inline-block;
+  width: 15px;
+  height: 5px;
+}
+.switch-circle{
+  border-radius: 20px;
+    border: 1px solid #ccc;
+    padding: 0px 5px 1px 5px;
+    margin-right: 5px;
+    margin-left: -3px;
+}
+.topology-container{
+  margin-top:5px;
+}
+.flow-path-icons{
+  margin: 6px 10px 0px 5px;
+  float: right;
+  font-size: 25px;
+  color:#ccc!important;
+}
+
+.flow-path-icons.active{
+  margin: 6px 10px 0px 5px;
+  float: right;
+  font-size: 25px;
+  color:#262d37!important;
+}
+.flow-path-graph{
+     width: 100%;
+    margin-left: 0px;
+    margin-top:10px;
+}
+a.custom-icon-path.cursor-pointer {
+  padding: 20px;
+  font-size: 15px;
+}
+/** On off path diverse ***/
+
+.onoffpathdiverse {
+  position: relative;
+  width: 75px;
+  -webkit-user-select: none;
+  -moz-user-select: none;
+  -ms-user-select: none;
+}
+.onoffpathdiverse-label {
+  display: block;
+  overflow: hidden;
+  cursor: pointer;
+  border-radius: 20px;
+  margin: 0;
+}
+.onoffpathdiverse-inner {
+  display: block;
+  width: 200%;
+  margin-left: -100%;
+  -moz-transition: margin 0.3s ease-in 0s;
+  -webkit-transition: margin 0.3s ease-in 0s;
+  -o-transition: margin 0.3s ease-in 0s;
+  transition: margin 0.3s ease-in 0s;
+}
+
+
+.onoffpathdiverse-inner:before,
+.onoffpathdiverse-inner:after {
+  display: block;
+  float: left;
+  width: 50%;
+  height: 22px;
+  padding: 0;
+  line-height: 22px;
+  font-size: 12px;
+  color: white;
+  font-family: Trebuchet, Arial, sans-serif;
+  -moz-box-sizing: border-box;
+  -webkit-box-sizing: border-box;
+  box-sizing: border-box;
+}
+.onoffpathdiverse-inner:before {
+  content: "Diverse";
+  padding-left: 10px;
+  background-color: #00ccbe;
+  color: #ffffff;
+}
+
+.onoffpathdiverse-inner:after {
+  content: "Path";
+  padding-right: 10px;
+  background-color: #b0b0b0;
+  text-align: right;
+  color: #000;
+}
+
+.onoffpathdiverse-switch {
+  display: block;
+  width: 22px;
+  margin: 5px;
+  background: #262d37;
+  border-radius: 20px;
+  position: absolute;
+  top: -5px;
+  bottom: -4px;
+  right: 50px;
+  transition: all 0.3s ease-in 0s;
+  -moz-transition: all 0.3s ease-in 0s;
+  -webkit-transition: all 0.3s ease-in 0s;
+  -o-transition: all 0.3s ease-in 0s;
+}
+
+.onoffpathdiverse-checkbox:checked + .onoffpathdiverse-label .onoffpathdiverse-inner {
+  margin-left: 0;
+}
+
+.onoffpathdiverse-checkbox:checked + .onoffpathdiverse-label .onoffpathdiverse-switch {
+  right: -6px;
+}
+
+.aEnd,
+.zEnd {
+  fill: #444;
+  font-family: helvetica;
+  font-size: 8pt;
+}
+.activerow{
+  background:#E3E3E3!important;
+}
+.network-path-tbl tr{
+  cursor:pointer;
+}
+table.network-path-tbl{
+  max-height:350px!important;
+  border:1px solid #ccc;
+  display: block;
+  width: 100%;
+  overflow-x: auto;
+  -webkit-overflow-scrolling: touch;
+  -ms-overflow-style: -ms-autohiding-scrollbar;
+}
+table.network-path-tbl thead { 
+  background-color: #343a40;
+  border-color: #343a40;
+  color: #FFF;
+  display:inline-table;
+  width:100%;
+  border-bottom: 1px solid #ccc;
+  }
+  table.network-path-tbl tbody{
+    display:inline-table;
+    width: 100%;
+  }
+  table.network-path-tbl tr{
+    text-align: center!important;
+  }
+
+/* table.network-path-tbl tbody,
+table.network-path-tbl thead { display: block; }
+
+table.network-path-tbl tbody {
+    height: 100px;
+    overflow-y: auto;
+    overflow-x: hidden;
+} */
+.dropdown-menu {
+  left: auto;
+  right: 0;
+  min-width: 175px;
+  margin-top: 10px;
+  border-radius: 0;
+  box-shadow: 0 6px 12px rgba(0,0,0,.175);
+}
+
+.dropdown-menu:before {
+width: 0;
+height: 0;
+border-style: solid;
+border-width: 0 8px 10px 8px;
+border-color: transparent #fff #666;
+content: "";
+position: absolute;
+bottom: 100%;
+left: calc(100% - 16px);
+}
+.dropdown-item:focus, .dropdown-item:hover {
+  cursor: pointer;
+}
+
+.dropdown-toggle:after {display: none;}