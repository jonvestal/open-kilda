/**
*    Copyright 2011,2012 Big Switch Networks, Inc. 
*    Originally created by David Erickson, Stanford University
* 
*    Licensed under the Apache License, Version 2.0 (the "License"); you may
*    not use this file except in compliance with the License. You may obtain
*    a copy of the License at
*
*         http://www.apache.org/licenses/LICENSE-2.0
*
*    Unless required by applicable law or agreed to in writing, software
*    distributed under the License is distributed on an "AS IS" BASIS, WITHOUT
*    WARRANTIES OR CONDITIONS OF ANY KIND, either express or implied. See the
*    License for the specific language governing permissions and limitations
*    under the License.
**/

package net.floodlightcontroller.devicemanager.internal;

import java.util.ArrayList;
import java.util.Arrays;
import java.util.Collection;
import java.util.Collections;
import java.util.Date;
import java.util.EnumSet;
import java.util.HashMap;
import java.util.HashSet;
import java.util.Iterator;
import java.util.LinkedList;
import java.util.Map;
import java.util.Queue;
import java.util.Set;
import java.util.concurrent.ConcurrentHashMap;

import net.floodlightcontroller.core.FloodlightContext;
import net.floodlightcontroller.core.IFloodlightProviderService;
import net.floodlightcontroller.core.IInfoProvider;
import net.floodlightcontroller.core.IOFMessageListener;
import net.floodlightcontroller.core.IOFSwitch;
import net.floodlightcontroller.core.IOFSwitchListener;
import net.floodlightcontroller.core.module.FloodlightModuleContext;
import net.floodlightcontroller.core.module.IFloodlightModule;
import net.floodlightcontroller.core.module.IFloodlightService;
import net.floodlightcontroller.devicemanager.IDevice;
import net.floodlightcontroller.devicemanager.IDeviceManagerService;
import net.floodlightcontroller.devicemanager.IEntityClass;
import net.floodlightcontroller.devicemanager.IEntityClassifier;
import net.floodlightcontroller.devicemanager.IDeviceManagerAware;
import net.floodlightcontroller.packet.ARP;
import net.floodlightcontroller.packet.DHCP;
import net.floodlightcontroller.packet.Ethernet;
import net.floodlightcontroller.packet.IPv4;
import net.floodlightcontroller.packet.UDP;
import net.floodlightcontroller.storage.IStorageSourceService;
<<<<<<< HEAD
import net.floodlightcontroller.storage.IStorageSourceListener;
=======
import net.floodlightcontroller.storage.OperatorPredicate;
import net.floodlightcontroller.storage.StorageException;
import net.floodlightcontroller.topology.ILinkDiscovery;
import net.floodlightcontroller.topology.ILinkDiscoveryService;
import net.floodlightcontroller.topology.ILinkDiscoveryListener;
>>>>>>> d4c978ab
import net.floodlightcontroller.topology.ITopologyService;
import net.floodlightcontroller.topology.ITopologyListener;
import net.floodlightcontroller.util.MultiIterator;

import org.openflow.protocol.OFMessage;
import org.openflow.protocol.OFPacketIn;
import org.openflow.protocol.OFPortStatus;
import org.openflow.protocol.OFType;
import org.slf4j.Logger;
import org.slf4j.LoggerFactory;

/**
 * DeviceManager creates Devices based upon MAC addresses seen in the network.
 * It tracks any network addresses mapped to the Device, and its location
 * within the network.
 * @author readams
 */
public class DeviceManagerImpl implements 
        IDeviceManagerService, IOFMessageListener,
        IOFSwitchListener, ITopologyListener, 
        IStorageSourceListener, IFloodlightModule,
        IInfoProvider {  
    protected static Logger logger = 
        LoggerFactory.getLogger(DeviceManagerImpl.class);

    protected IFloodlightProviderService floodlightProvider;
    protected ITopologyService topology;
    protected IStorageSourceService storageSource;
    
    /**
     * This is the master device map that maps device IDs to {@link Device}
     * objects.
     */
    protected ConcurrentHashMap<Long, Device> deviceMap;

    /**
     * Counter used to generate device keys
     */
    protected long deviceKeyCounter = 0;
    
    /**
     * Lock for incrementing the device key counter
     */
    protected Object deviceKeyLock = new Object();
    
    /**
     * This is the primary entity index that contains all entities
     */
    protected DeviceUniqueIndex primaryIndex;
    
    /**
     * This stores secondary indices over the fields in the devices
     */
    protected Map<EnumSet<DeviceField>, DeviceIndex> secondaryIndexMap;
     
    /**
     * This map contains state for each of the {@ref IEntityClass} 
     * that exist
     */
    protected ConcurrentHashMap<IEntityClass, ClassState> classStateMap;

    /**
     * This is the list of indices we want on a per-class basis
     */
    protected Map<EnumSet<DeviceField>, Boolean> perClassIndices;
    
    /**
     * The entity classifier currently in use
     */
    IEntityClassifier entityClassifier;
    
    /**
     * Used to cache state about specific entity classes
     */
    protected class ClassState {

        /**
         * The class index
         */
        protected DeviceUniqueIndex classIndex;
        
        /**
         * This stores secondary indices over the fields in the device for the
         * class
         */
        protected Map<EnumSet<DeviceField>, DeviceIndex> secondaryIndexMap;

        /**
         * Allocate a new {@link ClassState} object for the class
         * @param clazz the class to use for the state
         */
        public ClassState(IEntityClass clazz) {
            EnumSet<DeviceField> keyFields = clazz.getKeyFields();
            EnumSet<DeviceField> primaryKeyFields = 
                    entityClassifier.getKeyFields();
            boolean keyFieldsMatchPrimary = 
                    primaryKeyFields.equals(keyFields);
            
            if (!keyFieldsMatchPrimary)
                classIndex = new DeviceUniqueIndex(keyFields);
            
            secondaryIndexMap = 
                    new HashMap<EnumSet<DeviceField>, DeviceIndex>();
            for (Map.Entry<EnumSet<DeviceField>,Boolean> keys : 
                 perClassIndices.entrySet()) {
                secondaryIndexMap.put(keys.getKey(), 
                                      DeviceIndex.getInstance(keys.getKey(), 
                                                              keys.getValue()));
            }
        }
    }
   
    /**
     * Device manager event listeners
     */
    protected Set<IDeviceManagerAware> deviceListeners;

    /**
     * A device update event to be dispatched
     */
    protected static class DeviceUpdate {
        /**
         * The affected device
         */
        protected IDevice device;
        
        /**
         * True if the device was added
         */
        protected boolean added;
        
        /**
         * If not added, then this is the list of fields changed
         */
        protected EnumSet<DeviceField> fieldsChanged;
        
        public DeviceUpdate(IDevice device, boolean added,
                            EnumSet<DeviceField> fieldsChanged) {
            super();
            this.device = device;
            this.added = added;
            this.fieldsChanged = fieldsChanged;
        }        
    }
    
    // *********************
    // IDeviceManagerService
    // *********************

    @Override
    public IDevice getDevice(Long deviceKey) {
        return deviceMap.get(deviceKey);
    }

    @Override
    public IDevice findDevice(long macAddress, Short vlan, 
                              Integer ipv4Address, Long switchDPID, 
                              Integer switchPort) {
        if (vlan != null && vlan.shortValue() <= 0)
            vlan = null;
        if (ipv4Address != null && ipv4Address == 0)
            ipv4Address = null;
        return findDeviceByEntity(new Entity(macAddress, vlan, 
                                             ipv4Address, switchDPID, 
                                             switchPort, null));
    }

    @Override
    public IDevice findDestDevice(IDevice source, long macAddress,
                                  Short vlan, Integer ipv4Address) {
        if (vlan != null && vlan.shortValue() <= 0)
            vlan = null;
        if (ipv4Address != null && ipv4Address == 0)
            ipv4Address = null;
        return findDestByEntity(source,
                                new Entity(macAddress, 
                                           vlan, 
                                           ipv4Address, 
                                           null, 
                                           null,
                                           null));
    }

    @Override
    public Collection<? extends IDevice> getAllDevices() {
        return Collections.unmodifiableCollection(deviceMap.values());
    }

    @Override
    public void addIndex(boolean perClass, boolean unique,
                         EnumSet<DeviceField> keyFields) {
        if (perClass) {
            perClassIndices.put(keyFields, unique);
        } else {
            secondaryIndexMap.put(keyFields, 
                                  DeviceIndex.getInstance(keyFields, unique));
        }
    }

    @Override
    public Iterator<? extends IDevice> queryDevices(Long macAddress,
                                                    Short vlan, 
                                                    Integer ipv4Address,
                                                    Long switchDPID,
                                                    Integer switchPort) {
        DeviceIndex index = null;
        if (secondaryIndexMap.size() > 0) {
            EnumSet<DeviceField> keys = 
                    getEntityKeys(macAddress, vlan, ipv4Address, 
                                  switchDPID, switchPort);
            index = secondaryIndexMap.get(keys);
        }

        Iterator<Device> deviceIterator = null;
        if (index == null) {
            // Do a full table scan
            deviceIterator = deviceMap.values().iterator();
        } else {
            // index lookup
            Entity entity = new Entity((macAddress == null ? 0 : macAddress), 
                                       vlan, 
                                       ipv4Address, 
                                       switchDPID, 
                                       switchPort,
                                       null);
            deviceIterator = 
                    new DeviceIndexInterator(this, index.queryByEntity(entity));
        }
        
        DeviceIterator di = 
                new DeviceIterator(deviceIterator,
                                   null,
                                   macAddress,
                                   vlan,
                                   ipv4Address, 
                                   switchDPID, 
                                   switchPort);
            return di;
    }

    @Override
    public Iterator<? extends IDevice> queryClassDevices(IDevice reference,
                                                         Long macAddress,
                                                         Short vlan,
                                                         Integer ipv4Address,
                                                         Long switchDPID,
                                                         Integer switchPort) {
        IEntityClass[] entityClasses = reference.getEntityClasses();
        ArrayList<Iterator<Device>> iterators = 
                new ArrayList<Iterator<Device>>();
        for (IEntityClass clazz : entityClasses) {
            ClassState classState = getClassState(clazz);
            
            DeviceIndex index = null;
            if (classState.secondaryIndexMap.size() > 0) {
                EnumSet<DeviceField> keys = 
                        getEntityKeys(macAddress, vlan, ipv4Address, 
                                      switchDPID, switchPort);
                index = classState.secondaryIndexMap.get(keys);
            }
         
            Iterator<Device> iter;
            if (index == null) {
                index = classState.classIndex;
                if (index == null) {
                    // scan all devices
                    return new DeviceIterator(deviceMap.values().iterator(), 
                                              entityClasses, 
                                              macAddress, vlan, ipv4Address, 
                                              switchDPID, switchPort);
                } else {
                    // scan the entire class
                    iter = new DeviceIndexInterator(this, index.getAll());
                }
            } else {
                // index lookup
                Entity entity = 
                        new Entity((macAddress == null ? 0 : macAddress), 
                                   vlan, 
                                   ipv4Address, 
                                   switchDPID, 
                                   switchPort,
                                   null);
                iter = new DeviceIndexInterator(this, 
                                                index.queryByEntity(entity));
            }
            iterators.add(iter);
        }

        return new MultiIterator<Device>(iterators.iterator());
    }

    @Override
    public void addListener(IDeviceManagerAware listener) {
        deviceListeners.add(listener);
    }

    @Override
    public void setEntityClassifier(IEntityClassifier classifier) {
        entityClassifier = classifier;
        primaryIndex = new DeviceUniqueIndex(classifier.getKeyFields());
        secondaryIndexMap = new HashMap<EnumSet<DeviceField>, DeviceIndex>();
    }
    
    @Override
    public void flushEntityCache(IEntityClass entityClass, 
                                 boolean reclassify) {
        // TODO Auto-generated method stub
    }

    // *************
    // IInfoProvider
    // *************

    @Override
    public Map<String, Object> getInfo(String type) {
        if (!"summary".equals(type))
            return null;
        
        Map<String, Object> info = new HashMap<String, Object>();
        info.put("# hosts", deviceMap.size());
        return info;
    }
    
    // ******************
    // IOFMessageListener
    // ******************

    @Override
    public String getName() {
        return "devicemanager";
    }

    @Override
    public int getId() {
        return IOFMessageListener.FlListenerID.DEVICEMANAGERIMPL;
    }

    @Override
    public boolean isCallbackOrderingPrereq(OFType type, String name) {
        return (type == OFType.PACKET_IN && name.equals("topology"));
    }

    @Override
    public boolean isCallbackOrderingPostreq(OFType type, String name) {
        return false;
    }
    
    @Override
    public Command receive(IOFSwitch sw, OFMessage msg, 
                           FloodlightContext cntx) {
        switch (msg.getType()) {
            case PACKET_IN:
                return this.processPacketInMessage(sw, 
                                                   (OFPacketIn) msg, cntx);
            case PORT_STATUS:
                return this.processPortStatusMessage(sw, 
                                                     (OFPortStatus) msg);
        }

        logger.error("received an unexpected message {} from switch {}", 
                     msg, sw);
        return Command.CONTINUE;
    }
    
    // **********************
    // IStorageSourceListener
    // **********************
    
    @Override
    public void rowsModified(String tableName, Set<Object> rowKeys) {
        // TODO Auto-generated method stub
        
    }

    @Override
    public void rowsDeleted(String tableName, Set<Object> rowKeys) {
        // TODO Auto-generated method stub
        
    }

    // *****************
    // ITopologyListener
    // *****************
    
    @Override
    public void clusterMerged() {
        // TODO Auto-generated method stub
    }
    
    // *****************
    // IOFSwitchListener
    // *****************

    @Override
    public void addedSwitch(IOFSwitch sw) {
        // TODO Auto-generated method stub
        
    }

<<<<<<< HEAD
    @Override
    public void removedSwitch(IOFSwitch sw) {
        // TODO Auto-generated method stub
    }

    // *****************
    // IFloodlightModule
    // *****************
    
    @Override
    public Collection<Class<? extends IFloodlightService>> getModuleServices() {
        Collection<Class<? extends IFloodlightService>> l =
                new ArrayList<Class<? extends IFloodlightService>>();
        l.add(IDeviceManagerService.class);
        return l;
=======
    /**
     * This method is called for every packet-in and should be optimized for
     * performance.
     * @param sw
     * @param pi
     * @param cntx
     * @return
     */
    public Command processPacketInMessage(IOFSwitch sw, OFPacketIn pi, 
                                          FloodlightContext cntx) {
        Command ret = Command.CONTINUE;
        OFMatch match = new OFMatch();
        match.loadFromPacket(pi.getPacketData(), pi.getInPort(), sw.getId());
        // Add this packet-in to event history
        evHistPktIn(match);

        // Create attachment point/update network address if required
        SwitchPortTuple switchPort = new SwitchPortTuple(sw, pi.getInPort());
        // Don't learn from internal port or invalid port
        if (topology.isInternal(switchPort.getSw().getId(), switchPort.getPort()) || 
                !isValidInputPort(switchPort.getPort())) {
            processUpdates();
            return Command.CONTINUE;
        }

        // Packet arrive at a port from where we can learn the device
        // if the source is multicast/broadcast ignore it
        if ((match.getDataLayerSource()[0] & 0x1) != 0) {
            return Command.CONTINUE;
        }

        Long dlAddr = Ethernet.toLong(match.getDataLayerSource());
        Short vlan = match.getDataLayerVirtualLan();
        if (vlan < 0) vlan = null;
        Ethernet eth = IFloodlightProviderService.bcStore.get(
                                cntx, IFloodlightProviderService.CONTEXT_PI_PAYLOAD);
        int nwSrc = getSrcNwAddr(eth, dlAddr);
        Device device = devMgrMaps.getDeviceByDataLayerAddr(dlAddr);
        Date currentDate = new Date(); 
        if (device != null) { 
            // Write lock is expensive, check if we have an update first
            boolean newAttachmentPoint = false;
            boolean newNetworkAddress = false;
            boolean updateAttachmentPointLastSeen = false;
            boolean updateNetworkAddressLastSeen = false;
            boolean updateNeworkAddressMap = false;
            boolean updateDeviceVlan = false;
            boolean clearAttachmentPoints = false;
            boolean updateDevice = false;

            DeviceAttachmentPoint attachmentPoint = null;
            DeviceNetworkAddress networkAddress = null;

            // Copy-replace of device would be too expensive here
            device.setLastSeen(currentDate);
            updateDevice = device.shouldWriteLastSeenToStorage();
            attachmentPoint = device.getAttachmentPoint(switchPort);

            if (isGratArp(eth)) {
                clearAttachmentPoints = true;
            }

            if (attachmentPoint != null) {
                updateAttachmentPointLastSeen = true;
            } else {
                newAttachmentPoint = true;
            }

            if (nwSrc != 0) {
                networkAddress = device.getNetworkAddress(nwSrc);
                if (networkAddress != null) {
                    updateNetworkAddressLastSeen = true;
                } else if (eth != null && (eth.getPayload() instanceof ARP)) {
                    networkAddress = new DeviceNetworkAddress(nwSrc, 
                                                                currentDate);
                    newNetworkAddress = true;
                }

                // Also, if this address is currently mapped to a different 
                // device, fix it. This should be rare, so it is OK to do update
                // the storage from here.
                //
                // NOTE: the mapping is observed, and the decision is made based
                // on that, outside a lock. So the state may change by the time 
                // we get to do the map update. But that is OK since the mapping
                // will eventually get consistent.
                Device deviceByNwaddr = this.getDeviceByIPv4Address(nwSrc);
                if ((deviceByNwaddr != null) &&
                    (deviceByNwaddr.getDataLayerAddressAsLong() != 
                                    device.getDataLayerAddressAsLong())) {
                    updateNeworkAddressMap = true;
                    Device dCopy = new Device(deviceByNwaddr);
                    DeviceNetworkAddress naOld = dCopy.getNetworkAddress(nwSrc);
                    Map<Integer, DeviceNetworkAddress> namap = 
                                                dCopy.getNetworkAddressesMap();
                    if (namap.containsKey(nwSrc)) namap.remove(nwSrc);
                    dCopy.setNetworkAddresses(namap.values());
                    this.devMgrMaps.updateMaps(dCopy);
                    if (naOld !=null) 
                                removeNetworkAddressFromStorage(dCopy, naOld);
                    log.info(
                     "Network address {} moved from {} to {} due to packet {}",
                            new Object[] {networkAddress,
                                          deviceByNwaddr.getDataLayerAddress(),
                                          device.getDataLayerAddress(),
                                          eth});
                }

            }
            if ((vlan == null && device.getVlanId() != null) ||
                    (vlan != null && !vlan.equals(device.getVlanId()))) {
                updateDeviceVlan = true;
            }

            if (newAttachmentPoint || newNetworkAddress || updateDeviceVlan || 
                                updateNeworkAddressMap) {

                Device nd = new Device(device);

                try {
                    // Check if we have seen this attachmentPoint recently,
                    // An exception is thrown if the attachmentPoint is blocked.
                    if (newAttachmentPoint) {
                        attachmentPoint = getNewAttachmentPoint(nd, switchPort);
                        nd.addAttachmentPoint(attachmentPoint);
                        evHistAttachmtPt(nd, attachmentPoint.getSwitchPort(),
                                         EvAction.ADDED, "New AP from pkt-in");
                    }

                    if (clearAttachmentPoints) {
                        nd.clearAttachmentPoints();
                        evHistAttachmtPt(nd, 0L, (short)(-1),
                                EvAction.CLEARED, "Grat. ARP from pkt-in");
                    }

                    if (newNetworkAddress) {
                        // add the address
                        nd.addNetworkAddress(networkAddress);
                        log.debug("Device {} added IP {}", 
                                            nd, IPv4.fromIPv4Address(nwSrc));
                    }

                    if (updateDeviceVlan) {
                        nd.setVlanId(vlan);
                        writeDeviceToStorage(nd, currentDate);
                    }

                } catch (APBlockedException e) {
                    assert(attachmentPoint == null);
                    ret = Command.STOP;
                    // install drop flow to avoid overloading the controller
                    // set hard timeout to 5 seconds to avoid blocking host 
                    // forever
                    ForwardingBase.blockHost(floodlightProvider, switchPort,
                        dlAddr, ForwardingBase.FLOWMOD_DEFAULT_HARD_TIMEOUT);
                }
                // Update the maps
                devMgrMaps.updateMaps(nd);
                // publish the update after devMgrMaps is updated.
                if (newNetworkAddress) {
                    updateAddress(nd, networkAddress, true);
                }
                if (updateDeviceVlan) {
                    updateVlan(nd);
                }
                device = nd;
            }

            if (updateAttachmentPointLastSeen) {
                attachmentPoint.setLastSeen(currentDate);
                if (attachmentPoint.shouldWriteLastSeenToStorage())
                    writeAttachmentPointToStorage(
                            device, attachmentPoint, currentDate);
            }

            if (updateNetworkAddressLastSeen || newNetworkAddress) {
                if (updateNetworkAddressLastSeen)
                    networkAddress.setLastSeen(currentDate);
                if (newNetworkAddress || 
                        networkAddress.shouldWriteLastSeenToStorage())
                    writeNetworkAddressToStorage(
                            device, networkAddress, currentDate);
            }

            if (updateDevice) {
                writeDeviceToStorage(device, currentDate);
            }

        } else { // device is null 
            handleNewDevice(match.getDataLayerSource(), currentDate,
                    switchPort, nwSrc, vlan);
        }
        processUpdates();
        return ret;
    }

    /**
     * Check if there exists a state of attachment point flapping.
     * If not, we return a new attachment point (or resurrect an old one).
     * If swPort is blocked for this device, throw an exception.
     * 
     * This must be called with write lock held.
     */
    private DeviceAttachmentPoint getNewAttachmentPoint(Device device, 
                                                        SwitchPortTuple swPort)
            throws APBlockedException {
        Date currentDate = new Date();

        // First, check if we have an existing attachment point
        DeviceAttachmentPoint curAttachmentPoint = null;
        IOFSwitch newSwitch = swPort.getSw();
        for (DeviceAttachmentPoint existingAttachmentPoint: 
                                                device.getAttachmentPoints()) {
            IOFSwitch existingSwitch = 
                            existingAttachmentPoint.getSwitchPort().getSw();
            if ((newSwitch == existingSwitch) || ((topology != null) &&
                    topology.inSameCluster(newSwitch.getId(), existingSwitch.getId()))) {
                curAttachmentPoint = existingAttachmentPoint;
                break;
            }
        }

        // Do we have an old attachment point?
        DeviceAttachmentPoint attachmentPoint = 
                                    device.getOldAttachmentPoint(swPort);
        if (attachmentPoint == null) {
            attachmentPoint = new DeviceAttachmentPoint(swPort, currentDate);
        } else {
            attachmentPoint.setLastSeen(currentDate);
            if (attachmentPoint.isBlocked()) {
                // Attachment point is currently in blocked state
                // If curAttachmentPoint exists and active, drop the packet
                if (curAttachmentPoint != null &&
                    currentDate.getTime() - 
                    curAttachmentPoint.getLastSeen().getTime() < 600000) {
                    throw new APBlockedException("Attachment point is blocked");
                }
                log.info("Unblocking {} for device {}",
                         attachmentPoint.getSwitchPort(), device);
                attachmentPoint.setBlocked(false);
                evHistAttachmtPt(device, swPort, 
                    EvAction.UNBLOCKED, "packet-in after block timer expired");
            }
            // Remove from old list
            device.removeOldAttachmentPoint(attachmentPoint);
        }

        // Update mappings
        devMgrMaps.addDevAttachmentPoint(
                device.getDataLayerAddressAsLong(), swPort, currentDate);
        evHistAttachmtPt(device, swPort, EvAction.ADDED, "packet-in GNAP");

        // If curAttachmentPoint exists, we mark it a conflict and may block it.
        if (curAttachmentPoint != null) {
            device.removeAttachmentPoint(curAttachmentPoint);
            device.addOldAttachmentPoint(curAttachmentPoint);
            // If two ports are in the same port-channel, we don't treat it
            // as conflict, but will forward based on the last seen switch-port
            if (!devMgrMaps.inSamePortChannel(swPort,
                    curAttachmentPoint.getSwitchPort())) {
                curAttachmentPoint.setConflict(currentDate);
                if (curAttachmentPoint.isFlapping()) {
                    curAttachmentPoint.setBlocked(true);
                    evHistAttachmtPt(device, curAttachmentPoint.getSwitchPort(),
                            EvAction.BLOCKED, "Conflict");
                    writeAttachmentPointToStorage(device, curAttachmentPoint, 
                                                currentDate);
                    log.warn(
                        "Device {}: flapping between {} and {}, block the latter",
                        new Object[] {device, swPort, 
                        curAttachmentPoint.getSwitchPort()});
                } else {
                    removeAttachmentPointFromStorage(device, curAttachmentPoint);
                    evHistAttachmtPt(device, curAttachmentPoint.getSwitchPort(), 
                                     EvAction.REMOVED, "Conflict");
                }
            }
            updateMoved(device, curAttachmentPoint.getSwitchPort(), 
                                                            attachmentPoint);

            if (log.isDebugEnabled()) {
                log.debug("Device {} moved from {} to {}", new Object[] {
                           device, curAttachmentPoint.getSwitchPort(), swPort});
            }
        } else {
            updateStatus(device, true);
            log.debug("Device {} added {}", device, swPort);
        }

        writeAttachmentPointToStorage(device, attachmentPoint, currentDate);
        return attachmentPoint;
>>>>>>> d4c978ab
    }

    @Override
    public Map<Class<? extends IFloodlightService>, IFloodlightService>
            getServiceImpls() {
        Map<Class<? extends IFloodlightService>,
            IFloodlightService> m =
            new HashMap<Class<? extends IFloodlightService>,
                        IFloodlightService>();
        // We are the class that implements the service
        m.put(IDeviceManagerService.class, this);
        return m;
    }

    @Override
    public Collection<Class<? extends IFloodlightService>> getModuleDependencies() {
        Collection<Class<? extends IFloodlightService>> l =
                new ArrayList<Class<? extends IFloodlightService>>();
        l.add(IFloodlightProviderService.class);
        l.add(IStorageSourceService.class);
        l.add(ITopologyService.class);
        return l;
    }

    @Override
    public void init(FloodlightModuleContext fmc) {
        this.perClassIndices =
                new HashMap<EnumSet<DeviceField>, Boolean>();
        this.deviceListeners = new HashSet<IDeviceManagerAware>();
        
        this.floodlightProvider = 
                fmc.getServiceImpl(IFloodlightProviderService.class);
        this.storageSource =
                fmc.getServiceImpl(IStorageSourceService.class);
        this.topology =
                fmc.getServiceImpl(ITopologyService.class);
    }
    
    @Override
    public void startUp(FloodlightModuleContext fmc) {
        if (entityClassifier == null)
            setEntityClassifier(new DefaultEntityClassifier());
        deviceMap = new ConcurrentHashMap<Long, Device>();
        classStateMap = 
                new ConcurrentHashMap<IEntityClass, ClassState>();
        
        if (topology != null) {
            // Register to get updates from topology
            topology.addListener(this);
        } else {
            logger.error("Could not add topology listener");
        }
        
        floodlightProvider.addOFMessageListener(OFType.PACKET_IN, this);
        floodlightProvider.addOFMessageListener(OFType.PORT_STATUS, this);
        floodlightProvider.addOFSwitchListener(this);
        
        // XXX - TODO entity aging timer
    }
    
    // ****************
    // Internal methods
    // ****************
    
    protected Command processPortStatusMessage(IOFSwitch sw, OFPortStatus ps) {
        // XXX - TODO
        return null;        
    }

    /**
     * This method is called for every packet-in and should be optimized for
     * performance.
     * @param sw
     * @param pi
     * @param cntx
     * @return
     */
    protected Command processPacketInMessage(IOFSwitch sw, OFPacketIn pi, 
                                             FloodlightContext cntx) {
        Ethernet eth = 
                IFloodlightProviderService.bcStore.
                get(cntx,IFloodlightProviderService.CONTEXT_PI_PAYLOAD);

        // Extract source entity information
        Entity srcEntity = 
                getSourceEntityFromPacket(eth, sw, pi.getInPort());
        if (srcEntity == null)
            return Command.STOP;

        if (isGratArp(eth) ||
            isBroadcastDHCPReq(eth)) {
            // XXX - TODO - Clear attachment points from other clusters
        }

        // Learn/lookup device information
        Device srcDevice = learnDeviceByEntity(srcEntity);
        if (srcDevice == null)
            return Command.STOP;

        // Store the source device in the context
        fcStore.put(cntx, CONTEXT_SRC_DEVICE, srcDevice);

        // Find the device matching the destination from the entity
        // classes of the source.
        Entity dstEntity = getDestEntityFromPacket(eth);
        if (dstEntity != null) {
            Device dstDevice = 
                    findDestByEntity(srcDevice, dstEntity);
            if (dstDevice != null)
                fcStore.put(cntx, CONTEXT_DST_DEVICE, dstDevice);
        }

        return Command.CONTINUE;
    }
<<<<<<< HEAD
    
    /**
     * Check whether the port is a physical port. We should not learn 
     * attachment points on "special" ports.
     * @param port the port to check
     * @return true if the port is a valid input port
     */
    private boolean isValidInputPort(short port) {
        return ((int)port & 0xff00) != 0xff00 ||
                     port == (short)0xfffe;
    }
    
    private boolean isGratArp(Ethernet eth) {
        if (eth.getPayload() instanceof ARP) {
            ARP arp = (ARP) eth.getPayload();
            if (arp.isGratuitous()) {
                return true;
=======

    @Override
    public void addedLink(long srcSw, short srcPort, int srcPortState,
            long dstSw, short dstPort, int dstPortState, ILinkDiscovery.LinkType type)
    {
        updatedLink(srcSw, srcPort, srcPortState, dstSw, dstPort, dstPortState, type);
    }

    @Override
    public void updatedLink(long srcSw, short srcPort, int srcPortState,
            long dstSw, short dstPort, int dstPortState, ILinkDiscovery.LinkType type)
    {
        if (((srcPortState & OFPortState.OFPPS_STP_MASK.getValue()) != 
                    OFPortState.OFPPS_STP_BLOCK.getValue()) &&
            ((dstPortState & OFPortState.OFPPS_STP_MASK.getValue()) != 
                    OFPortState.OFPPS_STP_BLOCK.getValue())) {
            // Remove all devices living on this switch:port now that it is 
            // internal
            SwitchPortTuple switchPort = new SwitchPortTuple(floodlightProvider.getSwitches().get(dstSw), dstPort);
            lock.writeLock().lock();
            try {
                devMgrMaps.removeSwPort(switchPort);
            } finally {
                lock.writeLock().unlock();
>>>>>>> d4c978ab
            }
        }
        return false;
    }
<<<<<<< HEAD
    
    private boolean isBroadcastDHCPReq(Ethernet eth) {
        return ((eth.getPayload() instanceof DHCP) && (eth.isBroadcast()));
=======

    @Override
    public void removedLink(long src, short srcPort, long dst, 
                                                                short dstPort)
    {
        // no-op
>>>>>>> d4c978ab
    }

    private int getSrcNwAddr(Ethernet eth, long dlAddr) {
        if (eth.getPayload() instanceof ARP) {
            ARP arp = (ARP) eth.getPayload();
            if ((arp.getProtocolType() == ARP.PROTO_TYPE_IP) &&
                (Ethernet.toLong(arp.getSenderHardwareAddress()) == dlAddr)) {
                return IPv4.toIPv4Address(arp.getSenderProtocolAddress());
            }
        } else if (eth.getPayload() instanceof IPv4) {
            IPv4 ipv4 = (IPv4) eth.getPayload();
            if (ipv4.getPayload() instanceof UDP) {
                UDP udp = (UDP)ipv4.getPayload();
                if (udp.getPayload() instanceof DHCP) {
                    DHCP dhcp = (DHCP)udp.getPayload();
                    if (dhcp.getOpCode() == DHCP.OPCODE_REPLY) {
                        return ipv4.getSourceAddress();
                    }
                }
            }
        }
        return 0;
    }
    
    /**
     * Parse an entity from an {@link Ethernet} packet.
     * @param eth the packet to parse
     * @param sw the switch on which the packet arrived
     * @param pi the original packetin
     * @return the entity from the packet
     */
    private Entity getSourceEntityFromPacket(Ethernet eth, 
                                             IOFSwitch sw, 
                                             int port) {
        byte[] dlAddrArr = eth.getSourceMACAddress();
        long dlAddr = Ethernet.toLong(dlAddrArr);

        // Ignore broadcast/multicast source
        if ((dlAddrArr[0] & 0x1) != 0)
            return null;

        boolean learnap = true;
        if (topology.isInternal(sw, (short)port) ||
            !isValidInputPort((short)port)) {
            // If this is an internal port or we otherwise don't want
            // to learn on these ports.  In the future, we should
            // handle this case by labeling flows with something that
            // will give us the entity class.  For now, we'll do our
            // best assuming attachment point information isn't used
            // as a key field.
            learnap = false;
        }
       
        short vlan = eth.getVlanID();
        int nwSrc = getSrcNwAddr(eth, dlAddr);
        return new Entity(dlAddr,
                          ((vlan >= 0) ? vlan : null),
                          ((nwSrc != 0) ? nwSrc : null),
                          (learnap ? sw.getId() : null),
                          (learnap ? port : null),
                          new Date());
    }
    
    /**
     * Get a (partial) entity for the destination from the packet. 
     * @param eth
     * @return
     */
    private Entity getDestEntityFromPacket(Ethernet eth) {
        byte[] dlAddrArr = eth.getDestinationMACAddress();
        long dlAddr = Ethernet.toLong(dlAddrArr);
        short vlan = eth.getVlanID();
        int nwDst = 0;

        // Ignore broadcast/multicast destination
        if ((dlAddrArr[0] & 0x1) != 0)
            return null;

        if (eth.getPayload() instanceof IPv4) {
            IPv4 ipv4 = (IPv4) eth.getPayload();
            nwDst = ipv4.getDestinationAddress();
        }
        
        return new Entity(dlAddr,
                          ((vlan >= 0) ? vlan : null),
                          ((nwDst != 0) ? nwDst : null),
                          null,
                          null,
                          null);
    }

    /**
     * Look up a {@link Device} based on the provided {@link Entity}.
     * @param entity the entity to search for
     * @return The {@link Device} object if found
     */
    protected Device findDeviceByEntity(Entity entity) {
        Long deviceKey =  primaryIndex.findByEntity(entity);
        if (deviceKey == null) return null;
        return deviceMap.get(deviceKey);
    }    

    /**
     * Get a destination device using entity fields that corresponds with
     * the given source device.  The source device is important since
     * there could be ambiguity in the destination device without the
     * attachment point information.
     * @param source the source device.  The returned destination will be
     * in the same entity class as the source.
     * @param dstEntity the entity to look up
     * @return an {@link Device} or null if no device is found.
     */
<<<<<<< HEAD
    protected Device findDestByEntity(IDevice source,
                                      Entity dstEntity) {
        Device dstDevice = findDeviceByEntity(dstEntity);

        //if (dstDevice == null) {
            // This could happen because:
            // 1) no destination known, or a broadcast destination
            // 2) if we have attachment point key fields since 
            // attachment point information isn't available for
            // destination devices.
            // For the second case, we'll need to match up the 
            // destination device with the class of the source 
            // device.  
            /*
                ArrayList<Device> candidates = new ArrayList<Device>();
                for (IEntityClass clazz : srcDevice.getEntityClasses()) {
                    Device c = findDeviceInClassByEntity(clazz, dstEntity);
                    if (c != null)
                        candidates.add(c);
=======
    public void cleanupAttachmentPoints(Device d) {
        // The long here is the SwitchCluster ID
        Map<Long, DeviceAttachmentPoint> map = 
                            new HashMap<Long, DeviceAttachmentPoint>();

        // Get only the latest DAPs into a map
        for (DeviceAttachmentPoint dap : d.getAttachmentPoints()) {
            if (DeviceAttachmentPoint.isNotNull(dap) &&
                            !topology.isInternal(dap.getSwitchPort().getSw().getId(), dap.getSwitchPort().getPort())) {
                long clusterId = topology.getSwitchClusterId(
                            dap.getSwitchPort().getSw().getId());
                if (map.containsKey(clusterId)) {
                    // We compare to see which one is newer, move attachment 
                    // point to "old" list.
                    // They are removed after deleting from storage.
                    DeviceAttachmentPoint value = map.get(clusterId);
                    if (dap.getLastSeen().after(value.getLastSeen())) { 
                        map.put(clusterId, dap);
                        d.addOldAttachmentPoint(value); // on copy of device
                    }
                } else {
                    map.put(clusterId, dap);
>>>>>>> d4c978ab
                }
                if (candidates.size() == 1) {
                    dstDevice = candidates.get(0);
                } else if (candidates.size() > 1) {
                    // ambiguous device.  A higher-order component will 
                    // need to deal with it by assigning priority
                    // XXX - TODO
                }
             */

        //}

        return dstDevice;
    }

    /**
     * Look up a {@link Device} within a particular entity class based on 
     * the provided {@link Entity}.
     * @param clazz the entity class to search for the entity
     * @param entity the entity to search for
     * @return The {@link Device} object if found
     */
    protected Device findDeviceInClassByEntity(IEntityClass clazz,
                                               Entity entity) {
        // XXX - TODO
        throw new UnsupportedOperationException();
    }
    
    /**
     * Look up a {@link Device} based on the provided {@link Entity}.  Also
     * learns based on the new entity, and will update existing devices as 
     * required. 
     * 
     * @param entity the {@link Entity}
     * @return The {@link Device} object if found
     */
    protected Device learnDeviceByEntity(Entity entity) {
        ArrayList<Long> deleteQueue = null;
        LinkedList<DeviceUpdate> deviceUpdates = null;
        Device device = null;
        
        // we may need to restart the learning process if we detect
        // concurrent modification.  Note that we ensure that at least
        // one thread should always succeed so we don't get into infinite
        // starvation loops
        while (true) {
            deviceUpdates = null;
            
            // Look up the fully-qualified entity to see if it already
            // exists in the primary entity index.
            Long deviceKey = primaryIndex.findByEntity(entity);
            Collection<IEntityClass> classes = null;
            
            if (deviceKey == null) {
                // If the entity does not exist in the primary entity index, 
                // use the entity classifier for find the classes for the 
                // entity. Look up the entity in each of the returned classes'
                // class entity indexes.
                classes = entityClassifier.classifyEntity(entity);
                for (IEntityClass clazz : classes) {
                    ClassState classState = getClassState(clazz);
                        
                    if (classState.classIndex != null) {
                        deviceKey = 
                                classState.classIndex.findByEntity(entity);
                    }
                }
            }
            if (deviceKey != null) {
                // If the primary or secondary index contains the entity, 
                // update the entity timestamp, then use resulting device 
                // key to look up the device in the device map, and
                // use the referenced Device below.
                device = deviceMap.get(deviceKey);
                if (device == null)
                    continue;
            } else {
                // If the secondary index does not contain the entity, 
                // create a new Device object containing the entity, and 
                // generate a new device ID
                synchronized (deviceKeyLock) {
                    deviceKey = Long.valueOf(deviceKeyCounter++);
                }
                device = new Device(deviceKey, entity, classes);
                
                // Add the new device to the primary map with a simple put
                deviceMap.put(deviceKey, device);
                
                if (!updateIndices(device, deviceKey)) {
                    if (deleteQueue == null)
                        deleteQueue = new ArrayList<Long>();
                    deleteQueue.add(deviceKey);
                    continue;
                }
                
                updateSecondaryIndices(entity, classes, deviceKey);
                
                deviceUpdates = 
                        updateUpdates(deviceUpdates,
                                      new DeviceUpdate(device, true, null));
                
                break;
            }
            
            int entityindex = -1;
            if ((entityindex = device.containsEntity(entity)) >= 0) {
                // update timestamp on the found entity
                device.entities[entityindex].setLastSeenTimestamp(new Date());
                break;
            } else {
                // When adding an entity, any existing entities on the
                // same OpenFlow switch cluster but a different attachment
                // point should be removed. If an entity being removed 
                // contains non-key fields that the new entity does not contain, 
                // then a new entity should be added containing the
                // field (including updating the entity caches), preserving the 
                // old timestamp of the entity.

                Entity[] entities = device.getEntities();
                ArrayList<Entity> newEntities = null;
                ArrayList<Entity> removedEntities = null;
                EnumSet<DeviceField> changedFields = 
                        findChangedFields(device, entity);
                
                // iterate backwards since we want indices for removed entities
                // to update in reverse order
                for (int i = entities.length - 1; i >= 0; i--) {
                    // XXX - TODO Handle port channels                    
                    // XXX - TODO Handle broadcast domains
                    // XXX - TODO Prevent flapping of entities
                    // XXX - TODO Handle unique indices

                    Long edpid = entities[i].getSwitchDPID();
                    Long cdpid = entity.getSwitchDPID();
                    
                    // Remove attachment points in the same cluster 
                    if (edpid != null && cdpid != null &&
                        topology != null && 
                        topology.inSameCluster(edpid, cdpid)) {
                        // XXX - TODO don't delete entities; we should just
                        // filter out the attachment points on read
                        removedEntities = 
                                updateEntityList(removedEntities, entities[i]);

                        changedFields.add(DeviceField.SWITCH);
                        
                        Entity shim = makeShimEntity(entity, entities[i], 
                                                     device.getEntityClasses());
                        newEntities = updateEntityList(newEntities, shim);
                        continue;
                    }
                    
                    newEntities = updateEntityList(newEntities, entities[i]);
                }
                newEntities = updateEntityList(newEntities, entity);
                removeEntities(removedEntities, device.getEntityClasses());
                
                Device newDevice = new Device(device,
                                              newEntities, classes);

                updateSecondaryIndices(entity, 
                                       newDevice.getEntityClasses(), 
                                       deviceKey);
                for (Entity e : newEntities) {
                    updateSecondaryIndices(e, 
                                           newDevice.getEntityClasses(), 
                                           deviceKey);                    
                }
                
                deviceUpdates = 
                        updateUpdates(deviceUpdates,
                                      new DeviceUpdate(device, false, 
                                                       changedFields));
                
                boolean res = deviceMap.replace(deviceKey, device, newDevice);
                // If replace returns false, restart the process from the 
                // beginning (this implies another thread concurrently 
                // modified this Device).
                if (!res)
                    continue;
                
                device = newDevice;
                
                if (!updateIndices(device, deviceKey)) {
                    continue;
                }
                break;
            }
        }
           
        if (deleteQueue != null) {
            for (Long l : deleteQueue) {
                deviceMap.remove(l);
            }
        }
        
        processUpdates(deviceUpdates);

        return device;
    }

    protected EnumSet<DeviceField> findChangedFields(Device device, 
                                                     Entity newEntity) {
        EnumSet<DeviceField> changedFields = 
                EnumSet.of(DeviceField.IPV4, 
                           DeviceField.VLAN, 
                           DeviceField.SWITCH);
        
        if (newEntity.getIpv4Address() == null)
            changedFields.remove(DeviceField.IPV4);
        if (newEntity.getVlan() == null)
            changedFields.remove(DeviceField.VLAN);
        if (newEntity.getSwitchDPID() == null ||
            newEntity.getSwitchPort() == null)
            changedFields.remove(DeviceField.SWITCH);
        
        if (changedFields.size() == 0) return changedFields;
        
        for (Entity entity : device.getEntities()) {
            if (newEntity.getIpv4Address() != null &&
                entity.getIpv4Address() != null &&
                entity.getIpv4Address().equals(newEntity.getIpv4Address()))
                changedFields.remove(DeviceField.IPV4);
            if (newEntity.getVlan() != null &&
                entity.getVlan() != null &&
                entity.getVlan().equals(newEntity.getVlan()))
                changedFields.remove(DeviceField.VLAN);
            if (newEntity.getSwitchDPID() != null &&
                entity.getSwitchDPID() != null &&
                newEntity.getSwitchPort() != null &&
                entity.getSwitchPort() != null &&
                entity.getSwitchDPID().equals(newEntity.getSwitchDPID()) &&
                entity.getSwitchPort().equals(newEntity.getSwitchPort()))
                changedFields.remove(DeviceField.SWITCH);            
        }
        
        return changedFields;
    }
    
    /**
     * Send update notifications to listeners
     * @param updates the updates to process.
     */
    protected void processUpdates(Queue<DeviceUpdate> updates) {
        if (updates == null) return;
        DeviceUpdate update = null;
        while (null != (update = updates.poll())) {
            for (IDeviceManagerAware listener : deviceListeners) {
                if (update.added) {
                    listener.deviceAdded(update.device);
                } else {
                    for (DeviceField field : update.fieldsChanged) {
                        switch (field) {
                            case IPV4:
                                listener.deviceIPV4AddrChanged(update.device);
                                break;
                            case SWITCH:
                            case PORT:
                                listener.deviceMoved(update.device);
                                break;
                            case VLAN:
                                listener.deviceVlanChanged(update.device);
                                break;
                        }
                    }
                }
            }
        }
    }
    
    /**
     * If there's information that would be lost about a device because
     * we're removing an old entity, construct a "shim" entity to provide
     * that information
     * @param newentity the entity being added
     * @param rementity the entity that's being removed
     * @param classes the entity classes
     * @return the entity, or null if no entity needed
     */
    private Entity makeShimEntity(Entity newentity, Entity rementity,
                                  IEntityClass[] classes) {
        Set<DeviceField> nonkey = null;
    
        for (IEntityClass clazz : classes) {
            if (nonkey == null)
                nonkey = EnumSet.complementOf(clazz.getKeyFields());
            else
                nonkey.removeAll(clazz.getKeyFields());
        }

        Integer ipv4Address = null;
        Short vlan = null;

        for (DeviceField f : nonkey) {
            switch (f) {
                case IPV4:
                    if (rementity.getIpv4Address() != null &&
                        !rementity.getIpv4Address()
                        .equals(newentity.getIpv4Address()))
                        ipv4Address = rementity.getIpv4Address();
                    break;
                case VLAN:
                    if (rementity.getVlan() != null &&
                        !rementity.getVlan()
                        .equals(newentity.getVlan()))
                        vlan = rementity.getVlan();
                    break;
                case MAC:
                case PORT:
                case SWITCH:
                    break;
                default:
                    logger.warn("Unexpected device field {}", f);
            }
        }
        
        Entity shim = null;        
        if (ipv4Address != null || vlan != null) {
            shim = new Entity(rementity.getMacAddress(), vlan, 
                              ipv4Address, null, null, 
                              rementity.getLastSeenTimestamp());
        }
        return shim;
    }
    
    private ArrayList<Entity> updateEntityList(ArrayList<Entity> list,
                                               Entity entity) {
        if (entity == null) return list;
        if (list == null)
            list = new ArrayList<Entity>();
        list.add(entity);
        
        return list;
    }
    
    private LinkedList<DeviceUpdate> 
        updateUpdates(LinkedList<DeviceUpdate> list, DeviceUpdate update) {
        if (update == null) return list;
        if (list == null)
            list = new LinkedList<DeviceUpdate>();
        list.add(update);
        
        return list;
    }
    
    /**
     * Get the secondary index for a class.  Will return null if the 
     * secondary index was created concurrently in another thread. 
     * @param clazz the class for the index
     * @return
     */
    private ClassState getClassState(IEntityClass clazz) {
        ClassState classState = classStateMap.get(clazz);
        if (classState != null) return classState;
        
        classState = new ClassState(clazz);
        ClassState r = classStateMap.putIfAbsent(clazz, classState);
        if (r != null) {
            // concurrent add
            return r;
        }
        return classState;
    }
    
    /**
     * Update both the primary and class indices for the provided device.
     * If the update fails because of aEn concurrent update, will return false.
     * @param device the device to update
     * @param deviceKey the device key for the device
     * @return true if the update succeeded, false otherwise.
     */
    private boolean updateIndices(Device device, Long deviceKey) {
        if (!primaryIndex.updateIndex(device, deviceKey)) {
            return false;
        }
        for (IEntityClass clazz : device.getEntityClasses()) {
            ClassState classState = getClassState(clazz); 

            if (classState.classIndex != null) {
                if (!classState.classIndex.updateIndex(device, 
                                                       deviceKey))
                    return false;
            }
        }
        // XXX - TODO handle indexed views into data
        return true;
    }
    
    /**
     * Update the secondary indices for the given entity and associated
     * entity classes
     * @param entity the entity to update
     * @param entityClasses the entity classes for the entity
     * @param deviceKey the device key to set up
     */
    private void updateSecondaryIndices(Entity entity, 
                                        Collection<IEntityClass> entityClasses, 
                                        Long deviceKey) {
        for (DeviceIndex index : secondaryIndexMap.values()) {
            index.updateIndex(entity, deviceKey);
        }
        for (IEntityClass clazz : entityClasses) {
            ClassState state = getClassState(clazz);
            for (DeviceIndex index : state.secondaryIndexMap.values()) {
                index.updateIndex(entity, deviceKey);
            }
        }
    }
    
    /**
     * Update the secondary indices for the given entity and associated
     * entity classes
     * @param entity the entity to update
     * @param entityClasses the entity classes for the entity
     * @param deviceKey the device key to set up
     */
    private void updateSecondaryIndices(Entity entity, 
                                        IEntityClass[] entityClasses, 
                                        Long deviceKey) {
        updateSecondaryIndices(entity, Arrays.asList(entityClasses), deviceKey);
    }

    private void removeEntities(ArrayList<Entity> removed, 
                                IEntityClass[] classes) {
        if (removed == null) return;
        for (Entity rem : removed) {
            primaryIndex.removeEntity(rem);
            
            for (IEntityClass clazz : classes) {
                ClassState classState = getClassState(clazz);

                if (classState.classIndex != null) {
                    classState.classIndex.removeEntity(rem);
                }
            }
        }
        // XXX - TODO handle indexed views into data
    }

<<<<<<< HEAD
    private EnumSet<DeviceField> getEntityKeys(Long macAddress,
                                               Short vlan, 
                                               Integer ipv4Address,
                                               Long switchDPID,
                                               Integer switchPort) {
        EnumSet<DeviceField> keys = EnumSet.noneOf(DeviceField.class);
        if (macAddress != null) keys.add(DeviceField.MAC);
        if (vlan != null) keys.add(DeviceField.VLAN);
        if (ipv4Address != null) keys.add(DeviceField.IPV4);
        if (switchDPID != null) keys.add(DeviceField.SWITCH);
        if (switchPort != null) keys.add(DeviceField.PORT);
        return keys;
=======
    @Override
    public void updatedSwitch(long swId) {
        IOFSwitch sw = floodlightProvider.getSwitches().get(swId);
        if (sw.hasAttribute(IOFSwitch.SWITCH_IS_CORE_SWITCH)) {
            removedSwitch(sw);
        }
    }
    
    // **************************************************
    // Device Manager's Event History members and methods
    // **************************************************

    // Attachment-point event history
    public EventHistory<EventHistoryAttachmentPoint> evHistDevMgrAttachPt;
    public EventHistoryAttachmentPoint evHAP;

    private void evHistAttachmtPt(Device d, SwitchPortTuple swPrt,
                                            EvAction action, String reason) {
        evHistAttachmtPt(
                d.getDataLayerAddressAsLong(),
                swPrt.getSw().getId(),
                swPrt.getPort(), action, reason);
    }

    private void evHistAttachmtPt(byte [] mac, SwitchPortTuple swPrt,
                                          EvAction action, String reason) {
        evHistAttachmtPt(Ethernet.toLong(mac), swPrt.getSw().getId(),
                                            swPrt.getPort(), action, reason);
    }

    private void evHistAttachmtPt(Device d, long dpid, short port,
                                            EvAction op, String reason) {
        evHistAttachmtPt(d.getDataLayerAddressAsLong(),dpid, port, op, reason);
    }

    private void evHistAttachmtPt(long mac, long dpid, short port,
                                              EvAction action, String reason) {
        if (evHAP == null) {
            evHAP = new EventHistoryAttachmentPoint();
        }
        evHAP.dpid   = dpid;
        evHAP.port   = port;
        evHAP.mac    = mac;
        evHAP.reason = reason;
        evHAP = evHistDevMgrAttachPt.put(evHAP, action);
    }

    /***
     * Packet-In Event history related classes and members
     * @author subrata
     *
     */

    public EventHistory<OFMatch> evHistDevMgrPktIn;

    private void evHistPktIn(OFMatch packetIn) {
        evHistDevMgrPktIn.put(packetIn, EvAction.PKT_IN);
>>>>>>> d4c978ab
    }
    
}<|MERGE_RESOLUTION|>--- conflicted
+++ resolved
@@ -52,15 +52,7 @@
 import net.floodlightcontroller.packet.IPv4;
 import net.floodlightcontroller.packet.UDP;
 import net.floodlightcontroller.storage.IStorageSourceService;
-<<<<<<< HEAD
 import net.floodlightcontroller.storage.IStorageSourceListener;
-=======
-import net.floodlightcontroller.storage.OperatorPredicate;
-import net.floodlightcontroller.storage.StorageException;
-import net.floodlightcontroller.topology.ILinkDiscovery;
-import net.floodlightcontroller.topology.ILinkDiscoveryService;
-import net.floodlightcontroller.topology.ILinkDiscoveryListener;
->>>>>>> d4c978ab
 import net.floodlightcontroller.topology.ITopologyService;
 import net.floodlightcontroller.topology.ITopologyListener;
 import net.floodlightcontroller.util.MultiIterator;
@@ -445,10 +437,11 @@
     // *****************
     // ITopologyListener
     // *****************
-    
-    @Override
-    public void clusterMerged() {
+
+    @Override
+    public void toplogyChanged() {
         // TODO Auto-generated method stub
+        
     }
     
     // *****************
@@ -461,7 +454,6 @@
         
     }
 
-<<<<<<< HEAD
     @Override
     public void removedSwitch(IOFSwitch sw) {
         // TODO Auto-generated method stub
@@ -477,299 +469,6 @@
                 new ArrayList<Class<? extends IFloodlightService>>();
         l.add(IDeviceManagerService.class);
         return l;
-=======
-    /**
-     * This method is called for every packet-in and should be optimized for
-     * performance.
-     * @param sw
-     * @param pi
-     * @param cntx
-     * @return
-     */
-    public Command processPacketInMessage(IOFSwitch sw, OFPacketIn pi, 
-                                          FloodlightContext cntx) {
-        Command ret = Command.CONTINUE;
-        OFMatch match = new OFMatch();
-        match.loadFromPacket(pi.getPacketData(), pi.getInPort(), sw.getId());
-        // Add this packet-in to event history
-        evHistPktIn(match);
-
-        // Create attachment point/update network address if required
-        SwitchPortTuple switchPort = new SwitchPortTuple(sw, pi.getInPort());
-        // Don't learn from internal port or invalid port
-        if (topology.isInternal(switchPort.getSw().getId(), switchPort.getPort()) || 
-                !isValidInputPort(switchPort.getPort())) {
-            processUpdates();
-            return Command.CONTINUE;
-        }
-
-        // Packet arrive at a port from where we can learn the device
-        // if the source is multicast/broadcast ignore it
-        if ((match.getDataLayerSource()[0] & 0x1) != 0) {
-            return Command.CONTINUE;
-        }
-
-        Long dlAddr = Ethernet.toLong(match.getDataLayerSource());
-        Short vlan = match.getDataLayerVirtualLan();
-        if (vlan < 0) vlan = null;
-        Ethernet eth = IFloodlightProviderService.bcStore.get(
-                                cntx, IFloodlightProviderService.CONTEXT_PI_PAYLOAD);
-        int nwSrc = getSrcNwAddr(eth, dlAddr);
-        Device device = devMgrMaps.getDeviceByDataLayerAddr(dlAddr);
-        Date currentDate = new Date(); 
-        if (device != null) { 
-            // Write lock is expensive, check if we have an update first
-            boolean newAttachmentPoint = false;
-            boolean newNetworkAddress = false;
-            boolean updateAttachmentPointLastSeen = false;
-            boolean updateNetworkAddressLastSeen = false;
-            boolean updateNeworkAddressMap = false;
-            boolean updateDeviceVlan = false;
-            boolean clearAttachmentPoints = false;
-            boolean updateDevice = false;
-
-            DeviceAttachmentPoint attachmentPoint = null;
-            DeviceNetworkAddress networkAddress = null;
-
-            // Copy-replace of device would be too expensive here
-            device.setLastSeen(currentDate);
-            updateDevice = device.shouldWriteLastSeenToStorage();
-            attachmentPoint = device.getAttachmentPoint(switchPort);
-
-            if (isGratArp(eth)) {
-                clearAttachmentPoints = true;
-            }
-
-            if (attachmentPoint != null) {
-                updateAttachmentPointLastSeen = true;
-            } else {
-                newAttachmentPoint = true;
-            }
-
-            if (nwSrc != 0) {
-                networkAddress = device.getNetworkAddress(nwSrc);
-                if (networkAddress != null) {
-                    updateNetworkAddressLastSeen = true;
-                } else if (eth != null && (eth.getPayload() instanceof ARP)) {
-                    networkAddress = new DeviceNetworkAddress(nwSrc, 
-                                                                currentDate);
-                    newNetworkAddress = true;
-                }
-
-                // Also, if this address is currently mapped to a different 
-                // device, fix it. This should be rare, so it is OK to do update
-                // the storage from here.
-                //
-                // NOTE: the mapping is observed, and the decision is made based
-                // on that, outside a lock. So the state may change by the time 
-                // we get to do the map update. But that is OK since the mapping
-                // will eventually get consistent.
-                Device deviceByNwaddr = this.getDeviceByIPv4Address(nwSrc);
-                if ((deviceByNwaddr != null) &&
-                    (deviceByNwaddr.getDataLayerAddressAsLong() != 
-                                    device.getDataLayerAddressAsLong())) {
-                    updateNeworkAddressMap = true;
-                    Device dCopy = new Device(deviceByNwaddr);
-                    DeviceNetworkAddress naOld = dCopy.getNetworkAddress(nwSrc);
-                    Map<Integer, DeviceNetworkAddress> namap = 
-                                                dCopy.getNetworkAddressesMap();
-                    if (namap.containsKey(nwSrc)) namap.remove(nwSrc);
-                    dCopy.setNetworkAddresses(namap.values());
-                    this.devMgrMaps.updateMaps(dCopy);
-                    if (naOld !=null) 
-                                removeNetworkAddressFromStorage(dCopy, naOld);
-                    log.info(
-                     "Network address {} moved from {} to {} due to packet {}",
-                            new Object[] {networkAddress,
-                                          deviceByNwaddr.getDataLayerAddress(),
-                                          device.getDataLayerAddress(),
-                                          eth});
-                }
-
-            }
-            if ((vlan == null && device.getVlanId() != null) ||
-                    (vlan != null && !vlan.equals(device.getVlanId()))) {
-                updateDeviceVlan = true;
-            }
-
-            if (newAttachmentPoint || newNetworkAddress || updateDeviceVlan || 
-                                updateNeworkAddressMap) {
-
-                Device nd = new Device(device);
-
-                try {
-                    // Check if we have seen this attachmentPoint recently,
-                    // An exception is thrown if the attachmentPoint is blocked.
-                    if (newAttachmentPoint) {
-                        attachmentPoint = getNewAttachmentPoint(nd, switchPort);
-                        nd.addAttachmentPoint(attachmentPoint);
-                        evHistAttachmtPt(nd, attachmentPoint.getSwitchPort(),
-                                         EvAction.ADDED, "New AP from pkt-in");
-                    }
-
-                    if (clearAttachmentPoints) {
-                        nd.clearAttachmentPoints();
-                        evHistAttachmtPt(nd, 0L, (short)(-1),
-                                EvAction.CLEARED, "Grat. ARP from pkt-in");
-                    }
-
-                    if (newNetworkAddress) {
-                        // add the address
-                        nd.addNetworkAddress(networkAddress);
-                        log.debug("Device {} added IP {}", 
-                                            nd, IPv4.fromIPv4Address(nwSrc));
-                    }
-
-                    if (updateDeviceVlan) {
-                        nd.setVlanId(vlan);
-                        writeDeviceToStorage(nd, currentDate);
-                    }
-
-                } catch (APBlockedException e) {
-                    assert(attachmentPoint == null);
-                    ret = Command.STOP;
-                    // install drop flow to avoid overloading the controller
-                    // set hard timeout to 5 seconds to avoid blocking host 
-                    // forever
-                    ForwardingBase.blockHost(floodlightProvider, switchPort,
-                        dlAddr, ForwardingBase.FLOWMOD_DEFAULT_HARD_TIMEOUT);
-                }
-                // Update the maps
-                devMgrMaps.updateMaps(nd);
-                // publish the update after devMgrMaps is updated.
-                if (newNetworkAddress) {
-                    updateAddress(nd, networkAddress, true);
-                }
-                if (updateDeviceVlan) {
-                    updateVlan(nd);
-                }
-                device = nd;
-            }
-
-            if (updateAttachmentPointLastSeen) {
-                attachmentPoint.setLastSeen(currentDate);
-                if (attachmentPoint.shouldWriteLastSeenToStorage())
-                    writeAttachmentPointToStorage(
-                            device, attachmentPoint, currentDate);
-            }
-
-            if (updateNetworkAddressLastSeen || newNetworkAddress) {
-                if (updateNetworkAddressLastSeen)
-                    networkAddress.setLastSeen(currentDate);
-                if (newNetworkAddress || 
-                        networkAddress.shouldWriteLastSeenToStorage())
-                    writeNetworkAddressToStorage(
-                            device, networkAddress, currentDate);
-            }
-
-            if (updateDevice) {
-                writeDeviceToStorage(device, currentDate);
-            }
-
-        } else { // device is null 
-            handleNewDevice(match.getDataLayerSource(), currentDate,
-                    switchPort, nwSrc, vlan);
-        }
-        processUpdates();
-        return ret;
-    }
-
-    /**
-     * Check if there exists a state of attachment point flapping.
-     * If not, we return a new attachment point (or resurrect an old one).
-     * If swPort is blocked for this device, throw an exception.
-     * 
-     * This must be called with write lock held.
-     */
-    private DeviceAttachmentPoint getNewAttachmentPoint(Device device, 
-                                                        SwitchPortTuple swPort)
-            throws APBlockedException {
-        Date currentDate = new Date();
-
-        // First, check if we have an existing attachment point
-        DeviceAttachmentPoint curAttachmentPoint = null;
-        IOFSwitch newSwitch = swPort.getSw();
-        for (DeviceAttachmentPoint existingAttachmentPoint: 
-                                                device.getAttachmentPoints()) {
-            IOFSwitch existingSwitch = 
-                            existingAttachmentPoint.getSwitchPort().getSw();
-            if ((newSwitch == existingSwitch) || ((topology != null) &&
-                    topology.inSameCluster(newSwitch.getId(), existingSwitch.getId()))) {
-                curAttachmentPoint = existingAttachmentPoint;
-                break;
-            }
-        }
-
-        // Do we have an old attachment point?
-        DeviceAttachmentPoint attachmentPoint = 
-                                    device.getOldAttachmentPoint(swPort);
-        if (attachmentPoint == null) {
-            attachmentPoint = new DeviceAttachmentPoint(swPort, currentDate);
-        } else {
-            attachmentPoint.setLastSeen(currentDate);
-            if (attachmentPoint.isBlocked()) {
-                // Attachment point is currently in blocked state
-                // If curAttachmentPoint exists and active, drop the packet
-                if (curAttachmentPoint != null &&
-                    currentDate.getTime() - 
-                    curAttachmentPoint.getLastSeen().getTime() < 600000) {
-                    throw new APBlockedException("Attachment point is blocked");
-                }
-                log.info("Unblocking {} for device {}",
-                         attachmentPoint.getSwitchPort(), device);
-                attachmentPoint.setBlocked(false);
-                evHistAttachmtPt(device, swPort, 
-                    EvAction.UNBLOCKED, "packet-in after block timer expired");
-            }
-            // Remove from old list
-            device.removeOldAttachmentPoint(attachmentPoint);
-        }
-
-        // Update mappings
-        devMgrMaps.addDevAttachmentPoint(
-                device.getDataLayerAddressAsLong(), swPort, currentDate);
-        evHistAttachmtPt(device, swPort, EvAction.ADDED, "packet-in GNAP");
-
-        // If curAttachmentPoint exists, we mark it a conflict and may block it.
-        if (curAttachmentPoint != null) {
-            device.removeAttachmentPoint(curAttachmentPoint);
-            device.addOldAttachmentPoint(curAttachmentPoint);
-            // If two ports are in the same port-channel, we don't treat it
-            // as conflict, but will forward based on the last seen switch-port
-            if (!devMgrMaps.inSamePortChannel(swPort,
-                    curAttachmentPoint.getSwitchPort())) {
-                curAttachmentPoint.setConflict(currentDate);
-                if (curAttachmentPoint.isFlapping()) {
-                    curAttachmentPoint.setBlocked(true);
-                    evHistAttachmtPt(device, curAttachmentPoint.getSwitchPort(),
-                            EvAction.BLOCKED, "Conflict");
-                    writeAttachmentPointToStorage(device, curAttachmentPoint, 
-                                                currentDate);
-                    log.warn(
-                        "Device {}: flapping between {} and {}, block the latter",
-                        new Object[] {device, swPort, 
-                        curAttachmentPoint.getSwitchPort()});
-                } else {
-                    removeAttachmentPointFromStorage(device, curAttachmentPoint);
-                    evHistAttachmtPt(device, curAttachmentPoint.getSwitchPort(), 
-                                     EvAction.REMOVED, "Conflict");
-                }
-            }
-            updateMoved(device, curAttachmentPoint.getSwitchPort(), 
-                                                            attachmentPoint);
-
-            if (log.isDebugEnabled()) {
-                log.debug("Device {} moved from {} to {}", new Object[] {
-                           device, curAttachmentPoint.getSwitchPort(), swPort});
-            }
-        } else {
-            updateStatus(device, true);
-            log.debug("Device {} added {}", device, swPort);
-        }
-
-        writeAttachmentPointToStorage(device, attachmentPoint, currentDate);
-        return attachmentPoint;
->>>>>>> d4c978ab
     }
 
     @Override
@@ -884,7 +583,6 @@
 
         return Command.CONTINUE;
     }
-<<<<<<< HEAD
     
     /**
      * Check whether the port is a physical port. We should not learn 
@@ -902,48 +600,13 @@
             ARP arp = (ARP) eth.getPayload();
             if (arp.isGratuitous()) {
                 return true;
-=======
-
-    @Override
-    public void addedLink(long srcSw, short srcPort, int srcPortState,
-            long dstSw, short dstPort, int dstPortState, ILinkDiscovery.LinkType type)
-    {
-        updatedLink(srcSw, srcPort, srcPortState, dstSw, dstPort, dstPortState, type);
-    }
-
-    @Override
-    public void updatedLink(long srcSw, short srcPort, int srcPortState,
-            long dstSw, short dstPort, int dstPortState, ILinkDiscovery.LinkType type)
-    {
-        if (((srcPortState & OFPortState.OFPPS_STP_MASK.getValue()) != 
-                    OFPortState.OFPPS_STP_BLOCK.getValue()) &&
-            ((dstPortState & OFPortState.OFPPS_STP_MASK.getValue()) != 
-                    OFPortState.OFPPS_STP_BLOCK.getValue())) {
-            // Remove all devices living on this switch:port now that it is 
-            // internal
-            SwitchPortTuple switchPort = new SwitchPortTuple(floodlightProvider.getSwitches().get(dstSw), dstPort);
-            lock.writeLock().lock();
-            try {
-                devMgrMaps.removeSwPort(switchPort);
-            } finally {
-                lock.writeLock().unlock();
->>>>>>> d4c978ab
             }
         }
         return false;
     }
-<<<<<<< HEAD
     
     private boolean isBroadcastDHCPReq(Ethernet eth) {
         return ((eth.getPayload() instanceof DHCP) && (eth.isBroadcast()));
-=======
-
-    @Override
-    public void removedLink(long src, short srcPort, long dst, 
-                                                                short dstPort)
-    {
-        // no-op
->>>>>>> d4c978ab
     }
 
     private int getSrcNwAddr(Ethernet eth, long dlAddr) {
@@ -986,7 +649,7 @@
             return null;
 
         boolean learnap = true;
-        if (topology.isInternal(sw, (short)port) ||
+        if (topology.isInternal(sw.getId(), (short)port) ||
             !isValidInputPort((short)port)) {
             // If this is an internal port or we otherwise don't want
             // to learn on these ports.  In the future, we should
@@ -1056,7 +719,6 @@
      * @param dstEntity the entity to look up
      * @return an {@link Device} or null if no device is found.
      */
-<<<<<<< HEAD
     protected Device findDestByEntity(IDevice source,
                                       Entity dstEntity) {
         Device dstDevice = findDeviceByEntity(dstEntity);
@@ -1076,30 +738,6 @@
                     Device c = findDeviceInClassByEntity(clazz, dstEntity);
                     if (c != null)
                         candidates.add(c);
-=======
-    public void cleanupAttachmentPoints(Device d) {
-        // The long here is the SwitchCluster ID
-        Map<Long, DeviceAttachmentPoint> map = 
-                            new HashMap<Long, DeviceAttachmentPoint>();
-
-        // Get only the latest DAPs into a map
-        for (DeviceAttachmentPoint dap : d.getAttachmentPoints()) {
-            if (DeviceAttachmentPoint.isNotNull(dap) &&
-                            !topology.isInternal(dap.getSwitchPort().getSw().getId(), dap.getSwitchPort().getPort())) {
-                long clusterId = topology.getSwitchClusterId(
-                            dap.getSwitchPort().getSw().getId());
-                if (map.containsKey(clusterId)) {
-                    // We compare to see which one is newer, move attachment 
-                    // point to "old" list.
-                    // They are removed after deleting from storage.
-                    DeviceAttachmentPoint value = map.get(clusterId);
-                    if (dap.getLastSeen().after(value.getLastSeen())) { 
-                        map.put(clusterId, dap);
-                        d.addOldAttachmentPoint(value); // on copy of device
-                    }
-                } else {
-                    map.put(clusterId, dap);
->>>>>>> d4c978ab
                 }
                 if (candidates.size() == 1) {
                     dstDevice = candidates.get(0);
@@ -1539,7 +1177,6 @@
         // XXX - TODO handle indexed views into data
     }
 
-<<<<<<< HEAD
     private EnumSet<DeviceField> getEntityKeys(Long macAddress,
                                                Short vlan, 
                                                Integer ipv4Address,
@@ -1552,65 +1189,5 @@
         if (switchDPID != null) keys.add(DeviceField.SWITCH);
         if (switchPort != null) keys.add(DeviceField.PORT);
         return keys;
-=======
-    @Override
-    public void updatedSwitch(long swId) {
-        IOFSwitch sw = floodlightProvider.getSwitches().get(swId);
-        if (sw.hasAttribute(IOFSwitch.SWITCH_IS_CORE_SWITCH)) {
-            removedSwitch(sw);
-        }
-    }
-    
-    // **************************************************
-    // Device Manager's Event History members and methods
-    // **************************************************
-
-    // Attachment-point event history
-    public EventHistory<EventHistoryAttachmentPoint> evHistDevMgrAttachPt;
-    public EventHistoryAttachmentPoint evHAP;
-
-    private void evHistAttachmtPt(Device d, SwitchPortTuple swPrt,
-                                            EvAction action, String reason) {
-        evHistAttachmtPt(
-                d.getDataLayerAddressAsLong(),
-                swPrt.getSw().getId(),
-                swPrt.getPort(), action, reason);
-    }
-
-    private void evHistAttachmtPt(byte [] mac, SwitchPortTuple swPrt,
-                                          EvAction action, String reason) {
-        evHistAttachmtPt(Ethernet.toLong(mac), swPrt.getSw().getId(),
-                                            swPrt.getPort(), action, reason);
-    }
-
-    private void evHistAttachmtPt(Device d, long dpid, short port,
-                                            EvAction op, String reason) {
-        evHistAttachmtPt(d.getDataLayerAddressAsLong(),dpid, port, op, reason);
-    }
-
-    private void evHistAttachmtPt(long mac, long dpid, short port,
-                                              EvAction action, String reason) {
-        if (evHAP == null) {
-            evHAP = new EventHistoryAttachmentPoint();
-        }
-        evHAP.dpid   = dpid;
-        evHAP.port   = port;
-        evHAP.mac    = mac;
-        evHAP.reason = reason;
-        evHAP = evHistDevMgrAttachPt.put(evHAP, action);
-    }
-
-    /***
-     * Packet-In Event history related classes and members
-     * @author subrata
-     *
-     */
-
-    public EventHistory<OFMatch> evHistDevMgrPktIn;
-
-    private void evHistPktIn(OFMatch packetIn) {
-        evHistDevMgrPktIn.put(packetIn, EvAction.PKT_IN);
->>>>>>> d4c978ab
-    }
-    
+    }
 }