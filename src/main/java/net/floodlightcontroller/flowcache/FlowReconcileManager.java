/**
 *    Copyright 2013, Big Switch Networks, Inc.
 *
 *    Licensed under the Apache License, Version 2.0 (the "License"); you may
 *    not use this file except in compliance with the License. You may obtain
 *    a copy of the License at
 *
 *         http://www.apache.org/licenses/LICENSE-2.0
 *
 *    Unless required by applicable law or agreed to in writing, software
 *    distributed under the License is distributed on an "AS IS" BASIS, WITHOUT
 *    WARRANTIES OR CONDITIONS OF ANY KIND, either express or implied. See the
 *    License for the specific language governing permissions and limitations
 *    under the License.
 **/

package net.floodlightcontroller.flowcache;

import java.util.ArrayList;
import java.util.Collection;
import java.util.Date;
import java.util.HashMap;
import java.util.List;
import java.util.Map;
import java.util.concurrent.ScheduledExecutorService;
import java.util.concurrent.TimeUnit;
import java.util.concurrent.atomic.AtomicInteger;

import net.floodlightcontroller.core.module.FloodlightModuleContext;
import net.floodlightcontroller.core.module.FloodlightModuleException;
import net.floodlightcontroller.core.module.IFloodlightModule;
import net.floodlightcontroller.core.module.IFloodlightService;
import net.floodlightcontroller.core.util.ListenerDispatcher;
import net.floodlightcontroller.core.util.SingletonTask;
import net.floodlightcontroller.counter.CounterStore;
import net.floodlightcontroller.counter.ICounter;
import net.floodlightcontroller.counter.ICounterStoreService;
import net.floodlightcontroller.counter.SimpleCounter;
import net.floodlightcontroller.debugcounter.IDebugCounter;
import net.floodlightcontroller.debugcounter.IDebugCounterService;
import net.floodlightcontroller.debugcounter.NullDebugCounter;
import net.floodlightcontroller.debugcounter.IDebugCounterService.CounterException;
import net.floodlightcontroller.debugcounter.IDebugCounterService.CounterType;
import net.floodlightcontroller.flowcache.IFlowReconcileListener;
import net.floodlightcontroller.flowcache.OFMatchReconcile;
import net.floodlightcontroller.flowcache.PriorityPendingQueue.EventPriority;
import net.floodlightcontroller.threadpool.IThreadPoolService;

import org.openflow.protocol.OFType;
import org.slf4j.Logger;
import org.slf4j.LoggerFactory;

public class FlowReconcileManager
        implements IFloodlightModule, IFlowReconcileService {

    /** The logger. */
    private static Logger logger =
                        LoggerFactory.getLogger(FlowReconcileManager.class);

    /** Reference to dependent modules */
    protected IThreadPoolService threadPool;
    protected ICounterStoreService counterStore;
    protected IDebugCounterService debugCounters;
<<<<<<< HEAD

=======
>>>>>>> a9e2550d
    /**
     * The list of flow reconcile listeners that have registered to get
     * flow reconcile callbacks. Such callbacks are invoked, for example, when
     * a switch with existing flow-mods joins this controller and those flows
     * need to be reconciled with the current configuration of the controller.
     */
    protected ListenerDispatcher<OFType, IFlowReconcileListener>
                                               flowReconcileListeners;

    /** A FIFO queue to keep all outstanding flows for reconciliation */
    PriorityPendingQueue <OFMatchReconcile> flowQueue;

    /** Asynchronous task to feed the flowReconcile pipeline */
    protected SingletonTask flowReconcileTask;

    String controllerPktInCounterName;
    protected SimpleCounter lastPacketInCounter;

    protected final static int MAX_SYSTEM_LOAD_PER_SECOND = 10000;
    /** a minimum flow reconcile rate so that it won't stave */
    protected final static int MIN_FLOW_RECONCILE_PER_SECOND = 200;

    /** start flow reconcile in 10ms after a new reconcile request is received.
     *  The max delay is 1 second. */
    protected final static int FLOW_RECONCILE_DELAY_MILLISEC = 10;
    protected Date lastReconcileTime;

    /** Config to enable or disable flowReconcile */
    protected static final String EnableConfigKey = "enable";

<<<<<<< HEAD
    public static final String PACKAGE = FlowReconcileManager.class.getPackage().getName();
    private IDebugCounter ctrFlowReconcileRequest;
    private IDebugCounter ctrReconciledFlows;

=======
    /*
     * Debug Counters
     */
    public static final String PACKAGE = FlowReconcileManager.class.getPackage().getName();
    private IDebugCounter ctrFlowReconcileRequest;
    private IDebugCounter ctrReconciledFlows;
>>>>>>> a9e2550d
    protected boolean flowReconcileEnabled;

    public AtomicInteger flowReconcileThreadRunCount;

    @Override
    public synchronized void addFlowReconcileListener(
                IFlowReconcileListener listener) {
        flowReconcileListeners.addListener(OFType.FLOW_MOD, listener);

        if (logger.isTraceEnabled()) {
            StringBuffer sb = new StringBuffer();
            sb.append("FlowMod listeners: ");
            for (IFlowReconcileListener l :
                flowReconcileListeners.getOrderedListeners()) {
                sb.append(l.getName());
                sb.append(",");
            }
            logger.trace(sb.toString());
        }
    }

    @Override
    public synchronized void removeFlowReconcileListener(
                IFlowReconcileListener listener) {
        flowReconcileListeners.removeListener(listener);
    }

    @Override
    public synchronized void clearFlowReconcileListeners() {
        flowReconcileListeners.clearListeners();
    }

    /**
     * Add to-be-reconciled flow to the queue.
     *
     * @param ofmRcIn the ofm rc in
     */
    @Override
    public void reconcileFlow(OFMatchReconcile ofmRcIn, EventPriority priority) {
        if (ofmRcIn == null) return;

        // Make a copy before putting on the queue.
        OFMatchReconcile myOfmRc = new OFMatchReconcile(ofmRcIn);

        flowQueue.offer(myOfmRc, priority);
        ctrFlowReconcileRequest.updateCounterWithFlush();

        Date currTime = new Date();
        long delay = 0;

        /** schedule reconcile task immidiately if it has been more than 1 sec
         *  since the last run. Otherwise, schedule the reconcile task in
         *  DELAY_MILLISEC.
         */
        if (currTime.after(new Date(lastReconcileTime.getTime() + 1000))) {
            delay = 0;
        } else {
            delay = FLOW_RECONCILE_DELAY_MILLISEC;
        }
        flowReconcileTask.reschedule(delay, TimeUnit.MILLISECONDS);

        if (logger.isTraceEnabled()) {
            logger.trace("Reconciling flow: {}, total: {}",
                myOfmRc.toString(), flowQueue.size());
        }
    }

    // IFloodlightModule

    @Override
    public Collection<Class<? extends IFloodlightService>> getModuleServices() {
        Collection<Class<? extends IFloodlightService>> l =
            new ArrayList<Class<? extends IFloodlightService>>();
        l.add(IFlowReconcileService.class);
        return l;
    }

    @Override
    public Map<Class<? extends IFloodlightService>, IFloodlightService>
                                                            getServiceImpls() {
        Map<Class<? extends IFloodlightService>,
        IFloodlightService> m =
            new HashMap<Class<? extends IFloodlightService>,
                IFloodlightService>();
        m.put(IFlowReconcileService.class, this);
        return m;
    }

    @Override
    public Collection<Class<? extends IFloodlightService>>
                                                    getModuleDependencies() {
        Collection<Class<? extends IFloodlightService>> l =
                new ArrayList<Class<? extends IFloodlightService>>();
        l.add(IThreadPoolService.class);
        l.add(ICounterStoreService.class);
        return null;
    }

    @Override
    public void init(FloodlightModuleContext context)
            throws FloodlightModuleException {
        threadPool = context.getServiceImpl(IThreadPoolService.class);
        counterStore = context.getServiceImpl(ICounterStoreService.class);
        debugCounters = context.getServiceImpl(IDebugCounterService.class);
        flowQueue = new PriorityPendingQueue<OFMatchReconcile>();
        flowReconcileListeners =
                new ListenerDispatcher<OFType, IFlowReconcileListener>();

        Map<String, String> configParam = context.getConfigParams(this);
        String enableValue = configParam.get(EnableConfigKey);
        registerFlowReconcileManagerDebugCounters();
        // Set flowReconcile default to true
        flowReconcileEnabled = true;
        if (enableValue != null &&
            enableValue.equalsIgnoreCase("false")) {
            flowReconcileEnabled = false;
        }
<<<<<<< HEAD
=======
        registerFlowReconcileManagerDebugCounters();
>>>>>>> a9e2550d
        flowReconcileThreadRunCount = new AtomicInteger(0);
        lastReconcileTime = new Date(0);
        logger.debug("FlowReconcile is {}", flowReconcileEnabled);
    }

    private void registerFlowReconcileManagerDebugCounters() throws FloodlightModuleException {
        if (debugCounters == null) {
            logger.error("Debug Counter Service not found.");
            debugCounters = new NullDebugCounter();
        }
        try {
            ctrFlowReconcileRequest = debugCounters.registerCounter(PACKAGE, "flow-reconcile-request",
                "All flow reconcile request received by this module",
                CounterType.ALWAYS_COUNT);
            ctrReconciledFlows = debugCounters.registerCounter(PACKAGE, "reconciled-flows",
<<<<<<< HEAD
                "All flows reconciled successfully",
=======
                "All flows reconciled successfully by this module",
>>>>>>> a9e2550d
                CounterType.ALWAYS_COUNT);
        } catch (CounterException e) {
            throw new FloodlightModuleException(e.getMessage());
        }
    }


    @Override
    public void startUp(FloodlightModuleContext context) {
        // thread to do flow reconcile
        ScheduledExecutorService ses = threadPool.getScheduledExecutor();
        flowReconcileTask = new SingletonTask(ses, new Runnable() {
            @Override
            public void run() {
                try {
                    if (doReconcile()) {
                        flowReconcileTask.reschedule(
                            FLOW_RECONCILE_DELAY_MILLISEC,
                            TimeUnit.MILLISECONDS);
                    }
                } catch (Exception e) {
                    logger.warn("Exception in doReconcile(): {}", e);
                }
            }
        });

        String packetInName = OFType.PACKET_IN.toClass().getName();
        packetInName = packetInName.substring(packetInName.lastIndexOf('.')+1);

        // Construct controller counter for the packet_in
        controllerPktInCounterName =
            CounterStore.createCounterName(ICounterStoreService.CONTROLLER_NAME,
                                           -1,
                                           packetInName);
    }

    protected void updateFlush() {
        // No-OP
    }
    /**
     * Feed the flows into the flow reconciliation pipeline.
     * @return true if more flows to be reconciled
     *         false if no more flows to be reconciled.
     */
    protected boolean doReconcile() {
        if (!flowReconcileEnabled) {
            return false;
        }

        // Record the execution time.
        lastReconcileTime = new Date();

        ArrayList<OFMatchReconcile> ofmRcList =
                        new ArrayList<OFMatchReconcile>();

        // Get the maximum number of flows that can be reconciled.
        int reconcileCapacity = getCurrentCapacity();
        if (logger.isTraceEnabled()) {
            logger.trace("Reconcile capacity {} flows", reconcileCapacity);
        }
        while (!flowQueue.isEmpty() && reconcileCapacity > 0) {
            OFMatchReconcile ofmRc = flowQueue.poll();
            reconcileCapacity--;
            if (ofmRc != null) {
                ofmRcList.add(ofmRc);
                ctrReconciledFlows.updateCounterWithFlush();
                if (logger.isTraceEnabled()) {
                    logger.trace("Add flow {} to be the reconcileList", ofmRc.cookie);
                }
            } else {
                break;
            }
        }

        // Run the flow through all the flow reconcile listeners
        IFlowReconcileListener.Command retCmd;
        if (ofmRcList.size() > 0) {
            List<IFlowReconcileListener> listeners =
                flowReconcileListeners.getOrderedListeners();
            if (listeners == null) {
                if (logger.isTraceEnabled()) {
                    logger.trace("No flowReconcile listener");
                }
                return false;
            }

            for (IFlowReconcileListener flowReconciler :
                flowReconcileListeners.getOrderedListeners()) {
                if (logger.isTraceEnabled())
                {
                    logger.trace("Reconciling flow: call listener {}",
                            flowReconciler.getName());
                }
                retCmd = flowReconciler.reconcileFlows(ofmRcList);
                if (retCmd == IFlowReconcileListener.Command.STOP) {
                    break;
                }
            }
            // Flush the flowCache counters.
            updateFlush();
            flowReconcileThreadRunCount.incrementAndGet();
        } else {
            if (logger.isTraceEnabled()) {
                logger.trace("No flow to be reconciled.");
            }
        }

        // Return true if there are more flows to be reconciled
        if (flowQueue.isEmpty()) {
            return false;
        } else {
            if (logger.isTraceEnabled()) {
                logger.trace("{} more flows to be reconciled.",
                            flowQueue.size());
            }
            return true;
        }
    }

    /**
     * Compute the maximum number of flows to be reconciled.
     *
     * It computes the packetIn increment from the counter values in
     * the counter store;
     * Then computes the rate based on the elapsed time
     * from the last query;
     * Then compute the max flow reconcile rate by subtracting the packetIn
     * rate from the hard-coded max system rate.
     * If the system rate is reached or less than MIN_FLOW_RECONCILE_PER_SECOND,
     * set the maximum flow reconcile rate to the MIN_FLOW_RECONCILE_PER_SECOND
     * to prevent starvation.
     * Then convert the rate to an absolute number for the
     * FLOW_RECONCILE_PERIOD.
     * @return
     */
    protected int getCurrentCapacity() {
        ICounter pktInCounter =
            counterStore.getCounter(controllerPktInCounterName);
        int minFlows = MIN_FLOW_RECONCILE_PER_SECOND *
                        FLOW_RECONCILE_DELAY_MILLISEC / 1000;

        // If no packetInCounter, then there shouldn't be any flow.
        if (pktInCounter == null ||
            pktInCounter.getCounterDate() == null ||
            pktInCounter.getCounterValue() == null) {
            logger.debug("counter {} doesn't exist",
                        controllerPktInCounterName);
            return minFlows;
        }

        // Haven't get any counter yet.
        if (lastPacketInCounter == null) {
            logger.debug("First time get the count for {}",
                        controllerPktInCounterName);
            lastPacketInCounter = (SimpleCounter)
            SimpleCounter.createCounter(pktInCounter);
            return minFlows;
        }

        int pktInRate = getPktInRate(pktInCounter, new Date());

        // Update the last packetInCounter
        lastPacketInCounter = (SimpleCounter)
        SimpleCounter.createCounter(pktInCounter);
        int capacity = minFlows;
        if ((pktInRate + MIN_FLOW_RECONCILE_PER_SECOND) <=
                               MAX_SYSTEM_LOAD_PER_SECOND) {
            capacity = (MAX_SYSTEM_LOAD_PER_SECOND - pktInRate)
                    * FLOW_RECONCILE_DELAY_MILLISEC / 1000;
        }

        if (logger.isTraceEnabled()) {
            logger.trace("Capacity is {}", capacity);
        }
        return capacity;
    }

    protected int getPktInRate(ICounter newCnt, Date currentTime) {
        if (newCnt == null ||
            newCnt.getCounterDate() == null ||
            newCnt.getCounterValue() == null) {
            return 0;
        }

        // Somehow the system time is messed up. return max packetIn rate
        // to reduce the system load.
        if (newCnt.getCounterDate().before(
                lastPacketInCounter.getCounterDate())) {
            logger.debug("Time is going backward. new {}, old {}",
                    newCnt.getCounterDate(),
                    lastPacketInCounter.getCounterDate());
            return MAX_SYSTEM_LOAD_PER_SECOND;
        }

        long elapsedTimeInSecond = (currentTime.getTime() -
                    lastPacketInCounter.getCounterDate().getTime()) / 1000;
        if (elapsedTimeInSecond == 0) {
            // This should never happen. Check to avoid division by zero.
            return 0;
        }

        long diff = 0;
        switch (newCnt.getCounterValue().getType()) {
            case LONG:
                long newLong = newCnt.getCounterValue().getLong();
                long oldLong = lastPacketInCounter.getCounterValue().getLong();
                if (newLong < oldLong) {
                    // Roll over event
                    diff = Long.MAX_VALUE - oldLong + newLong;
                } else {
                    diff = newLong - oldLong;
                }
                break;

            case DOUBLE:
                double newDouble = newCnt.getCounterValue().getDouble();
                double oldDouble = lastPacketInCounter.getCounterValue().getDouble();
                if (newDouble < oldDouble) {
                    // Roll over event
                    diff = (long)(Double.MAX_VALUE - oldDouble + newDouble);
                } else {
                    diff = (long)(newDouble - oldDouble);
                }
                break;
        }

        return (int)(diff/elapsedTimeInSecond);
    }
}
<|MERGE_RESOLUTION|>--- conflicted
+++ resolved
@@ -61,10 +61,6 @@
     protected IThreadPoolService threadPool;
     protected ICounterStoreService counterStore;
     protected IDebugCounterService debugCounters;
-<<<<<<< HEAD
-
-=======
->>>>>>> a9e2550d
     /**
      * The list of flow reconcile listeners that have registered to get
      * flow reconcile callbacks. Such callbacks are invoked, for example, when
@@ -95,19 +91,12 @@
     /** Config to enable or disable flowReconcile */
     protected static final String EnableConfigKey = "enable";
 
-<<<<<<< HEAD
-    public static final String PACKAGE = FlowReconcileManager.class.getPackage().getName();
-    private IDebugCounter ctrFlowReconcileRequest;
-    private IDebugCounter ctrReconciledFlows;
-
-=======
     /*
      * Debug Counters
      */
     public static final String PACKAGE = FlowReconcileManager.class.getPackage().getName();
     private IDebugCounter ctrFlowReconcileRequest;
     private IDebugCounter ctrReconciledFlows;
->>>>>>> a9e2550d
     protected boolean flowReconcileEnabled;
 
     public AtomicInteger flowReconcileThreadRunCount;
@@ -225,10 +214,7 @@
             enableValue.equalsIgnoreCase("false")) {
             flowReconcileEnabled = false;
         }
-<<<<<<< HEAD
-=======
         registerFlowReconcileManagerDebugCounters();
->>>>>>> a9e2550d
         flowReconcileThreadRunCount = new AtomicInteger(0);
         lastReconcileTime = new Date(0);
         logger.debug("FlowReconcile is {}", flowReconcileEnabled);
@@ -244,11 +230,7 @@
                 "All flow reconcile request received by this module",
                 CounterType.ALWAYS_COUNT);
             ctrReconciledFlows = debugCounters.registerCounter(PACKAGE, "reconciled-flows",
-<<<<<<< HEAD
-                "All flows reconciled successfully",
-=======
                 "All flows reconciled successfully by this module",
->>>>>>> a9e2550d
                 CounterType.ALWAYS_COUNT);
         } catch (CounterException e) {
             throw new FloodlightModuleException(e.getMessage());
