/**
*    Copyright 2011, Big Switch Networks, Inc. 
*    Originally created by David Erickson, Stanford University
* 
*    Licensed under the Apache License, Version 2.0 (the "License"); you may
*    not use this file except in compliance with the License. You may obtain
*    a copy of the License at
*
*         http://www.apache.org/licenses/LICENSE-2.0
*
*    Unless required by applicable law or agreed to in writing, software
*    distributed under the License is distributed on an "AS IS" BASIS, WITHOUT
*    WARRANTIES OR CONDITIONS OF ANY KIND, either express or implied. See the
*    License for the specific language governing permissions and limitations
*    under the License.
**/

package net.floodlightcontroller.routing;

import java.io.IOException;
import java.util.ArrayList;
import java.util.List;

import net.floodlightcontroller.core.FloodlightContext;
import net.floodlightcontroller.core.IFloodlightProviderService;
import net.floodlightcontroller.core.IOFMessageListener;
import net.floodlightcontroller.core.IOFSwitch;
import net.floodlightcontroller.core.util.AppCookie;
import net.floodlightcontroller.counter.CounterStore;
import net.floodlightcontroller.counter.CounterValue;
import net.floodlightcontroller.counter.ICounter;
import net.floodlightcontroller.counter.ICounterStoreService;
import net.floodlightcontroller.devicemanager.Device;
import net.floodlightcontroller.devicemanager.DeviceNetworkAddress;
import net.floodlightcontroller.devicemanager.IDeviceManagerService;
import net.floodlightcontroller.devicemanager.IDeviceManagerAware;
import net.floodlightcontroller.packet.Ethernet;
import net.floodlightcontroller.routing.IRoutingEngineService;
import net.floodlightcontroller.routing.IRoutingDecision;
import net.floodlightcontroller.routing.Link;
import net.floodlightcontroller.routing.Route;
import net.floodlightcontroller.topology.ITopologyService;
import net.floodlightcontroller.topology.SwitchPortTuple;

import org.openflow.protocol.OFFlowMod;
import org.openflow.protocol.OFMatch;
import org.openflow.protocol.OFMessage;
import org.openflow.protocol.OFPacketIn;
import org.openflow.protocol.OFPacketOut;
import org.openflow.protocol.OFPort;
import org.openflow.protocol.OFType;
import org.openflow.protocol.action.OFAction;
import org.openflow.protocol.action.OFActionOutput;
import org.openflow.util.HexString;
import org.openflow.util.U16;
import org.slf4j.Logger;
import org.slf4j.LoggerFactory;

public abstract class ForwardingBase implements IOFMessageListener, IDeviceManagerAware {
    protected static Logger log = LoggerFactory.getLogger(ForwardingBase.class);
    
    public static final short FLOWMOD_DEFAULT_HARD_TIMEOUT=5; // in seconds

<<<<<<< HEAD
    protected IFloodlightProviderService floodlightProvider;
    protected IDeviceManagerService deviceManager;
    protected IRoutingEngineService routingEngine;
    protected ITopologyService topology;
    protected ICounterStoreService counterStore;
    protected FlowCache flowCacheMgr;

=======
    protected IFloodlightProvider floodlightProvider;
    protected IDeviceManager deviceManager;
    protected IRoutingEngine routingEngine;
    protected ITopology topology;
    protected CounterStore counterStore;
    
>>>>>>> 870ecf45
    // flow-mod - for use in the cookie
    public static final int FORWARDING_APP_ID = 2; // TODO: This must be managed by a global APP_ID class


    public void startUp() {
        deviceManager.addListener(this);
        floodlightProvider.addOFMessageListener(OFType.PACKET_IN, this);
    }

    @Override
    public String getName() {
        return "forwarding";
    }
    
    @Override
    public int getId() {
        return FlListenerID.FORWARDINGBASE;
    }

    /**
      * All subclasses must define this function if they want any specific forwarding action
     * @param sw Switch that the packet came in from
     * @param pi The packet that came in
     * @param decision Any decision made by a policy engine
     */
    public abstract Command processPacketInMessage(IOFSwitch sw, OFPacketIn pi, IRoutingDecision decision, FloodlightContext cntx);

    @Override
    public Command receive(IOFSwitch sw, OFMessage msg, FloodlightContext cntx) {
        switch (msg.getType()) {
            case PACKET_IN:
                IRoutingDecision decision = null;
                if (cntx != null) decision = 
                    IRoutingDecision.rtStore.get(cntx, IRoutingDecision.CONTEXT_DECISION); 
                
                return this.processPacketInMessage(sw, (OFPacketIn) msg, decision, cntx);
        }
        log.error("received an unexpected message {} from switch {}", msg, sw);
        return Command.CONTINUE;
    }

    private void updateCounterStore(IOFSwitch sw, OFFlowMod flowMod) {
        if (counterStore != null) {
            String packetName = flowMod.getType().toClass().getName();
            packetName = packetName.substring(packetName.lastIndexOf('.')+1);
            // flowmod is per switch. portid = -1
            String counterName = CounterStore.createCounterName(sw.getStringId(), -1, packetName);
            try {
                ICounter counter = counterStore.getCounter(counterName);
                if (counter == null) {
                    counter = counterStore.createCounter(counterName, CounterValue.CounterType.LONG);
                }
                counter.increment();
            }
            catch (IllegalArgumentException e) {
                log.error("Invalid Counter, " + counterName);
            }
        }
    }
    
    /**
     * Push routes from back to front
     * @param route Route to push
     * @param match OpenFlow fields to match on
     * @param srcSwPort Source switch port for the first hop
     * @param dstSwPort Destination switch port for final hop
     * @param bufferId BufferId of the original PacketIn
     * @return srcSwitchIincluded True if the source switch is included in this route
     */
    public boolean pushRoute(Route route, OFMatch match, Integer wildcard_hints,
            SwitchPortTuple srcSwPort,
            SwitchPortTuple dstSwPort, int bufferId,
            IOFSwitch srcSwitch, OFPacketIn pi, FloodlightContext cntx,
            boolean reqeustFlowRemovedNotifn) {
        long cookie = AppCookie.makeCookie(FORWARDING_APP_ID, 0);
        return pushRoute(route, match, wildcard_hints, srcSwPort, dstSwPort, 
                bufferId, srcSwitch, pi, cookie, cntx, reqeustFlowRemovedNotifn);
    }
    
    /**
     * Push routes from back to front
     * @param route Route to push
     * @param match OpenFlow fields to match on
     * @param srcSwPort Source switch port for the first hop
     * @param dstSwPort Destination switch port for final hop
     * @param bufferId BufferId of the original PacketIn
     * @param cookie The cookie to set in each flow_mod
     * @return srcSwitchIincluded True if the source switch is included in this route
     */
    public boolean pushRoute(Route route, OFMatch match, Integer wildcard_hints,
                          SwitchPortTuple srcSwPort,
                          SwitchPortTuple dstSwPort, int bufferId,
                          IOFSwitch srcSwitch, OFPacketIn pi, long cookie, 
                          FloodlightContext cntx,
                          boolean reqeustFlowRemovedNotifn) {
        
        boolean srcSwitchIncluded = false;
        OFFlowMod fm = (OFFlowMod) floodlightProvider.getOFMessageFactory().getMessage(OFType.FLOW_MOD);
        OFActionOutput action = new OFActionOutput();
        List<OFAction> actions = new ArrayList<OFAction>();
        actions.add(action);
        fm.setIdleTimeout((short)5)
            .setBufferId(OFPacketOut.BUFFER_ID_NONE)
            .setCookie(cookie)
            .setMatch(match)
            .setActions(actions)
            .setLengthU(OFFlowMod.MINIMUM_LENGTH+OFActionOutput.MINIMUM_LENGTH);

        IOFSwitch sw = dstSwPort.getSw();
        ((OFActionOutput)fm.getActions().get(0)).setPort(dstSwPort.getPort());

        if (route != null) {
            for (int routeIndx = route.getPath().size() - 1; routeIndx >= 0; --routeIndx) {
                Link link = route.getPath().get(routeIndx);
                fm.setMatch(wildcard(match, sw, wildcard_hints));
                fm.getMatch().setInputPort(link.getInPort());
                try {
                    updateCounterStore(sw, fm);
                    if (log.isDebugEnabled()) {
                        log.debug("Pushing Route flowmod routeIndx={} sw={} inPort={} outPort={}",
                                  new Object[] { routeIndx, sw, fm.getMatch().getInputPort(), 
                                                 ((OFActionOutput)fm.getActions().get(0)).getPort() });
                    }
                    sw.write(fm, cntx);

                    // Push the packet out the source switch
                    if (sw.getId() == srcSwitch.getId()) {
                        pushPacket(srcSwitch, match, pi, ((OFActionOutput)fm.getActions().get(0)).getPort(), cntx);
                        srcSwitchIncluded = true;
                    }
                } catch (IOException e) {
                    log.error("Failure writing flow mod", e);
                }
                try {
                    fm = fm.clone();
                } catch (CloneNotSupportedException e) {
                    log.error("Failure cloning flow mod", e);
                }

                // setup for the next loop iteration
                ((OFActionOutput)fm.getActions().get(0)).setPort(link.getOutPort());
                if (routeIndx > 0) {
                    sw = floodlightProvider.getSwitches().get(route.getPath().get(routeIndx-1).getDst());
                } else {
                    sw = floodlightProvider.getSwitches().get(route.getId().getSrc());
                }
                if (sw == null) {
                    if (log.isWarnEnabled()) {
                        log.warn("Unable to push route, switch at DPID {} not available",
                                (routeIndx > 0) ? HexString.toHexString(route.getPath()
                                        .get(routeIndx - 1).getDst()) : HexString
                                        .toHexString(route.getId().getSrc()));
                    }
                    return srcSwitchIncluded;
                }
            }
        }
     
        // set the original match for the first switch, and buffer id
        fm.setMatch(match);
        fm.setBufferId(bufferId);
        fm.setMatch(wildcard(match, sw, wildcard_hints));
        fm.getMatch().setInputPort(srcSwPort.getPort());
        // Set the flag to request flow-mod removal notifications only for the 
        // source switch. The removal message is used to maintain the flow
        // cache. Don't set the flag for ARP messages - TODO generalize check
        if ((reqeustFlowRemovedNotifn) &&
            (match.getDataLayerType() != Ethernet.TYPE_ARP)) {
            fm.setFlags(OFFlowMod.OFPFF_SEND_FLOW_REM);
            match.setWildcards(fm.getMatch().getWildcards());
        }

        updateCounterStore(sw, fm);
        try {
            log.debug("pushRoute flowmod sw={} inPort={} outPort={}",
                      new Object[] { sw, fm.getMatch().getInputPort(), 
                                    ((OFActionOutput)fm.getActions().get(0)).getPort() });
            log.info("Flow mod sent: Wildcard={} match={}",
                    Integer.toHexString(fm.getMatch().getWildcards()),
                    fm.getMatch().toString());
            sw.write(fm, cntx);

            if (sw.getId() == srcSwitch.getId()) {
                pushPacket(srcSwitch, match, pi, ((OFActionOutput)fm.getActions().get(0)).getPort(), cntx);
                srcSwitchIncluded = true;
            }
            match = fm.getMatch();
        } catch (IOException e) {
            log.error("Failure writing flow mod", e);
        }

        return srcSwitchIncluded;
    }

    protected OFMatch wildcard(OFMatch match, IOFSwitch sw, Integer wildcard_hints) {
        if (wildcard_hints != null) {
            return match.clone().setWildcards(wildcard_hints.intValue());
        }
        return match.clone();
    }

    public void pushPacket(IOFSwitch sw, OFMatch match, OFPacketIn pi, short outport, FloodlightContext cntx) {
        
        if (pi == null) {
            return;
        }
        
        if (log.isDebugEnabled()) {
            log.debug("PacketOut srcSwitch={} match={} pi={}", new Object[] {sw, match, pi});
        }
        
        OFPacketOut po = (OFPacketOut) floodlightProvider.getOFMessageFactory().getMessage(OFType.PACKET_OUT);

        // set actions
        List<OFAction> actions = new ArrayList<OFAction>();
        actions.add(new OFActionOutput(outport, (short) 0));

        po.setActions(actions)
            .setActionsLength((short) OFActionOutput.MINIMUM_LENGTH);
        short poLength = (short)(po.getActionsLength() + OFPacketOut.MINIMUM_LENGTH);
        
        // set buffer_id, in_port
        po.setBufferId(pi.getBufferId());
        po.setInPort(pi.getInPort());
        
        // set data - only if buffer_id == -1
        if (pi.getBufferId() == OFPacketOut.BUFFER_ID_NONE) {
            byte[] packetData = pi.getPacketData();
            poLength += packetData.length;
            po.setPacketData(packetData);
        }

        po.setLength(poLength);
        
        try {
            sw.write(po, cntx);
        } catch (IOException e) {
            log.error("Failure writing packet out", e);
        }
    }

    public static boolean blockHost(IFloodlightProviderService floodlightProvider, 
            SwitchPortTuple sw_tup, long host_mac, 
            short hardTimeout) {

        if ((sw_tup == null) || sw_tup.getSw() == null) {
            return false;
        }

        IOFSwitch sw = sw_tup.getSw();
        short inputPort = sw_tup.getPort().shortValue();    
        log.debug("blockHost sw={} port={} mac={}",
                new Object[] { sw, sw_tup.getPort(), new Long(host_mac) });

        // Create flow-mod based on packet-in and src-switch
        OFFlowMod fm = (OFFlowMod) floodlightProvider.getOFMessageFactory().getMessage(OFType.FLOW_MOD);
        OFMatch match = new OFMatch();
        List<OFAction> actions = new ArrayList<OFAction>(); // Set no action to drop
        match.setDataLayerSource(Ethernet.toByteArray(host_mac))
            .setInputPort(inputPort)
            .setWildcards(OFMatch.OFPFW_ALL & ~OFMatch.OFPFW_DL_SRC & ~OFMatch.OFPFW_IN_PORT);
        fm.setCookie(AppCookie.makeCookie(FORWARDING_APP_ID, 0))
            .setHardTimeout((short)hardTimeout)
            .setIdleTimeout((short)5)
            .setBufferId(OFPacketOut.BUFFER_ID_NONE)
            .setMatch(match)
            .setActions(actions)
            .setLengthU(OFFlowMod.MINIMUM_LENGTH); // +OFActionOutput.MINIMUM_LENGTH);

        try {
            log.debug("write drop flow-mod sw={} match={} flow-mod={}",
                       new Object[] {sw, match, fm});
            sw.write(fm, null);
        }
        catch (IOException e) {
            log.error("Failure writing deny flow mod", e);
            return false;
        }
        return true;

    }

    /**
     * @param floodlightProvider the floodlightProvider to set
     */
    public void setFloodlightProvider(IFloodlightProviderService floodlightProvider) {
        this.floodlightProvider = floodlightProvider;
    }

    /**
     * @param routingEngine the routingEngine to set
     */
    public void setRoutingEngine(IRoutingEngineService routingEngine) {
        this.routingEngine = routingEngine;
    }

    /**
     * @param deviceManager the deviceManager to set
     */
    public void setDeviceManager(IDeviceManagerService deviceManager) {
        this.deviceManager = deviceManager;
    }

    /**
     * @param topology the topology to set
     */
    public void setTopology(ITopologyService topology) {
        this.topology = topology;
    }
    
    public ICounterStoreService getCounterStore() {
        return counterStore;
    }
    
    public void setCounterStore(ICounterStoreService counterStore) {
        this.counterStore = counterStore;
    }

    @Override
    public void deviceAdded(Device device) {
        // NOOP
    }

    @Override
    public void deviceRemoved(Device device) {
        // NOOP
    }

    @Override
    public void deviceMoved(Device device, IOFSwitch oldSw, Short oldPort,
            IOFSwitch sw, Short port) {
        // Build flow mod to delete based on destination mac == device mac
        OFMatch match = new OFMatch();
        match.setDataLayerDestination(device.getDataLayerAddress());
        match.setWildcards(OFMatch.OFPFW_ALL ^ OFMatch.OFPFW_DL_DST);
        OFMessage fm = ((OFFlowMod) floodlightProvider.getOFMessageFactory()
            .getMessage(OFType.FLOW_MOD))
            .setCommand(OFFlowMod.OFPFC_DELETE)
            .setOutPort((short) OFPort.OFPP_NONE.getValue())
            .setMatch(match)
            .setLength(U16.t(OFFlowMod.MINIMUM_LENGTH));

        // Flush to all switches
        for (IOFSwitch outSw : floodlightProvider.getSwitches().values()) {
            try {
                outSw.write(fm, null);
            } catch (IOException e) {
                log.error("Failure sending flow mod delete for moved device", e);
            }
        }
    }

    @Override
    public void deviceNetworkAddressAdded(Device device,
            DeviceNetworkAddress address) {
        
    }

    @Override
    public void deviceNetworkAddressRemoved(Device device,
            DeviceNetworkAddress address) {
        
    }
    
    @Override
    public void deviceVlanChanged(Device device) {

    }

    @Override
    public boolean isCallbackOrderingPrereq(OFType type, String name) {
        return (type.equals(OFType.PACKET_IN) &&
                (name.equals("topology") || name.equals("devicemanager")));
    }

    @Override
    public boolean isCallbackOrderingPostreq(OFType type, String name) {
        return false;
    }

}<|MERGE_RESOLUTION|>--- conflicted
+++ resolved
@@ -61,22 +61,12 @@
     
     public static final short FLOWMOD_DEFAULT_HARD_TIMEOUT=5; // in seconds
 
-<<<<<<< HEAD
     protected IFloodlightProviderService floodlightProvider;
     protected IDeviceManagerService deviceManager;
     protected IRoutingEngineService routingEngine;
     protected ITopologyService topology;
     protected ICounterStoreService counterStore;
-    protected FlowCache flowCacheMgr;
-
-=======
-    protected IFloodlightProvider floodlightProvider;
-    protected IDeviceManager deviceManager;
-    protected IRoutingEngine routingEngine;
-    protected ITopology topology;
-    protected CounterStore counterStore;
-    
->>>>>>> 870ecf45
+   
     // flow-mod - for use in the cookie
     public static final int FORWARDING_APP_ID = 2; // TODO: This must be managed by a global APP_ID class
 
