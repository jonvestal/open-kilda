/**
 *    Copyright 2011, Big Switch Networks, Inc. 
 *    Originally created by David Erickson, Stanford University
 * 
 *    Licensed under the Apache License, Version 2.0 (the "License"); you may
 *    not use this file except in compliance with the License. You may obtain
 *    a copy of the License at
 *
 *         http://www.apache.org/licenses/LICENSE-2.0
 *
 *    Unless required by applicable law or agreed to in writing, software
 *    distributed under the License is distributed on an "AS IS" BASIS, WITHOUT
 *    WARRANTIES OR CONDITIONS OF ANY KIND, either express or implied. See the
 *    License for the specific language governing permissions and limitations
 *    under the License.
 **/

package net.floodlightcontroller.routing;

import java.io.IOException;
import java.util.ArrayList;
import java.util.Comparator;
import java.util.List;
import java.util.Map;

import net.floodlightcontroller.core.FloodlightContext;
import net.floodlightcontroller.core.IFloodlightProviderService;
import net.floodlightcontroller.core.IOFMessageListener;
import net.floodlightcontroller.core.IOFSwitch;
import net.floodlightcontroller.core.util.AppCookie;
import net.floodlightcontroller.counter.ICounterStoreService;
import net.floodlightcontroller.devicemanager.IDevice;
import net.floodlightcontroller.devicemanager.IDeviceManagerAware;
import net.floodlightcontroller.devicemanager.IDeviceManagerService;
import net.floodlightcontroller.devicemanager.SwitchPort;
import net.floodlightcontroller.packet.Ethernet;
import net.floodlightcontroller.routing.IRoutingEngineService;
import net.floodlightcontroller.routing.IRoutingDecision;
import net.floodlightcontroller.routing.Link;
import net.floodlightcontroller.routing.Route;
import net.floodlightcontroller.topology.ITopologyService;
import net.floodlightcontroller.topology.SwitchPortTuple;

import org.openflow.protocol.OFFlowMod;
import org.openflow.protocol.OFMatch;
import org.openflow.protocol.OFMessage;
import org.openflow.protocol.OFPacketIn;
import org.openflow.protocol.OFPacketOut;
import org.openflow.protocol.OFPort;
import org.openflow.protocol.OFType;
import org.openflow.protocol.action.OFAction;
import org.openflow.protocol.action.OFActionOutput;
import org.openflow.util.HexString;
import org.openflow.util.U16;
import org.slf4j.Logger;
import org.slf4j.LoggerFactory;

public abstract class ForwardingBase implements
    IOFMessageListener,
    IDeviceManagerAware {
    protected static Logger log =
            LoggerFactory.getLogger(ForwardingBase.class);

    public static final short FLOWMOD_DEFAULT_HARD_TIMEOUT = 5; // in seconds

    protected IFloodlightProviderService floodlightProvider;
    protected IDeviceManagerService deviceManager;
    protected IRoutingEngineService routingEngine;
    protected ITopologyService topology;
    protected ICounterStoreService counterStore;

    // flow-mod - for use in the cookie
    public static final int FORWARDING_APP_ID = 2; // TODO: This must be managed
                                                   // by a global APP_ID class

    // Comparator for sorting by SwitchCluster
    public Comparator<SwitchPort> clusterIdComparator =
            new Comparator<SwitchPort>() {
                @Override
                public int compare(SwitchPort d1, SwitchPort d2) {
                    Map<Long, IOFSwitch> switches =
                            floodlightProvider.getSwitches();
                    IOFSwitch sw1 = switches.get(d1.getSwitchDPID());
                    IOFSwitch sw2 = switches.get(d2.getSwitchDPID());

                    Long d1ClusterId = sw1.getSwitchClusterId();
                    Long d2ClusterId = sw2.getSwitchClusterId();

                    return d1ClusterId.compareTo(d2ClusterId);
                }
            };

    public void startUp() {
        deviceManager.addListener(this);
        floodlightProvider.addOFMessageListener(OFType.PACKET_IN, this);
    }

    @Override
    public String getName() {
        return "forwarding";
    }

    @Override
    public int getId() {
        return FlListenerID.FORWARDINGBASE;
    }

    /**
     * All subclasses must define this function if they want any specific
     * forwarding action
     * 
     * @param sw
     *            Switch that the packet came in from
     * @param pi
     *            The packet that came in
     * @param decision
     *            Any decision made by a policy engine
     */
    public abstract Command
            processPacketInMessage(IOFSwitch sw, OFPacketIn pi,
                                   IRoutingDecision decision,
                                   FloodlightContext cntx);

    @Override
    public Command receive(IOFSwitch sw, OFMessage msg,
                           FloodlightContext cntx) {
        switch (msg.getType()) {
            case PACKET_IN:
                IRoutingDecision decision = null;
                if (cntx != null)
                                 decision =
                                         IRoutingDecision.rtStore.get(cntx,
                                                                      IRoutingDecision.CONTEXT_DECISION);

                return this.processPacketInMessage(sw,
                                                   (OFPacketIn) msg,
                                                   decision,
                                                   cntx);
        }
        log.error("received an unexpected message {} from switch {}",
                  msg,
                  sw);
        return Command.CONTINUE;
    }

<<<<<<< HEAD
    private void updateCounterStore(IOFSwitch sw, OFFlowMod flowMod) {
        if (counterStore != null) {
            String packetName = flowMod.getType().toClass().getName();
            packetName =
                    packetName.substring(packetName.lastIndexOf('.') + 1);
            // flowmod is per switch. portid = -1
            String counterName =
                    CounterStore.createCounterName(sw.getStringId(),
                                                   -1,
                                                   packetName);
            try {
                ICounter counter = counterStore.getCounter(counterName);
                if (counter == null) {
                    counter =
                            counterStore.createCounter(counterName,
                                                       CounterValue.CounterType.LONG);
                }
                counter.increment();
            } catch (IllegalArgumentException e) {
                log.error("Invalid Counter, " + counterName);
            }
        }
    }

=======
>>>>>>> 74bcfed0
    /**
     * Push routes from back to front
     * 
     * @param route
     *            Route to push
     * @param match
     *            OpenFlow fields to match on
     * @param srcSwPort
     *            Source switch port for the first hop
     * @param dstSwPort
     *            Destination switch port for final hop
     * @param bufferId
     *            BufferId of the original PacketIn
     * @return srcSwitchIincluded True if the source switch is included in this
     *         route
     */
    public boolean pushRoute(Route route, OFMatch match,
                             Integer wildcard_hints, SwitchPort srcSwPort,
                             SwitchPort dstSwPort, int bufferId,
                             IOFSwitch srcSwitch, OFPacketIn pi,
                             FloodlightContext cntx,
                             boolean reqeustFlowRemovedNotifn) {
        long cookie = AppCookie.makeCookie(FORWARDING_APP_ID, 0);
        return pushRoute(route,
                         match,
                         wildcard_hints,
                         srcSwPort,
                         dstSwPort,
                         bufferId,
                         srcSwitch,
                         pi,
                         cookie,
                         cntx,
                         reqeustFlowRemovedNotifn);
    }

    /**
     * Push routes from back to front
     * 
     * @param route
     *            Route to push
     * @param match
     *            OpenFlow fields to match on
     * @param srcSwPort
     *            Source switch port for the first hop
     * @param dstSwPort
     *            Destination switch port for final hop
     * @param bufferId
     *            BufferId of the original PacketIn
     * @param cookie
     *            The cookie to set in each flow_mod
     * @return srcSwitchIincluded True if the source switch is included in this
     *         route
     */
    public boolean pushRoute(Route route, OFMatch match,
                             Integer wildcard_hints, SwitchPort srcSwPort,
                             SwitchPort dstSwPort, int bufferId,
                             IOFSwitch srcSwitch, OFPacketIn pi,
                             long cookie, FloodlightContext cntx,
                             boolean reqeustFlowRemovedNotifn) {

        boolean srcSwitchIncluded = false;
        OFFlowMod fm =
                (OFFlowMod) floodlightProvider.getOFMessageFactory()
                                              .getMessage(OFType.FLOW_MOD);
        OFActionOutput action = new OFActionOutput();
        List<OFAction> actions = new ArrayList<OFAction>();
        actions.add(action);
        fm.setIdleTimeout((short) 5)
          .setBufferId(OFPacketOut.BUFFER_ID_NONE)
          .setCookie(cookie)
          .setMatch(match)
          .setActions(actions)
          .setLengthU(OFFlowMod.MINIMUM_LENGTH
                  + OFActionOutput.MINIMUM_LENGTH);

        Map<Long, IOFSwitch> switches = floodlightProvider.getSwitches();
        IOFSwitch sw = switches.get(dstSwPort.getSwitchDPID());
        ((OFActionOutput) fm.getActions().get(0)).setPort((short) dstSwPort.getPort());

        if (route != null) {
            for (int routeIndx = route.getPath().size() - 1; routeIndx >= 0; --routeIndx) {
                Link link = route.getPath().get(routeIndx);
                fm.setMatch(wildcard(match, sw, wildcard_hints));
                fm.getMatch().setInputPort(link.getInPort());
                try {
                    counterStore.updatePktOutFMCounterStore(sw, fm);
                    if (log.isDebugEnabled()) {
                        log.debug("Pushing Route flowmod routeIndx={} sw={} inPort={} outPort={}",
                                  new Object[] {
                                                routeIndx,
                                                sw,
                                                fm.getMatch().getInputPort(),
                                                ((OFActionOutput) fm.getActions()
                                                                    .get(0)).getPort() });
                    }
                    sw.write(fm, cntx);

                    // Push the packet out the source switch
                    if (sw.getId() == srcSwitch.getId()) {
                        pushPacket(srcSwitch,
                                   match,
                                   pi,
                                   ((OFActionOutput) fm.getActions().get(0)).getPort(),
                                   cntx);
                        srcSwitchIncluded = true;
                    }
                } catch (IOException e) {
                    log.error("Failure writing flow mod", e);
                }
                try {
                    fm = fm.clone();
                } catch (CloneNotSupportedException e) {
                    log.error("Failure cloning flow mod", e);
                }

                // setup for the next loop iteration
                ((OFActionOutput) fm.getActions().get(0)).setPort(link.getOutPort());
                if (routeIndx > 0) {
                    sw =
                            floodlightProvider.getSwitches()
                                              .get(route.getPath()
                                                        .get(routeIndx - 1)
                                                        .getDst());
                } else {
                    sw =
                            floodlightProvider.getSwitches()
                                              .get(route.getId().getSrc());
                }
                if (sw == null) {
                    if (log.isWarnEnabled()) {
                        log.warn("Unable to push route, switch at DPID {} not available",
                                 (routeIndx > 0)
                                         ? HexString.toHexString(route.getPath()
                                                                      .get(routeIndx - 1)
                                                                      .getDst())
                                         : HexString.toHexString(route.getId()
                                                                      .getSrc()));
                    }
                    return srcSwitchIncluded;
                }
            }
        }

        // set the original match for the first switch, and buffer id
        fm.setMatch(match);
        fm.setBufferId(bufferId);
        fm.setMatch(wildcard(match, sw, wildcard_hints));
        fm.getMatch().setInputPort((short) srcSwPort.getPort());
        // Set the flag to request flow-mod removal notifications only for the
        // source switch. The removal message is used to maintain the flow
        // cache. Don't set the flag for ARP messages - TODO generalize check
        if ((reqeustFlowRemovedNotifn)
                && (match.getDataLayerType() != Ethernet.TYPE_ARP)) {
            fm.setFlags(OFFlowMod.OFPFF_SEND_FLOW_REM);
            match.setWildcards(fm.getMatch().getWildcards());
        }

        try {
            counterStore.updatePktOutFMCounterStore(sw, fm);
            log.debug("pushRoute flowmod sw={} inPort={} outPort={}",
                      new Object[] {
                                    sw,
                                    fm.getMatch().getInputPort(),
                                    ((OFActionOutput) fm.getActions().get(0)).getPort() });
            log.info("Flow mod sent: Wildcard={} match={}",
                     Integer.toHexString(fm.getMatch().getWildcards()),
                     fm.getMatch().toString());
            sw.write(fm, cntx);

            if (sw.getId() == srcSwitch.getId()) {
                pushPacket(srcSwitch,
                           match,
                           pi,
                           ((OFActionOutput) fm.getActions().get(0)).getPort(),
                           cntx);
                srcSwitchIncluded = true;
            }
            match = fm.getMatch();
        } catch (IOException e) {
            log.error("Failure writing flow mod", e);
        }

        return srcSwitchIncluded;
    }

    protected OFMatch wildcard(OFMatch match, IOFSwitch sw,
                               Integer wildcard_hints) {
        if (wildcard_hints != null) {
            return match.clone().setWildcards(wildcard_hints.intValue());
        }
        return match.clone();
    }

    public void pushPacket(IOFSwitch sw, OFMatch match, OFPacketIn pi,
                           short outport, FloodlightContext cntx) {

        if (pi == null) {
            return;
        }

        if (log.isDebugEnabled()) {
            log.debug("PacketOut srcSwitch={} match={} pi={}",
                      new Object[] { sw, match, pi });
        }

        OFPacketOut po =
                (OFPacketOut) floodlightProvider.getOFMessageFactory()
                                                .getMessage(OFType.PACKET_OUT);

        // set actions
        List<OFAction> actions = new ArrayList<OFAction>();
        actions.add(new OFActionOutput(outport, (short) 0));

        po.setActions(actions)
          .setActionsLength((short) OFActionOutput.MINIMUM_LENGTH);
        short poLength =
                (short) (po.getActionsLength() + OFPacketOut.MINIMUM_LENGTH);

        // set buffer_id, in_port
        po.setBufferId(pi.getBufferId());
        po.setInPort(pi.getInPort());

        // set data - only if buffer_id == -1
        if (pi.getBufferId() == OFPacketOut.BUFFER_ID_NONE) {
            byte[] packetData = pi.getPacketData();
            poLength += packetData.length;
            po.setPacketData(packetData);
        }

        po.setLength(poLength);

        try {
            counterStore.updatePktOutFMCounterStore(sw, po);
            sw.write(po, cntx);
        } catch (IOException e) {
            log.error("Failure writing packet out", e);
        }
    }

    public static boolean
            blockHost(IFloodlightProviderService floodlightProvider,
                      SwitchPortTuple sw_tup, long host_mac,
                      short hardTimeout) {

        if ((sw_tup == null) || sw_tup.getSw() == null) {
            return false;
        }

        IOFSwitch sw = sw_tup.getSw();
        short inputPort = sw_tup.getPort().shortValue();
        log.debug("blockHost sw={} port={} mac={}",
                  new Object[] { sw, sw_tup.getPort(), new Long(host_mac) });

        // Create flow-mod based on packet-in and src-switch
        OFFlowMod fm =
                (OFFlowMod) floodlightProvider.getOFMessageFactory()
                                              .getMessage(OFType.FLOW_MOD);
        OFMatch match = new OFMatch();
        List<OFAction> actions = new ArrayList<OFAction>(); // Set no action to
                                                            // drop
        match.setDataLayerSource(Ethernet.toByteArray(host_mac))
             .setInputPort(inputPort)
             .setWildcards(OFMatch.OFPFW_ALL & ~OFMatch.OFPFW_DL_SRC
                     & ~OFMatch.OFPFW_IN_PORT);
        fm.setCookie(AppCookie.makeCookie(FORWARDING_APP_ID, 0))
          .setHardTimeout((short) hardTimeout)
          .setIdleTimeout((short) 5)
          .setBufferId(OFPacketOut.BUFFER_ID_NONE)
          .setMatch(match)
          .setActions(actions)
          .setLengthU(OFFlowMod.MINIMUM_LENGTH); // +OFActionOutput.MINIMUM_LENGTH);

        try {
            log.debug("write drop flow-mod sw={} match={} flow-mod={}",
                      new Object[] { sw, match, fm });
            sw.write(fm, null);
        } catch (IOException e) {
            log.error("Failure writing deny flow mod", e);
            return false;
        }
        return true;

    }

    /**
     * @param floodlightProvider
     *            the floodlightProvider to set
     */
    public
            void
            setFloodlightProvider(IFloodlightProviderService floodlightProvider) {
        this.floodlightProvider = floodlightProvider;
    }

    /**
     * @param routingEngine
     *            the routingEngine to set
     */
    public void setRoutingEngine(IRoutingEngineService routingEngine) {
        this.routingEngine = routingEngine;
    }

    /**
     * @param deviceManager
     *            the deviceManager to set
     */
    public void setDeviceManager(IDeviceManagerService deviceManager) {
        this.deviceManager = deviceManager;
    }

    /**
     * @param topology
     *            the topology to set
     */
    public void setTopology(ITopologyService topology) {
        this.topology = topology;
    }

    public ICounterStoreService getCounterStore() {
        return counterStore;
    }

    public void setCounterStore(ICounterStoreService counterStore) {
        this.counterStore = counterStore;
    }

    @Override
    public void deviceAdded(IDevice device) {
        // NOOP
    }

    @Override
    public void deviceRemoved(IDevice device) {
        // NOOP
    }

    @Override
    public void deviceMoved(IDevice device) {
        // Build flow mod to delete based on destination mac == device mac
        OFMatch match = new OFMatch();
        match.setDataLayerDestination(Ethernet.toByteArray(device.getMACAddress()));
        match.setWildcards(OFMatch.OFPFW_ALL ^ OFMatch.OFPFW_DL_DST);
        OFMessage fm =
                ((OFFlowMod) floodlightProvider.getOFMessageFactory()
                                               .getMessage(OFType.FLOW_MOD)).setCommand(OFFlowMod.OFPFC_DELETE)
                                                                            .setOutPort((short) OFPort.OFPP_NONE.getValue())
                                                                            .setMatch(match)
                                                                            .setLength(U16.t(OFFlowMod.MINIMUM_LENGTH));

        // Flush to all switches
        for (IOFSwitch outSw : floodlightProvider.getSwitches().values()) {
            try {
                outSw.write(fm, null);
            } catch (IOException e) {
                log.error("Failure sending flow mod delete for moved device",
                          e);
            }
        }
    }

    @Override
    public void deviceNetworkAddressChanged(IDevice device) {

    }

    @Override
    public void deviceVlanChanged(IDevice device) {

    }

    @Override
    public boolean isCallbackOrderingPrereq(OFType type, String name) {
        return (type.equals(OFType.PACKET_IN) && (name.equals("topology") || name.equals("devicemanager")));
    }

    @Override
    public boolean isCallbackOrderingPostreq(OFType type, String name) {
        return false;
    }

}<|MERGE_RESOLUTION|>--- conflicted
+++ resolved
@@ -143,33 +143,6 @@
         return Command.CONTINUE;
     }
 
-<<<<<<< HEAD
-    private void updateCounterStore(IOFSwitch sw, OFFlowMod flowMod) {
-        if (counterStore != null) {
-            String packetName = flowMod.getType().toClass().getName();
-            packetName =
-                    packetName.substring(packetName.lastIndexOf('.') + 1);
-            // flowmod is per switch. portid = -1
-            String counterName =
-                    CounterStore.createCounterName(sw.getStringId(),
-                                                   -1,
-                                                   packetName);
-            try {
-                ICounter counter = counterStore.getCounter(counterName);
-                if (counter == null) {
-                    counter =
-                            counterStore.createCounter(counterName,
-                                                       CounterValue.CounterType.LONG);
-                }
-                counter.increment();
-            } catch (IllegalArgumentException e) {
-                log.error("Invalid Counter, " + counterName);
-            }
-        }
-    }
-
-=======
->>>>>>> 74bcfed0
     /**
      * Push routes from back to front
      * 
