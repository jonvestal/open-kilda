package net.floodlightcontroller.topology;

import java.util.ArrayList;
import java.util.Collection;
import java.util.HashMap;
import java.util.HashSet;
import java.util.Map;
import java.util.Set;
import java.util.concurrent.BlockingQueue;
import java.util.concurrent.LinkedBlockingQueue;
import java.util.concurrent.ScheduledExecutorService;
import java.util.concurrent.TimeUnit;

<<<<<<< HEAD
import net.floodlightcontroller.core.FloodlightContext;
import net.floodlightcontroller.core.IFloodlightProviderService;
import net.floodlightcontroller.core.IOFMessageListener;
import net.floodlightcontroller.core.IOFSwitch;
=======
import net.floodlightcontroller.core.IFloodlightProviderService;
import net.floodlightcontroller.core.IFloodlightProviderService.Role;
import net.floodlightcontroller.core.IHARoleListener;
>>>>>>> bfe34ebb
import net.floodlightcontroller.core.module.FloodlightModuleContext;
import net.floodlightcontroller.core.module.FloodlightModuleException;
import net.floodlightcontroller.core.module.IFloodlightModule;
import net.floodlightcontroller.core.module.IFloodlightService;
import net.floodlightcontroller.core.util.SingletonTask;
import net.floodlightcontroller.linkdiscovery.ILinkDiscoveryListener;
import net.floodlightcontroller.linkdiscovery.ILinkDiscoveryService;
import net.floodlightcontroller.packet.Ethernet;
import net.floodlightcontroller.routing.BroadcastTree;
import net.floodlightcontroller.routing.IRoutingService;
import net.floodlightcontroller.routing.Link;
import net.floodlightcontroller.routing.Route;
import net.floodlightcontroller.threadpool.IThreadPoolService;

import org.openflow.protocol.OFMessage;
import org.openflow.protocol.OFPacketIn;
import org.openflow.protocol.OFPhysicalPort.OFPortState;
import org.openflow.protocol.OFType;
import org.slf4j.Logger;
import org.slf4j.LoggerFactory;

/**
 * Topology manager is responsible for maintaining the controller's notion
 * of the network graph, as well as implementing tools for finding routes 
 * through the topology.
 */
<<<<<<< HEAD
public class TopologyManager implements 
        IFloodlightModule, ITopologyService, 
        IRoutingService, ILinkDiscoveryListener,
        IOFMessageListener {

    protected static Logger log = LoggerFactory.getLogger(TopologyManager.class);

    /** 
     * Set of ports for each switch 
     */
    protected Map<Long, Set<Short>> switchPorts; 
    
    /**
     * Set of links organized by node port tuple
     */
    protected Map<NodePortTuple, Set<Link>> switchPortLinks;
    
    /**
     * set of links that are broadcast domain links.
     */
    protected Map<NodePortTuple, Set<Link>> portBroadcastDomainLinks;
    
    /**
     * set of tunnel links
     */
    protected Map<NodePortTuple, Set<Link>> tunnelLinks; 
=======

public class TopologyManager 
    implements IFloodlightModule, ITopologyService, IRoutingService, 
               ILinkDiscoveryListener, IHARoleListener {

    protected static Logger log = LoggerFactory.getLogger(TopologyManager.class);

    protected Map<Long, Set<Short>> switchPorts; // Set of ports for each switch
    protected Map<NodePortTuple, Set<Link>> switchPortLinks; // Set of links organized by node port tuple
    protected Map<NodePortTuple, Set<Link>> portBroadcastDomainLinks; // set of links that are broadcast domain links.
    protected Map<NodePortTuple, Set<Link>> tunnelLinks; // set of tunnel links
    
    // Dependencies
>>>>>>> bfe34ebb
    protected ILinkDiscoveryService linkDiscovery;
    protected IThreadPoolService threadPool;
    protected IFloodlightProviderService floodlightProvider;
<<<<<<< HEAD
=======
    // Modules that listen to our updates
    protected ArrayList<ITopologyListener> topologyAware;
>>>>>>> bfe34ebb

    protected BlockingQueue<LDUpdate> ldUpdates;
    protected TopologyInstance currentInstance;
    protected SingletonTask newInstanceTask;

    
    /**
     * Thread for recomputing topology.  The thread is always running, 
     * however the function applyUpdates() has a blocking call.
     */
    protected class NewInstanceWorker implements Runnable {
        @Override 
        public void run() {
            try {
	            applyUpdates();
	            createNewInstance();
	            informListeners();
            }
            catch (Exception e) {
                log.error("Error in topology instance task thread", e);
            }
        }
    }

    // **********************
    // ILinkDiscoveryListener
    // **********************

    @Override
    public void linkDiscoveryUpdate(LDUpdate update) {
        boolean scheduleFlag = false;
        // if there's no udpates in the queue, then
        // we need to schedule an update.
        if (ldUpdates.peek() == null)
            scheduleFlag = true;

        if (log.isTraceEnabled()) {
            log.trace("Queuing update: {}", update);
        }
        ldUpdates.add(update);

        if (scheduleFlag) {
            newInstanceTask.reschedule(1, TimeUnit.MICROSECONDS);
        }
    }
    
    // ****************
    // ITopologyService
    // ****************

    @Override
    public boolean isInternal(long switchid, short port) {
        return currentInstance.isInternal(switchid, port);
    }

    @Override
    public long getSwitchClusterId(long switchId) {
        return currentInstance.getSwitchClusterId(switchId);
    }

    @Override
    public Set<Long> getSwitchesInCluster(long switchId) {
        return currentInstance.getSwitchesInCluster(switchId);
    }

    @Override
    public boolean inSameCluster(long switch1, long switch2) {
        return currentInstance.inSameCluster(switch1, switch2);
    }

    @Override
    public void addListener(ITopologyListener listener) {
        topologyAware.add(listener);
    }

    @Override
    public boolean isAllowed(long sw, short portId) {
        return currentInstance.isAllowed(sw, portId);
    }

    @Override
    public NodePortTuple getAllowedOutgoingBroadcastPort(long src,
                                                         short srcPort,
                                                         long dst,
                                                         short dstPort) {
        return currentInstance.getAllowedOutgoingBroadcastPort(src,srcPort,
                                                               dst,dstPort);
    }

    @Override
    public NodePortTuple getAllowedIncomingBroadcastPort(long src,
                                                         short srcPort) {
        return currentInstance.getAllowedIncomingBroadcastPort(src,srcPort);
    }

    @Override
    public boolean isIncomingBroadcastAllowed(long sw, short portId) {
        return currentInstance.isIncomingBroadcastAllowedOnSwitchPort(sw, 
                                                                      portId);
    }

    @Override
    public Set<Short> getPorts(long sw) {
        return currentInstance.getPorts(sw);
    }

    public Set<Short> getBroadcastPorts(long targetSw, long src, 
                                        short srcPort) {
        return currentInstance.getBroadcastPorts(targetSw, src, srcPort);
    }

    @Override
    public boolean isInSameBroadcastDomain(long s1, short p1, 
                                           long s2, short p2) {
        return currentInstance.isInSameBroadcastDomain(s1, p1, s2, p2);

    }

    @Override
    public NodePortTuple getOutgoingSwitchPort(long src, short srcPort,
                                               long dst, short dstPort) {
        // Use this function to redirect traffic if needed.
        return currentInstance.getOutgoingSwitchPort(src, srcPort, 
                                                     dst, dstPort);
    }

    @Override
    public NodePortTuple getIncomingSwitchPort(long src, short srcPort,
                                               long dst, short dstPort) {
        return currentInstance.getIncomingSwitchPort(src, srcPort,
                                                     dst, dstPort);
    }

    @Override
    public boolean isBroadcastDomainPort(long sw, short port) {
        return currentInstance.isBroadcastDomainPort(new NodePortTuple(sw, 
                                                                       port));
    }

    @Override
    public boolean isConsistent(long oldSw, short oldPort, long newSw,
                                short newPort) {
        return currentInstance.isConsistent(oldSw, oldPort, newSw, newPort);
    }

    @Override
    public boolean inSameIsland(long switch1, long switch2) {
        return currentInstance.inSameIsland(switch1, switch2);
    }

    // ***************
    // IRoutingService
    // ***************

    @Override
    public Route getRoute(long src, long dst) {
        Route r = currentInstance.getRoute(src, dst);
        return r;
    }

    @Override
    public boolean routeExists(long src, long dst) {
        return currentInstance.routeExists(src, dst);
    }

    @Override
    public BroadcastTree getBroadcastTreeForCluster(long clusterId) {
        return currentInstance.getBroadcastTreeForCluster(clusterId);
    }

    // ******************
    // IOFMessageListener
    // ******************

    @Override
    public String getName() {
        return "topology";
    }

    @Override
    public boolean isCallbackOrderingPrereq(OFType type, String name) {
        return "linkdiscovery".equals(name);
    }

    @Override
    public boolean isCallbackOrderingPostreq(OFType type, String name) {
        return false;
    }

    @Override
    public Command receive(IOFSwitch sw, OFMessage msg,
                           FloodlightContext cntx) {
        switch (msg.getType()) {
            case PACKET_IN:
                return this.processPacketInMessage(sw, 
                                                   (OFPacketIn) msg, cntx);
        }

        log.error("received an unexpected message {} from switch {}", 
                  msg, sw);
        return Command.CONTINUE;
    }

    // *****************
    // IFloodlightModule
    // *****************

    @Override
    public Collection<Class<? extends IFloodlightService>> getModuleServices() {
        Collection<Class<? extends IFloodlightService>> l = 
                new ArrayList<Class<? extends IFloodlightService>>();
        l.add(ITopologyService.class);
        l.add(IRoutingService.class);
        return l;
    }

    @Override
    public Map<Class<? extends IFloodlightService>, IFloodlightService>
            getServiceImpls() {
        Map<Class<? extends IFloodlightService>,
        IFloodlightService> m = 
        new HashMap<Class<? extends IFloodlightService>,
        IFloodlightService>();
        // We are the class that implements the service
        m.put(ITopologyService.class, this);
        m.put(IRoutingService.class, this);
        return m;

    }

    @Override
    public Collection<Class<? extends IFloodlightService>> 
            getModuleDependencies() {
        Collection<Class<? extends IFloodlightService>> l = 
                new ArrayList<Class<? extends IFloodlightService>>();
        l.add(ILinkDiscoveryService.class);
        l.add(IThreadPoolService.class);
        l.add(IFloodlightProviderService.class);
        return l;
    }

    @Override
    public void init(FloodlightModuleContext context)
            throws FloodlightModuleException {
        linkDiscovery = context.getServiceImpl(ILinkDiscoveryService.class);
        threadPool = context.getServiceImpl(IThreadPoolService.class);
        floodlightProvider = 
                context.getServiceImpl(IFloodlightProviderService.class);
        
        switchPorts = new HashMap<Long,Set<Short>>();
        switchPortLinks = new HashMap<NodePortTuple, Set<Link>>();
        portBroadcastDomainLinks = new HashMap<NodePortTuple, Set<Link>>();
        tunnelLinks = new HashMap<NodePortTuple, Set<Link>>();
        topologyAware = new ArrayList<ITopologyListener>();
        ldUpdates = new LinkedBlockingQueue<LDUpdate>();
    }

    @Override
    public void startUp(FloodlightModuleContext context) {
        ScheduledExecutorService ses = threadPool.getScheduledExecutor();
        newInstanceTask = new SingletonTask(ses, new NewInstanceWorker());
        linkDiscovery.addListener(this);
        newInstanceTask.reschedule(1, TimeUnit.MILLISECONDS);
        floodlightProvider.addOFMessageListener(OFType.PACKET_IN, this);
    }

    // ****************
    // Internal methods
    // ****************
    
    protected Command processPacketInMessage(IOFSwitch sw, OFPacketIn pi, 
                                             FloodlightContext cntx) {
        Ethernet eth = 
                IFloodlightProviderService.bcStore.
                get(cntx,IFloodlightProviderService.CONTEXT_PI_PAYLOAD);
        
        if (isAllowed(sw.getId(), pi.getInPort()) == false) {
            if (eth.getEtherType() == Ethernet.TYPE_BDDP ||
                (eth.isBroadcast() == false && eth.isMulticast() == false)) {
                return Command.CONTINUE;
            } else {
                if (log.isTraceEnabled()) {
                    log.trace("Ignoring packet because of topology " + 
                              "restriction on switch={}, port={}", 
                              new Object[] {sw.getStringId(), 
                                            pi.getInPort()});
                }
                return Command.STOP;
            }
        }
        return Command.CONTINUE;
    }
    
    public void applyUpdates() {
        LDUpdate update = null;
        while (ldUpdates.peek() != null) {
            try {
                update = ldUpdates.take();
            } catch (Exception e) {
                log.error("Error reading link discovery update.", e);
            }
            if (log.isTraceEnabled()) {
                log.info("Applying update: {}", update);
            }
            if (update.getOperation() == UpdateOperation.ADD_OR_UPDATE) {
                boolean added = 
                        (((update.getSrcPortState() & 
                           OFPortState.OFPPS_STP_MASK.getValue()) != 
                           OFPortState.OFPPS_STP_BLOCK.getValue()) &&
                        ((update.getDstPortState() & 
                          OFPortState.OFPPS_STP_MASK.getValue()) != 
                          OFPortState.OFPPS_STP_BLOCK.getValue()));
                if (added) {
                    addOrUpdateLink(update.getSrc(), update.getSrcPort(), 
                                    update.getDst(), update.getDstPort(), 
                                    update.getType());
                } else  {
                    removeLink(update.getSrc(), update.getSrcPort(), 
                               update.getDst(), update.getDstPort());
                }
            } else if (update.getOperation() == UpdateOperation.REMOVE) {
                removeLink(update.getSrc(), update.getSrcPort(), 
                           update.getDst(), update.getDstPort());
            }
        }
    }

    /**
     * This function computes a new topology.
     */
    public void createNewInstance() {
        TopologyInstance nt = 
                new TopologyInstance(switchPorts, switchPortLinks, 
                                     portBroadcastDomainLinks, tunnelLinks);
        nt.compute();
        currentInstance = nt;
    }

    public void informListeners() {
        for(int i=0; i<topologyAware.size(); ++i) {
            ITopologyListener listener = topologyAware.get(i);
            listener.topologyChanged();
        }
    }

    public void addSwitch(long sid) {
        if (switchPorts.containsKey(sid) == false) {
            switchPorts.put(sid, new HashSet<Short>());
        }
    }

    private void addPortToSwitch(long s, short p) {
        addSwitch(s);
        switchPorts.get(s).add(p);
    }

    public void removeSwitch(long sid) {
        // Delete all the links in the switch, switch and all 
        // associated data should be deleted.
        if (switchPorts.containsKey(sid) == false) return;

        Set<Link> linksToRemove = new HashSet<Link>();
        for(Short p: switchPorts.get(sid)) {
            NodePortTuple n1 = new NodePortTuple(sid, p);
            linksToRemove.addAll(switchPortLinks.get(n1));
        }

        for(Link link: linksToRemove) {
            removeLink(link);
        }
    }

    private boolean addLinkToStructure(Map<NodePortTuple, 
                                       Set<Link>> s, Link l) {
        boolean result1 = false, result2 = false; 

        NodePortTuple n1 = new NodePortTuple(l.getSrc(), l.getSrcPort());
        NodePortTuple n2 = new NodePortTuple(l.getDst(), l.getDstPort());

        if (s.get(n1) == null) {
            s.put(n1, new HashSet<Link>()); 
        }
        if (s.get(n2) == null) {
            s.put(n2, new HashSet<Link>()); 
        }
        result1 = s.get(n1).add(l);
        result2 = s.get(n2).add(l);

        return (result1 && result2);
    }

    private boolean removeLinkFromStructure(Map<NodePortTuple, 
                                            Set<Link>> s, Link l) {

        boolean result1 = false, result2 = false;
        NodePortTuple n1 = new NodePortTuple(l.getSrc(), l.getSrcPort());
        NodePortTuple n2 = new NodePortTuple(l.getDst(), l.getDstPort());

        if (s.get(n1) != null) {
            result1 = s.get(n1).remove(l);
            if (s.get(n1).isEmpty()) s.remove(n1);
        }
        if (s.get(n2) != null) {
            result2 = s.get(n2).remove(l);
            if (s.get(n2).isEmpty()) s.remove(n2);
        }
        return result1 && result2; 
    }

    public void addOrUpdateLink(long srcId, short srcPort, long dstId, 
                                short dstPort, LinkType type) {
        Link link = new Link(srcId, srcPort, dstId, dstPort);

        addPortToSwitch(srcId, srcPort);
        addPortToSwitch(dstId, dstPort);

        addLinkToStructure(switchPortLinks, link);

        if (type.equals(LinkType.MULTIHOP_LINK)) {
            addLinkToStructure(portBroadcastDomainLinks, link);
            removeLinkFromStructure(tunnelLinks, link);
        } else if (type.equals(LinkType.TUNNEL)) {
            addLinkToStructure(tunnelLinks, link);
            removeLinkFromStructure(portBroadcastDomainLinks, link);
        } else if (type.equals(LinkType.DIRECT_LINK)) {
            removeLinkFromStructure(tunnelLinks, link);
            removeLinkFromStructure(portBroadcastDomainLinks, link);
        }
    }

    public void removeLink(Link link)  {
        removeLinkFromStructure(portBroadcastDomainLinks, link);
        removeLinkFromStructure(tunnelLinks, link);
        removeLinkFromStructure(switchPortLinks, link);

        NodePortTuple srcNpt = 
                new NodePortTuple(link.getSrc(), link.getSrcPort());
        NodePortTuple dstNpt = 
                new NodePortTuple(link.getDst(), link.getDstPort());

        // Remove switch ports if there are no links through those switch ports
        if (switchPortLinks.get(srcNpt) == null) {
            if (switchPorts.get(srcNpt.getNodeId()) != null)
                switchPorts.get(srcNpt.getNodeId()).remove(srcNpt.getPortId());
        }
        if (switchPortLinks.get(dstNpt) == null) {
            if (switchPorts.get(dstNpt.getNodeId()) != null)
                switchPorts.get(dstNpt.getNodeId()).remove(dstNpt.getPortId());
        }

        // Remove the node if no ports are present
        if (switchPorts.get(srcNpt.getNodeId())!=null && 
                switchPorts.get(srcNpt.getNodeId()).isEmpty()) {
            switchPorts.remove(srcNpt.getNodeId());
        }
        if (switchPorts.get(dstNpt.getNodeId())!=null && 
                switchPorts.get(dstNpt.getNodeId()).isEmpty()) {
            switchPorts.remove(dstNpt.getNodeId());
        }
    }

    public void removeLink(long srcId, short srcPort, 
                           long dstId, short dstPort) {
        Link link = new Link(srcId, srcPort, dstId, dstPort);
        removeLink(link);
    }

    public void clear() {
        switchPorts.clear();
        switchPortLinks.clear();
        portBroadcastDomainLinks.clear();
        tunnelLinks.clear();
    }


    /**
     * Getters.  No Setters.
     */
    public Map<Long, Set<Short>> getSwitchPorts() {
        return switchPorts;
    }

    public Map<NodePortTuple, Set<Link>> getSwitchPortLinks() {
        return switchPortLinks;
    }

    public Map<NodePortTuple, Set<Link>> getPortBroadcastDomainLinks() {
        return portBroadcastDomainLinks;
    }

    public Map<NodePortTuple, Set<Link>> getTunnelLinks() {
        return tunnelLinks;
    }

    public TopologyInstance getCurrentInstance() {
        return currentInstance;
    }

<<<<<<< HEAD
=======
    //
    //  ILinkDiscoveryListener interface methods
    //

    public void linkDiscoveryUpdate(LDUpdate update) {
        boolean scheduleFlag = false;
        // if there's no udpates in the queue, then
        // we need to schedule an update.
        if (ldUpdates.peek() == null)
            scheduleFlag = true;

        if (log.isTraceEnabled()) {
            log.trace("Queuing update: {}", update);
        }
        ldUpdates.add(update);

        if (scheduleFlag) {
            newInstanceTask.reschedule(1, TimeUnit.MICROSECONDS);
        }
    }

    //
    //   IFloodlightModule interfaces
    //

    @Override
    public Collection<Class<? extends IFloodlightService>> getModuleServices() {
        // TODO Auto-generated method stub
        Collection<Class<? extends IFloodlightService>> l = 
                new ArrayList<Class<? extends IFloodlightService>>();
        l.add(ITopologyService.class);
        l.add(IRoutingService.class);
        return l;
    }

    @Override
    public Map<Class<? extends IFloodlightService>, IFloodlightService>
    getServiceImpls() {
        Map<Class<? extends IFloodlightService>,
        IFloodlightService> m = 
        new HashMap<Class<? extends IFloodlightService>,
        IFloodlightService>();
        // We are the class that implements the service
        m.put(ITopologyService.class, this);
        m.put(IRoutingService.class, this);
        return m;

    }

    @Override
    public Collection<Class<? extends IFloodlightService>>
    getModuleDependencies() {
        Collection<Class<? extends IFloodlightService>> l = 
                new ArrayList<Class<? extends IFloodlightService>>();
        l.add(ILinkDiscoveryService.class);
        l.add(IThreadPoolService.class);
        l.add(IFloodlightProviderService.class);
        return l;
    }

    @Override
    public void init(FloodlightModuleContext context)
            throws FloodlightModuleException {
        linkDiscovery = context.getServiceImpl(ILinkDiscoveryService.class);
        threadPool = context.getServiceImpl(IThreadPoolService.class);
        floodlightProvider = context.getServiceImpl(IFloodlightProviderService.class);
        
        switchPorts = new HashMap<Long,Set<Short>>();
        switchPortLinks = new HashMap<NodePortTuple, Set<Link>>();
        portBroadcastDomainLinks = new HashMap<NodePortTuple, Set<Link>>();
        tunnelLinks = new HashMap<NodePortTuple, Set<Link>>();
        topologyAware = new ArrayList<ITopologyListener>();
        ldUpdates = new LinkedBlockingQueue<LDUpdate>();
    }

    @Override
    public void startUp(FloodlightModuleContext context) {
        ScheduledExecutorService ses = threadPool.getScheduledExecutor();
        newInstanceTask = new SingletonTask(ses, new NewInstanceWorker());
        linkDiscovery.addListener(this);
        floodlightProvider.addHAListener(this);
        newInstanceTask.reschedule(1, TimeUnit.MILLISECONDS);
    }

    //
    // ITopologyService interface methods
    //
    @Override
    public boolean isInternal(long switchid, short port) {
        return currentInstance.isInternal(switchid, port);
    }

    @Override
    public long getSwitchClusterId(long switchId) {
        return currentInstance.getSwitchClusterId(switchId);
    }

    @Override
    public Set<Long> getSwitchesInCluster(long switchId) {
        return currentInstance.getSwitchesInCluster(switchId);
    }

    @Override
    public boolean inSameCluster(long switch1, long switch2) {
        return currentInstance.inSameCluster(switch1, switch2);
    }

    @Override
    public void addListener(ITopologyListener listener) {
        topologyAware.add(listener);
    }

    @Override
    public boolean isAllowed(long sw, short portId) {
        return currentInstance.isAllowed(sw, portId);
    }

    @Override
    public NodePortTuple getAllowedOutgoingBroadcastPort(long src,
                                                         short srcPort,
                                                         long dst,
                                                         short dstPort) {
        return currentInstance.getAllowedOutgoingBroadcastPort(src,srcPort,
                                                               dst,dstPort);
    }

    @Override
    public NodePortTuple getAllowedIncomingBroadcastPort(long src,
                                                         short srcPort) {
        return currentInstance.getAllowedIncomingBroadcastPort(src,srcPort);
    }

    @Override
    public boolean isIncomingBroadcastAllowed(long sw, short portId) {
        return currentInstance.isIncomingBroadcastAllowedOnSwitchPort(sw, portId);
    }

    @Override
    public Set<Short> getPorts(long sw) {
        return currentInstance.getPorts(sw);
    }

    public Set<Short> getBroadcastPorts(long targetSw, long src, short srcPort) {
        return currentInstance.getBroadcastPorts(targetSw, src, srcPort);
    }

    //
    // IRoutingService interface methods
    //
    @Override
    public Route getRoute(long src, long dst) {
        Route r = currentInstance.getRoute(src, dst);
        return r;
    }

    @Override
    public boolean routeExists(long src, long dst) {
        return currentInstance.routeExists(src, dst);
    }

    @Override
    public BroadcastTree getBroadcastTreeForCluster(long clusterId) {
        return currentInstance.getBroadcastTreeForCluster(clusterId);
    }

    @Override
    public boolean isInSameBroadcastDomain(long s1, short p1, long s2, short p2) {
        return currentInstance.isInSameBroadcastDomain(s1, p1, s2, p2);

    }

    @Override
    public NodePortTuple getOutgoingSwitchPort(long src, short srcPort,
                                               long dst, short dstPort) {
        // Use this function to redirect traffic if needed.
        return currentInstance.getOutgoingSwitchPort(src, srcPort, dst, dstPort);
    }

    @Override
    public NodePortTuple getIncomingSwitchPort(long src, short srcPort,
                                               long dst, short dstPort) {
        return currentInstance.getIncomingSwitchPort(src, srcPort, dst, dstPort);
    }

    @Override
    public boolean isBroadcastDomainPort(long sw, short port) {
        return currentInstance.isBroadcastDomainPort(new NodePortTuple(sw, port));
    }

    @Override
    public boolean isConsistent(long oldSw, short oldPort, long newSw,
                                short newPort) {
        return currentInstance.isConsistent(oldSw, oldPort, newSw, newPort);
    }

    @Override
    public boolean inSameIsland(long switch1, long switch2) {
        return currentInstance.inSameIsland(switch1, switch2);
    }

    /**
     * Clears the current topology. Note that this does NOT
     * send out updates.
     */
    public void clearCurrentTopology() {
        switchPorts.clear();
        switchPortLinks.clear();
        portBroadcastDomainLinks.clear();
        tunnelLinks.clear();
        createNewInstance();
    }

    @Override
    public void roleChanged(Role oldRole, Role newRole) {
        switch(newRole) {
            case MASTER:
                if (oldRole == Role.SLAVE) {
                    log.debug("Re-computing topology due " +
                            "to HA change from SLAVE->MASTER");
                    newInstanceTask.reschedule(1, TimeUnit.MILLISECONDS);
                }
                break;
            case SLAVE:
                log.debug("Clearing topology due to " +
                        "HA change to SLAVE");
                clearCurrentTopology();
                break;
        }
    }
>>>>>>> bfe34ebb
}
<|MERGE_RESOLUTION|>--- conflicted
+++ resolved
@@ -11,16 +11,12 @@
 import java.util.concurrent.ScheduledExecutorService;
 import java.util.concurrent.TimeUnit;
 
-<<<<<<< HEAD
 import net.floodlightcontroller.core.FloodlightContext;
 import net.floodlightcontroller.core.IFloodlightProviderService;
+import net.floodlightcontroller.core.IFloodlightProviderService.Role;
 import net.floodlightcontroller.core.IOFMessageListener;
 import net.floodlightcontroller.core.IOFSwitch;
-=======
-import net.floodlightcontroller.core.IFloodlightProviderService;
-import net.floodlightcontroller.core.IFloodlightProviderService.Role;
 import net.floodlightcontroller.core.IHARoleListener;
->>>>>>> bfe34ebb
 import net.floodlightcontroller.core.module.FloodlightModuleContext;
 import net.floodlightcontroller.core.module.FloodlightModuleException;
 import net.floodlightcontroller.core.module.IFloodlightModule;
@@ -47,11 +43,10 @@
  * of the network graph, as well as implementing tools for finding routes 
  * through the topology.
  */
-<<<<<<< HEAD
 public class TopologyManager implements 
         IFloodlightModule, ITopologyService, 
         IRoutingService, ILinkDiscoveryListener,
-        IOFMessageListener {
+        IOFMessageListener, IHARoleListener {
 
     protected static Logger log = LoggerFactory.getLogger(TopologyManager.class);
 
@@ -74,29 +69,12 @@
      * set of tunnel links
      */
     protected Map<NodePortTuple, Set<Link>> tunnelLinks; 
-=======
-
-public class TopologyManager 
-    implements IFloodlightModule, ITopologyService, IRoutingService, 
-               ILinkDiscoveryListener, IHARoleListener {
-
-    protected static Logger log = LoggerFactory.getLogger(TopologyManager.class);
-
-    protected Map<Long, Set<Short>> switchPorts; // Set of ports for each switch
-    protected Map<NodePortTuple, Set<Link>> switchPortLinks; // Set of links organized by node port tuple
-    protected Map<NodePortTuple, Set<Link>> portBroadcastDomainLinks; // set of links that are broadcast domain links.
-    protected Map<NodePortTuple, Set<Link>> tunnelLinks; // set of tunnel links
-    
-    // Dependencies
->>>>>>> bfe34ebb
     protected ILinkDiscoveryService linkDiscovery;
     protected IThreadPoolService threadPool;
     protected IFloodlightProviderService floodlightProvider;
-<<<<<<< HEAD
-=======
+
     // Modules that listen to our updates
     protected ArrayList<ITopologyListener> topologyAware;
->>>>>>> bfe34ebb
 
     protected BlockingQueue<LDUpdate> ldUpdates;
     protected TopologyInstance currentInstance;
@@ -298,6 +276,27 @@
         log.error("received an unexpected message {} from switch {}", 
                   msg, sw);
         return Command.CONTINUE;
+    }
+
+    // ***************
+    // IHARoleListener
+    // ***************
+    @Override
+    public void roleChanged(Role oldRole, Role newRole) {
+        switch(newRole) {
+            case MASTER:
+                if (oldRole == Role.SLAVE) {
+                    log.debug("Re-computing topology due " +
+                            "to HA change from SLAVE->MASTER");
+                    newInstanceTask.reschedule(1, TimeUnit.MILLISECONDS);
+                }
+                break;
+            case SLAVE:
+                log.debug("Clearing topology due to " +
+                        "HA change to SLAVE");
+                clearCurrentTopology();
+                break;
+        }
     }
 
     // *****************
@@ -570,8 +569,19 @@
         portBroadcastDomainLinks.clear();
         tunnelLinks.clear();
     }
-
-
+    
+    /**
+    * Clears the current topology. Note that this does NOT
+    * send out updates.
+    */
+    private void clearCurrentTopology() {
+        switchPorts.clear();
+        switchPortLinks.clear();
+        portBroadcastDomainLinks.clear();
+        tunnelLinks.clear();
+        createNewInstance();
+    }
+    
     /**
      * Getters.  No Setters.
      */
@@ -595,236 +605,4 @@
         return currentInstance;
     }
 
-<<<<<<< HEAD
-=======
-    //
-    //  ILinkDiscoveryListener interface methods
-    //
-
-    public void linkDiscoveryUpdate(LDUpdate update) {
-        boolean scheduleFlag = false;
-        // if there's no udpates in the queue, then
-        // we need to schedule an update.
-        if (ldUpdates.peek() == null)
-            scheduleFlag = true;
-
-        if (log.isTraceEnabled()) {
-            log.trace("Queuing update: {}", update);
-        }
-        ldUpdates.add(update);
-
-        if (scheduleFlag) {
-            newInstanceTask.reschedule(1, TimeUnit.MICROSECONDS);
-        }
-    }
-
-    //
-    //   IFloodlightModule interfaces
-    //
-
-    @Override
-    public Collection<Class<? extends IFloodlightService>> getModuleServices() {
-        // TODO Auto-generated method stub
-        Collection<Class<? extends IFloodlightService>> l = 
-                new ArrayList<Class<? extends IFloodlightService>>();
-        l.add(ITopologyService.class);
-        l.add(IRoutingService.class);
-        return l;
-    }
-
-    @Override
-    public Map<Class<? extends IFloodlightService>, IFloodlightService>
-    getServiceImpls() {
-        Map<Class<? extends IFloodlightService>,
-        IFloodlightService> m = 
-        new HashMap<Class<? extends IFloodlightService>,
-        IFloodlightService>();
-        // We are the class that implements the service
-        m.put(ITopologyService.class, this);
-        m.put(IRoutingService.class, this);
-        return m;
-
-    }
-
-    @Override
-    public Collection<Class<? extends IFloodlightService>>
-    getModuleDependencies() {
-        Collection<Class<? extends IFloodlightService>> l = 
-                new ArrayList<Class<? extends IFloodlightService>>();
-        l.add(ILinkDiscoveryService.class);
-        l.add(IThreadPoolService.class);
-        l.add(IFloodlightProviderService.class);
-        return l;
-    }
-
-    @Override
-    public void init(FloodlightModuleContext context)
-            throws FloodlightModuleException {
-        linkDiscovery = context.getServiceImpl(ILinkDiscoveryService.class);
-        threadPool = context.getServiceImpl(IThreadPoolService.class);
-        floodlightProvider = context.getServiceImpl(IFloodlightProviderService.class);
-        
-        switchPorts = new HashMap<Long,Set<Short>>();
-        switchPortLinks = new HashMap<NodePortTuple, Set<Link>>();
-        portBroadcastDomainLinks = new HashMap<NodePortTuple, Set<Link>>();
-        tunnelLinks = new HashMap<NodePortTuple, Set<Link>>();
-        topologyAware = new ArrayList<ITopologyListener>();
-        ldUpdates = new LinkedBlockingQueue<LDUpdate>();
-    }
-
-    @Override
-    public void startUp(FloodlightModuleContext context) {
-        ScheduledExecutorService ses = threadPool.getScheduledExecutor();
-        newInstanceTask = new SingletonTask(ses, new NewInstanceWorker());
-        linkDiscovery.addListener(this);
-        floodlightProvider.addHAListener(this);
-        newInstanceTask.reschedule(1, TimeUnit.MILLISECONDS);
-    }
-
-    //
-    // ITopologyService interface methods
-    //
-    @Override
-    public boolean isInternal(long switchid, short port) {
-        return currentInstance.isInternal(switchid, port);
-    }
-
-    @Override
-    public long getSwitchClusterId(long switchId) {
-        return currentInstance.getSwitchClusterId(switchId);
-    }
-
-    @Override
-    public Set<Long> getSwitchesInCluster(long switchId) {
-        return currentInstance.getSwitchesInCluster(switchId);
-    }
-
-    @Override
-    public boolean inSameCluster(long switch1, long switch2) {
-        return currentInstance.inSameCluster(switch1, switch2);
-    }
-
-    @Override
-    public void addListener(ITopologyListener listener) {
-        topologyAware.add(listener);
-    }
-
-    @Override
-    public boolean isAllowed(long sw, short portId) {
-        return currentInstance.isAllowed(sw, portId);
-    }
-
-    @Override
-    public NodePortTuple getAllowedOutgoingBroadcastPort(long src,
-                                                         short srcPort,
-                                                         long dst,
-                                                         short dstPort) {
-        return currentInstance.getAllowedOutgoingBroadcastPort(src,srcPort,
-                                                               dst,dstPort);
-    }
-
-    @Override
-    public NodePortTuple getAllowedIncomingBroadcastPort(long src,
-                                                         short srcPort) {
-        return currentInstance.getAllowedIncomingBroadcastPort(src,srcPort);
-    }
-
-    @Override
-    public boolean isIncomingBroadcastAllowed(long sw, short portId) {
-        return currentInstance.isIncomingBroadcastAllowedOnSwitchPort(sw, portId);
-    }
-
-    @Override
-    public Set<Short> getPorts(long sw) {
-        return currentInstance.getPorts(sw);
-    }
-
-    public Set<Short> getBroadcastPorts(long targetSw, long src, short srcPort) {
-        return currentInstance.getBroadcastPorts(targetSw, src, srcPort);
-    }
-
-    //
-    // IRoutingService interface methods
-    //
-    @Override
-    public Route getRoute(long src, long dst) {
-        Route r = currentInstance.getRoute(src, dst);
-        return r;
-    }
-
-    @Override
-    public boolean routeExists(long src, long dst) {
-        return currentInstance.routeExists(src, dst);
-    }
-
-    @Override
-    public BroadcastTree getBroadcastTreeForCluster(long clusterId) {
-        return currentInstance.getBroadcastTreeForCluster(clusterId);
-    }
-
-    @Override
-    public boolean isInSameBroadcastDomain(long s1, short p1, long s2, short p2) {
-        return currentInstance.isInSameBroadcastDomain(s1, p1, s2, p2);
-
-    }
-
-    @Override
-    public NodePortTuple getOutgoingSwitchPort(long src, short srcPort,
-                                               long dst, short dstPort) {
-        // Use this function to redirect traffic if needed.
-        return currentInstance.getOutgoingSwitchPort(src, srcPort, dst, dstPort);
-    }
-
-    @Override
-    public NodePortTuple getIncomingSwitchPort(long src, short srcPort,
-                                               long dst, short dstPort) {
-        return currentInstance.getIncomingSwitchPort(src, srcPort, dst, dstPort);
-    }
-
-    @Override
-    public boolean isBroadcastDomainPort(long sw, short port) {
-        return currentInstance.isBroadcastDomainPort(new NodePortTuple(sw, port));
-    }
-
-    @Override
-    public boolean isConsistent(long oldSw, short oldPort, long newSw,
-                                short newPort) {
-        return currentInstance.isConsistent(oldSw, oldPort, newSw, newPort);
-    }
-
-    @Override
-    public boolean inSameIsland(long switch1, long switch2) {
-        return currentInstance.inSameIsland(switch1, switch2);
-    }
-
-    /**
-     * Clears the current topology. Note that this does NOT
-     * send out updates.
-     */
-    public void clearCurrentTopology() {
-        switchPorts.clear();
-        switchPortLinks.clear();
-        portBroadcastDomainLinks.clear();
-        tunnelLinks.clear();
-        createNewInstance();
-    }
-
-    @Override
-    public void roleChanged(Role oldRole, Role newRole) {
-        switch(newRole) {
-            case MASTER:
-                if (oldRole == Role.SLAVE) {
-                    log.debug("Re-computing topology due " +
-                            "to HA change from SLAVE->MASTER");
-                    newInstanceTask.reschedule(1, TimeUnit.MILLISECONDS);
-                }
-                break;
-            case SLAVE:
-                log.debug("Clearing topology due to " +
-                        "HA change to SLAVE");
-                clearCurrentTopology();
-                break;
-        }
-    }
->>>>>>> bfe34ebb
 }
