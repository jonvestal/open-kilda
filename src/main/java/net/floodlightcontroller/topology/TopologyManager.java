--- conflicted
+++ resolved
@@ -24,22 +24,14 @@
 import net.floodlightcontroller.core.util.SingletonTask;
 import net.floodlightcontroller.linkdiscovery.ILinkDiscoveryListener;
 import net.floodlightcontroller.linkdiscovery.ILinkDiscoveryService;
-<<<<<<< HEAD
 import net.floodlightcontroller.packet.Ethernet;
-=======
 import net.floodlightcontroller.restserver.IRestApiService;
->>>>>>> 0d580621
 import net.floodlightcontroller.routing.BroadcastTree;
 import net.floodlightcontroller.routing.IRoutingService;
 import net.floodlightcontroller.routing.Link;
 import net.floodlightcontroller.routing.Route;
 import net.floodlightcontroller.threadpool.IThreadPoolService;
-<<<<<<< HEAD
-=======
 import net.floodlightcontroller.topology.web.TopologyWebRoutable;
-import net.floodlightcontroller.util.StackTraceUtil;
-
->>>>>>> 0d580621
 
 import org.openflow.protocol.OFMessage;
 import org.openflow.protocol.OFPacketIn;
@@ -82,11 +74,8 @@
     protected ILinkDiscoveryService linkDiscovery;
     protected IThreadPoolService threadPool;
     protected IFloodlightProviderService floodlightProvider;
-<<<<<<< HEAD
-
-=======
     protected IRestApiService restApi;
->>>>>>> 0d580621
+
     // Modules that listen to our updates
     protected ArrayList<ITopologyListener> topologyAware;
 
@@ -238,6 +227,18 @@
     public boolean inSameIsland(long switch1, long switch2) {
         return currentInstance.inSameIsland(switch1, switch2);
     }
+    
+    @Override
+    public Set<NodePortTuple> getBroadcastDomainLinks() {
+        // TODO Auto-generated method stub
+        return null;
+    }
+
+    @Override
+    public Set<NodePortTuple> getTunnelLinks() {
+        // TODO Auto-generated method stub
+        return null;
+    }
 
     // ***************
     // IRoutingService
@@ -331,8 +332,8 @@
             getServiceImpls() {
         Map<Class<? extends IFloodlightService>,
         IFloodlightService> m = 
-        new HashMap<Class<? extends IFloodlightService>,
-        IFloodlightService>();
+            new HashMap<Class<? extends IFloodlightService>,
+                IFloodlightService>();
         // We are the class that implements the service
         m.put(ITopologyService.class, this);
         m.put(IRoutingService.class, this);
@@ -348,6 +349,7 @@
         l.add(ILinkDiscoveryService.class);
         l.add(IThreadPoolService.class);
         l.add(IFloodlightProviderService.class);
+        l.add(IRestApiService.class);
         return l;
     }
 
@@ -358,6 +360,7 @@
         threadPool = context.getServiceImpl(IThreadPoolService.class);
         floodlightProvider = 
                 context.getServiceImpl(IFloodlightProviderService.class);
+        restApi = context.getServiceImpl(IRestApiService.class);
         
         switchPorts = new HashMap<Long,Set<Short>>();
         switchPortLinks = new HashMap<NodePortTuple, Set<Link>>();
@@ -372,6 +375,7 @@
         ScheduledExecutorService ses = threadPool.getScheduledExecutor();
         newInstanceTask = new SingletonTask(ses, new NewInstanceWorker());
         linkDiscovery.addListener(this);
+        restApi.addRestletRoutable(new TopologyWebRoutable());
         newInstanceTask.reschedule(1, TimeUnit.MILLISECONDS);
         floodlightProvider.addOFMessageListener(OFType.PACKET_IN, this);
     }
@@ -610,255 +614,8 @@
     public Map<NodePortTuple, Set<Link>> getPortBroadcastDomainLinks() {
         return portBroadcastDomainLinks;
     }
-    
+
     public TopologyInstance getCurrentInstance() {
         return currentInstance;
     }
-
-<<<<<<< HEAD
-=======
-    //
-    //  ILinkDiscoveryListener interface methods
-    //
-
-    public void linkDiscoveryUpdate(LDUpdate update) {
-        boolean scheduleFlag = false;
-        // if there's no udpates in the queue, then
-        // we need to schedule an update.
-        if (ldUpdates.peek() == null)
-            scheduleFlag = true;
-
-        if (log.isTraceEnabled()) {
-            log.trace("Queuing update: {}", update);
-        }
-        ldUpdates.add(update);
-
-        if (scheduleFlag) {
-            newInstanceTask.reschedule(1, TimeUnit.MICROSECONDS);
-        }
-    }
-
-    //
-    //   IFloodlightModule interfaces
-    //
-
-    @Override
-    public Collection<Class<? extends IFloodlightService>> getModuleServices() {
-        Collection<Class<? extends IFloodlightService>> l = 
-                new ArrayList<Class<? extends IFloodlightService>>();
-        l.add(ITopologyService.class);
-        l.add(IRoutingService.class);
-        return l;
-    }
-
-    @Override
-    public Map<Class<? extends IFloodlightService>, IFloodlightService> getServiceImpls() {
-        Map<Class<? extends IFloodlightService>,
-            IFloodlightService> m = 
-                new HashMap<Class<? extends IFloodlightService>, IFloodlightService>();
-        // We are the class that implements the service
-        m.put(ITopologyService.class, this);
-        m.put(IRoutingService.class, this);
-        return m;
-
-    }
-
-    @Override
-    public Collection<Class<? extends IFloodlightService>>
-    getModuleDependencies() {
-        Collection<Class<? extends IFloodlightService>> l = 
-                new ArrayList<Class<? extends IFloodlightService>>();
-        l.add(ILinkDiscoveryService.class);
-        l.add(IThreadPoolService.class);
-        l.add(IFloodlightProviderService.class);
-        l.add(IRestApiService.class);
-        return l;
-    }
-
-    @Override
-    public void init(FloodlightModuleContext context)
-            throws FloodlightModuleException {
-        linkDiscovery = context.getServiceImpl(ILinkDiscoveryService.class);
-        threadPool = context.getServiceImpl(IThreadPoolService.class);
-        floodlightProvider = context.getServiceImpl(IFloodlightProviderService.class);
-        restApi = context.getServiceImpl(IRestApiService.class);
-        
-        switchPorts = new HashMap<Long,Set<Short>>();
-        switchPortLinks = new HashMap<NodePortTuple, Set<Link>>();
-        portBroadcastDomainLinks = new HashMap<NodePortTuple, Set<Link>>();
-        tunnelLinks = new HashMap<NodePortTuple, Set<Link>>();
-        topologyAware = new ArrayList<ITopologyListener>();
-        ldUpdates = new LinkedBlockingQueue<LDUpdate>();
-    }
-
-    @Override
-    public void startUp(FloodlightModuleContext context) {
-        ScheduledExecutorService ses = threadPool.getScheduledExecutor();
-        newInstanceTask = new SingletonTask(ses, new NewInstanceWorker());
-        linkDiscovery.addListener(this);
-        floodlightProvider.addHAListener(this);
-        addWebRoutable();
-        newInstanceTask.reschedule(1, TimeUnit.MILLISECONDS);
-    }
-    
-    protected void addWebRoutable() {
-        restApi.addRestletRoutable(new TopologyWebRoutable());
-    }
-
-    //
-    // ITopologyService interface methods
-    //
-    @Override
-    public boolean isInternal(long switchid, short port) {
-        return currentInstance.isInternal(switchid, port);
-    }
-
-    @Override
-    public long getSwitchClusterId(long switchId) {
-        return currentInstance.getSwitchClusterId(switchId);
-    }
-
-    @Override
-    public Set<Long> getSwitchesInCluster(long switchId) {
-        return currentInstance.getSwitchesInCluster(switchId);
-    }
-
-    @Override
-    public boolean inSameCluster(long switch1, long switch2) {
-        return currentInstance.inSameCluster(switch1, switch2);
-    }
-
-    @Override
-    public void addListener(ITopologyListener listener) {
-        topologyAware.add(listener);
-    }
-
-    @Override
-    public boolean isAllowed(long sw, short portId) {
-        return currentInstance.isAllowed(sw, portId);
-    }
-
-    @Override
-    public NodePortTuple getAllowedOutgoingBroadcastPort(long src,
-                                                         short srcPort,
-                                                         long dst,
-                                                         short dstPort) {
-        return currentInstance.getAllowedOutgoingBroadcastPort(src,srcPort,
-                                                               dst,dstPort);
-    }
-
-    @Override
-    public NodePortTuple getAllowedIncomingBroadcastPort(long src,
-                                                         short srcPort) {
-        return currentInstance.getAllowedIncomingBroadcastPort(src,srcPort);
-    }
-
-    @Override
-    public boolean isIncomingBroadcastAllowed(long sw, short portId) {
-        return currentInstance.isIncomingBroadcastAllowedOnSwitchPort(sw, portId);
-    }
-
-    @Override
-    public Set<Short> getPorts(long sw) {
-        return currentInstance.getPorts(sw);
-    }
-
-    public Set<Short> getBroadcastPorts(long targetSw, long src, short srcPort) {
-        return currentInstance.getBroadcastPorts(targetSw, src, srcPort);
-    }
-
-    //
-    // IRoutingService interface methods
-    //
-    @Override
-    public Route getRoute(long src, long dst) {
-        Route r = currentInstance.getRoute(src, dst);
-        return r;
-    }
-
-    @Override
-    public boolean routeExists(long src, long dst) {
-        return currentInstance.routeExists(src, dst);
-    }
-
-    @Override
-    public BroadcastTree getBroadcastTreeForCluster(long clusterId) {
-        return currentInstance.getBroadcastTreeForCluster(clusterId);
-    }
-
-    @Override
-    public boolean isInSameBroadcastDomain(long s1, short p1, long s2, short p2) {
-        return currentInstance.isInSameBroadcastDomain(s1, p1, s2, p2);
-
-    }
-
-    @Override
-    public NodePortTuple getOutgoingSwitchPort(long src, short srcPort,
-                                               long dst, short dstPort) {
-        // Use this function to redirect traffic if needed.
-        return currentInstance.getOutgoingSwitchPort(src, srcPort, dst, dstPort);
-    }
-
-    @Override
-    public NodePortTuple getIncomingSwitchPort(long src, short srcPort,
-                                               long dst, short dstPort) {
-        return currentInstance.getIncomingSwitchPort(src, srcPort, dst, dstPort);
-    }
-
-    @Override
-    public boolean isBroadcastDomainPort(long sw, short port) {
-        return currentInstance.isBroadcastDomainPort(new NodePortTuple(sw, port));
-    }
-
-    @Override
-    public boolean isConsistent(long oldSw, short oldPort, long newSw,
-                                short newPort) {
-        return currentInstance.isConsistent(oldSw, oldPort, newSw, newPort);
-    }
-
-    @Override
-    public boolean inSameIsland(long switch1, long switch2) {
-        return currentInstance.inSameIsland(switch1, switch2);
-    }
-
-    /**
-     * Clears the current topology. Note that this does NOT
-     * send out updates.
-     */
-    public void clearCurrentTopology() {
-        switchPorts.clear();
-        switchPortLinks.clear();
-        portBroadcastDomainLinks.clear();
-        tunnelLinks.clear();
-        createNewInstance();
-    }
-
-    @Override
-    public void roleChanged(Role oldRole, Role newRole) {
-        switch(newRole) {
-            case MASTER:
-                if (oldRole == Role.SLAVE) {
-                    log.debug("Re-computing topology due " +
-                            "to HA change from SLAVE->MASTER");
-                    newInstanceTask.reschedule(1, TimeUnit.MILLISECONDS);
-                }
-                break;
-            case SLAVE:
-                log.debug("Clearing topology due to " +
-                        "HA change to SLAVE");
-                clearCurrentTopology();
-                break;
-        }
-    }
-
-    @Override
-    public Set<NodePortTuple> getBroadcastDomainLinks() {
-        return portBroadcastDomainLinks.keySet();
-    }
-    
-    @Override
-    public Set<NodePortTuple> getTunnelLinks() {
-        return tunnelLinks.keySet();
-    }
->>>>>>> 0d580621
 }
