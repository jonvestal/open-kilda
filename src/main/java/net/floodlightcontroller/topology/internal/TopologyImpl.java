--- conflicted
+++ resolved
@@ -170,13 +170,9 @@
      * Map from switch id to a set of all links with it as an endpoint
      */
     protected Map<IOFSwitch, Set<LinkTuple>> switchLinks;
-<<<<<<< HEAD
-    protected Set<ITopologyListener> topologyAware;
-=======
     /* topology aware components are called in the order they were added to the
      * the array */
-    protected ArrayList<ITopologyAware> topologyAware;
->>>>>>> 1598a6fd
+    protected ArrayList<ITopologyListener> topologyAware;
     protected BlockingQueue<Update> updates;
     protected Thread updatesThread;
 
@@ -258,11 +254,7 @@
         do {
             Update update = updates.take();
             if (topologyAware != null) {
-<<<<<<< HEAD
-                for (ITopologyListener ta : topologyAware) {
-=======
-                for (ITopologyAware ta : topologyAware) { // order maintained
->>>>>>> 1598a6fd
+                for (ITopologyListener ta : topologyAware) { // order maintained
                     if (log.isDebugEnabled()) {
                         log.debug("Dispatching topology update {} {} {} {} {}",
                                   new Object[]{update.operation,
@@ -1582,26 +1574,17 @@
         String id = getLinkId(lt);
         storageSource.deleteRowAsync(LINK_TABLE_NAME, id);
     }
-<<<<<<< HEAD
     
     @Override
     public void addListener(ITopologyListener listener) {
         topologyAware.add(listener);
-=======
-
-    /**
-     * @param topologyAware the topologyAware to set
-     */
-    public void setTopologyAware(ArrayList<ITopologyAware> topologyAware) {
-        // TODO make this a copy on write set or lock it somehow
-        this.topologyAware = topologyAware;
-    }
-
+    }
+    
     /**
      * Register a topology aware component
      * @param topoAwareComponent
      */
-    public void addTopologyAware(ITopologyAware topoAwareComponent) {
+    public void addTopologyAware(ITopologyListener topoAwareComponent) {
         // TODO make this a copy on write set or lock it somehow
         this.topologyAware.add(topoAwareComponent);
     }
@@ -1610,7 +1593,7 @@
      * Deregister a topology aware component
      * @param topoAwareComponent
      */
-    public void removeTopologyAware(ITopologyAware topoAwareComponent) {
+    public void removeTopologyAware(ITopologyListener topoAwareComponent) {
         // TODO make this a copy on write set or lock it somehow
         this.topologyAware.remove(topoAwareComponent);
     }
@@ -1619,28 +1602,23 @@
      * Sets the IStorageSource to use for ITology
      * @param storageSource the storage source to use
      */
-    public void setStorageSource(IStorageSource storageSource) {
+    public void setStorageSource(IStorageSourceService storageSource) {
         this.storageSource = storageSource;
-        storageSource.createTable(LINK_TABLE_NAME, null);
-        storageSource.setTablePrimaryKeyName(LINK_TABLE_NAME, LINK_ID);
     }
 
     /**
      * Gets the storage source for this ITopology
      * @return The IStorageSource ITopology is writing to
      */
-    public IStorageSource getStorageSource() {
+    public IStorageSourceService getStorageSource() {
         return storageSource;
     }
 
     /**
      * @param routingEngine the storage source to use for persisting link info
      */
-    public void setRoutingEngine(IRoutingEngine routingEngine) {
+    public void setRoutingEngine(IRoutingEngineService routingEngine) {
         this.routingEngine = routingEngine;
-        storageSource.createTable(LINK_TABLE_NAME, null);
-        storageSource.setTablePrimaryKeyName(LINK_TABLE_NAME, LINK_ID);
->>>>>>> 1598a6fd
     }
 
     @Override
@@ -1751,7 +1729,7 @@
         restApi = context.getServiceImpl(IRestApiService.class);
         
         // We create this here because there is no ordering guarantee
-        this.topologyAware = new HashSet<ITopologyListener>();
+        this.topologyAware = new ArrayList<ITopologyListener>();
     }
 
     @Override
