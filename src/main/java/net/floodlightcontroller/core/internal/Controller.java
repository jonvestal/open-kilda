/**
*    Copyright 2011, Big Switch Networks, Inc. 
*    Originally created by David Erickson, Stanford University
* 
*    Licensed under the Apache License, Version 2.0 (the "License"); you may
*    not use this file except in compliance with the License. You may obtain
*    a copy of the License at
*
*         http://www.apache.org/licenses/LICENSE-2.0
*
*    Unless required by applicable law or agreed to in writing, software
*    distributed under the License is distributed on an "AS IS" BASIS, WITHOUT
*    WARRANTIES OR CONDITIONS OF ANY KIND, either express or implied. See the
*    License for the specific language governing permissions and limitations
*    under the License.
**/

package net.floodlightcontroller.core.internal;

import java.io.IOException;
import java.net.InetAddress;
import java.net.InetSocketAddress;
import java.net.SocketAddress;
import java.util.ArrayList;
import java.nio.channels.ClosedChannelException;
import java.util.Collections;
import java.util.Date;
import java.util.HashMap;
import java.util.Iterator;
import java.util.LinkedHashMap;
import java.util.List;
import java.util.Map;
import java.util.Map.Entry;
import java.util.Set;
import java.util.Stack;
import java.util.concurrent.BlockingQueue;
import java.util.concurrent.ConcurrentHashMap;
import java.util.concurrent.ConcurrentMap;
import java.util.concurrent.CopyOnWriteArraySet;
import java.util.concurrent.Executors;
import java.util.concurrent.Future;
import java.util.concurrent.LinkedBlockingQueue;
import java.util.concurrent.RejectedExecutionException;
import java.util.concurrent.TimeUnit;
import java.util.concurrent.TimeoutException;

import net.floodlightcontroller.core.FloodlightContext;
import net.floodlightcontroller.core.IFloodlightProviderService;
import net.floodlightcontroller.core.IHARoleListener;
import net.floodlightcontroller.core.IInfoProvider;
import net.floodlightcontroller.core.IOFMessageListener;
import net.floodlightcontroller.core.IOFMessageListener.Command;
import net.floodlightcontroller.core.IOFSwitch;
import net.floodlightcontroller.core.IOFSwitchFilter;
import net.floodlightcontroller.core.IOFSwitchListener;
import net.floodlightcontroller.core.internal.OFChannelState.HandshakeState;
import net.floodlightcontroller.core.util.ListenerDispatcher;
import net.floodlightcontroller.core.web.CoreWebRoutable;
import net.floodlightcontroller.counter.ICounterStoreService;
import net.floodlightcontroller.packet.Ethernet;
import net.floodlightcontroller.perfmon.IPktInProcessingTimeService;
import net.floodlightcontroller.restserver.IRestApiService;
import net.floodlightcontroller.storage.IResultSet;
import net.floodlightcontroller.storage.IStorageSourceService;
import net.floodlightcontroller.storage.OperatorPredicate;
import net.floodlightcontroller.storage.StorageException;
import net.floodlightcontroller.threadpool.IThreadPoolService;

import org.jboss.netty.bootstrap.ServerBootstrap;
import org.jboss.netty.buffer.ChannelBuffer;
import org.jboss.netty.buffer.ChannelBuffers;
import org.jboss.netty.channel.Channel;
import org.jboss.netty.channel.ChannelHandlerContext;
import org.jboss.netty.channel.ChannelPipelineFactory;
import org.jboss.netty.channel.ChannelStateEvent;
import org.jboss.netty.channel.ChannelUpstreamHandler;
import org.jboss.netty.channel.Channels;
import org.jboss.netty.channel.ExceptionEvent;
import org.jboss.netty.channel.MessageEvent;
import org.jboss.netty.channel.group.ChannelGroup;
import org.jboss.netty.channel.group.DefaultChannelGroup;
import org.jboss.netty.channel.socket.nio.NioServerSocketChannelFactory;
import org.jboss.netty.handler.timeout.IdleStateAwareChannelUpstreamHandler;
import org.jboss.netty.handler.timeout.IdleStateEvent;
import org.jboss.netty.handler.timeout.ReadTimeoutException;
import org.openflow.protocol.OFEchoReply;
import org.openflow.protocol.OFError;
import org.openflow.protocol.OFError.OFBadActionCode;
import org.openflow.protocol.OFError.OFBadRequestCode;
import org.openflow.protocol.OFError.OFErrorType;
import org.openflow.protocol.OFError.OFFlowModFailedCode;
import org.openflow.protocol.OFError.OFHelloFailedCode;
import org.openflow.protocol.OFError.OFPortModFailedCode;
import org.openflow.protocol.OFError.OFQueueOpFailedCode;
import org.openflow.protocol.OFFeaturesReply;
import org.openflow.protocol.OFGetConfigReply;
import org.openflow.protocol.OFMessage;
import org.openflow.protocol.OFPacketIn;
import org.openflow.protocol.OFPhysicalPort;
import org.openflow.protocol.OFPortStatus;
import org.openflow.protocol.OFPortStatus.OFPortReason;
import org.openflow.protocol.OFSetConfig;
import org.openflow.protocol.OFStatisticsRequest;
import org.openflow.protocol.OFSwitchConfig;
import org.openflow.protocol.OFType;
import org.openflow.protocol.OFVendor;
import org.openflow.protocol.factory.BasicFactory;
import org.openflow.protocol.factory.MessageParseException;
import org.openflow.protocol.statistics.OFDescriptionStatistics;
import org.openflow.protocol.statistics.OFStatistics;
import org.openflow.protocol.statistics.OFStatisticsType;
import org.openflow.protocol.vendor.OFBasicVendorDataType;
import org.openflow.protocol.vendor.OFBasicVendorId;
import org.openflow.protocol.vendor.OFVendorId;
import org.openflow.util.HexString;
import org.openflow.util.U16;
import org.openflow.util.U32;
import org.openflow.vendor.nicira.OFNiciraVendorData;
import org.openflow.vendor.nicira.OFRoleReplyVendorData;
import org.openflow.vendor.nicira.OFRoleRequestVendorData;
import org.openflow.vendor.nicira.OFRoleVendorData;
import org.slf4j.Logger;
import org.slf4j.LoggerFactory;


/**
 * The main controller class.  Handles all setup and network listeners
 */
public class Controller implements IFloodlightProviderService {
    
    protected static Logger log = LoggerFactory.getLogger(Controller.class);
    
    protected BasicFactory factory;
    protected ConcurrentMap<OFType, 
                            ListenerDispatcher<OFType, 
                                               IOFMessageListener>> messageListeners;
    // The activeSwitches map contains only those switches that are actively
    // being controlled by us -- it doesn't contain switches that are
    // in the slave role
    protected ConcurrentHashMap<Long, IOFSwitch> activeSwitches;
    // connectedSwitches contains all connected switches, including ones where
    // we're a slave controller. We need to keep track of them so that we can
    // send role request messages to the switches when our role changes to master
    protected ConcurrentHashMap<Long, IOFSwitch> connectedSwitches;
    
    protected Set<IOFSwitchListener> switchListeners;
    protected Set<IHARoleListener> haListeners;
    protected Map<String, List<IInfoProvider>> providerMap;
    protected BlockingQueue<Update> updates;
    
    // Module dependencies
    protected IRestApiService restApi;
    protected ICounterStoreService counterStore = null;
    protected IStorageSourceService storageSource;
    protected IPktInProcessingTimeService pktinProcTime;
    protected IThreadPoolService threadPool;
    
    // Configuration options
    protected int openFlowPort = 6633;
    protected int workerThreads = 0;
    protected String controllerId = "localhost";
    
    // The current role of the controller.
    // If the controller isn't configured to support roles, then this is null.
    protected Role role;
    
    // Storage table names
    protected static final String CONTROLLER_TABLE_NAME = "controller_controller";
    protected static final String CONTROLLER_ID = "id";
    
    protected static final String SWITCH_TABLE_NAME = "controller_switch";
    protected static final String SWITCH_DATAPATH_ID = "dpid";
    protected static final String SWITCH_SOCKET_ADDRESS = "socket_address";
    protected static final String SWITCH_IP = "ip";
    protected static final String SWITCH_CONTROLLER_ID = "controller_id";
    protected static final String SWITCH_ACTIVE = "active";
    protected static final String SWITCH_CORE_SWITCH = "core_switch";
    protected static final String SWITCH_CONNECTED_SINCE = "connected_since";
    protected static final String SWITCH_CAPABILITIES = "capabilities";
    protected static final String SWITCH_BUFFERS = "buffers";
    protected static final String SWITCH_TABLES = "tables";
    protected static final String SWITCH_ACTIONS = "actions";
    
    protected static final String PORT_TABLE_NAME = "controller_port";
    protected static final String PORT_ID = "id";
    protected static final String PORT_SWITCH = "switch_id";
    protected static final String PORT_NUMBER = "number";
    protected static final String PORT_HARDWARE_ADDRESS = "hardware_address";
    protected static final String PORT_NAME = "name";
    protected static final String PORT_CONFIG = "config";
    protected static final String PORT_STATE = "state";
    protected static final String PORT_CURRENT_FEATURES = "current_features";
    protected static final String PORT_ADVERTISED_FEATURES = "advertised_features";
    protected static final String PORT_SUPPORTED_FEATURES = "supported_features";
    protected static final String PORT_PEER_FEATURES = "peer_features";
    
    // Perf. related configuration
    protected static final int SEND_BUFFER_SIZE = 4 * 1024 * 1024;
    protected static final int BATCH_MAX_SIZE = 100;
    protected static final boolean ALWAYS_DECODE_ETH = true;

    protected enum UpdateType {
        SWITCH, HA
    }
    protected class Update {
        public UpdateType type;
        public IOFSwitch sw;
        public boolean added;
        public Role oldRole;
        public Role newRole;

        public Update(IOFSwitch sw, boolean added) {
            this.sw = sw;
            this.added = added;
            this.type = UpdateType.SWITCH;
        }
        
        public Update(Role newRole, Role oldRole) {
            this.oldRole = oldRole;
            this.newRole = newRole;
            this.type = UpdateType.HA;
        }
    }
    
    // ***************
    // Getters/Setters
    // ***************
    
    public void setStorageSourceService(IStorageSourceService storageSource) {
        this.storageSource = storageSource;
    }
    
    public void setCounterStore(ICounterStoreService counterStore) {
        this.counterStore = counterStore;
    }
    
    public void setPktInProcessingService(IPktInProcessingTimeService pits) {
        this.pktinProcTime = pits;
    }
    
    public void setRestApiService(IRestApiService restApi) {
        this.restApi = restApi;
    }
    
    public void setThreadPoolService(IThreadPoolService tp) {
        this.threadPool = tp;
    }

    @Override
    public synchronized Role getRole() {
        return role;
    }
    
    @Override
    public synchronized void setRole(Role role) {
        if (role == null) throw new NullPointerException("Role can not be null.");
        Role oldRole = this.role;
        this.role = role;
        
        // Send role request messages to all of the connected switches.
        // FIXME: Should maybe handle this in an asynchronous task.
        for (IOFSwitch sw: connectedSwitches.values()) {
            try {
                sendRoleRequest(sw, role);
            }
            catch (IOException exc) {
                // FIXME: What's the right thing to do in this case?
                // Should we try to send it again later?
                // Terminate the switch connection?
                log.error("Error sending role request message to switch {}", sw);
            }
        }
        
        // Enqueue an update for our listeners.
        this.updates.add(new Update(role, oldRole));
    }
    
    /**
     * Send a NX role request message to the switch requesting the specified role.
     * @param sw switch to send the role request message to
     * @param role role to request
     * @return transaction id of the role request message that was sent
     */
    protected int sendNxRoleRequest(IOFSwitch sw, Role role)
            throws IOException {
        // Convert the role enum to the appropriate integer constant used
        // in the NX role request message
        int nxRole = 0;
        switch (role) {
            case EQUAL:
                nxRole = OFRoleVendorData.NX_ROLE_OTHER;
                break;
            case MASTER:
                nxRole = OFRoleVendorData.NX_ROLE_MASTER;
                break;
            case SLAVE:
                nxRole = OFRoleVendorData.NX_ROLE_SLAVE;
                break;
            default:
                assert false;
        }
        
        // Construct the role request message
        OFVendor roleRequest = (OFVendor)factory.getMessage(OFType.VENDOR);
        int xid = sw.getNextTransactionId();
        roleRequest.setXid(xid);
        roleRequest.setVendor(OFNiciraVendorData.NX_VENDOR_ID);
        OFRoleRequestVendorData roleRequestData = new OFRoleRequestVendorData();
        roleRequestData.setRole(nxRole);
        roleRequest.setVendorData(roleRequestData);
        roleRequest.setLengthU(OFVendor.MINIMUM_LENGTH + roleRequestData.getLength());
        
        // Send it to the switch
        sw.write(roleRequest, null);

        return xid;
    }
    
    /**
     * Send a role request message to the switch. This checks the capabilities of
     * the switch for which, if any, role request messages it understands and sends
     * the appropriate one. Currently we only support the OVS-style role request
     * message, but once the controller support OF 1.2 this function will also
     * handling sending out the OF 1.2-style role request message.
     * @param sw the switch to send the role request to
     * @param role the role to request
     * @throws IOException
     */
    protected void sendRoleRequest(IOFSwitch sw, Role role) throws IOException {
        Boolean supportsNxRole = (Boolean)
                sw.getAttribute(IOFSwitch.SWITCH_SUPPORTS_NX_ROLE);
        if ((supportsNxRole != null) && supportsNxRole) {
            sendNxRoleRequest(sw, role);
        }
    }
    // **********************
    // ChannelUpstreamHandler
    // **********************
    
    /**
     * Return a new channel handler for processing a switch connections
     * @param state The channel state object for the connection
     * @return the new channel handler
     */
    protected ChannelUpstreamHandler getChannelHandler(OFChannelState state) {
        return new OFChannelHandler(state);
    }
    
    /**
     * Channel handler deals with the switch connection and dispatches
     * switch messages to the appropriate locations.
     * @author readams
     */
    protected class OFChannelHandler 
        extends IdleStateAwareChannelUpstreamHandler {
        protected OFSwitchImpl sw;
        protected OFChannelState state;
        
        public OFChannelHandler(OFChannelState state) {
            this.state = state;
        }

        @Override
        public void channelConnected(ChannelHandlerContext ctx,
                                     ChannelStateEvent e) throws Exception {
            log.info("New switch connection from {}",
                     e.getChannel().getRemoteAddress());
            
            sw = new OFSwitchImpl();
            sw.setChannel(e.getChannel());
            sw.setFloodlightProvider(Controller.this);
            sw.setThreadPoolService(threadPool);
            
            List<OFMessage> msglist = new ArrayList<OFMessage>(1);
            msglist.add(factory.getMessage(OFType.HELLO));
            e.getChannel().write(msglist);

        }

        @Override
        public void channelDisconnected(ChannelHandlerContext ctx,
                                        ChannelStateEvent e) throws Exception {
            if (sw != null && state.hsState == HandshakeState.READY) {
                if (sw.getRole() != Role.SLAVE)
                    removeSwitch(sw);
                connectedSwitches.remove(sw.getId());
                sw.setConnected(false);
            }
            log.info("Disconnected switch {}", sw);
        }

        @Override
        public void exceptionCaught(ChannelHandlerContext ctx, ExceptionEvent e)
                throws Exception {
            if (e.getCause() instanceof ReadTimeoutException) {
                // switch timeout
                log.error("Disconnecting switch {} due to read timeout", sw);
                ctx.getChannel().close();
            } else if (e.getCause() instanceof HandshakeTimeoutException) {
                log.error("Disconnecting switch {}: failed to complete handshake", 
                          sw);
                ctx.getChannel().close();
            } else if (e.getCause() instanceof ClosedChannelException) {
                //log.warn("Channel for sw {} already closed", sw);
            } else if (e.getCause() instanceof IOException) {
                log.error("Disconnecting switch {} due to IO Error: {}",
                          sw, e.getCause().getMessage());
                ctx.getChannel().close();
            } else if (e.getCause() instanceof SwitchStateException) {
                log.error("Disconnecting switch {} due to switch state error: {}", 
                          sw, e.getCause().getMessage());
                ctx.getChannel().close();
            } else if (e.getCause() instanceof MessageParseException) {
                log.error("Disconnecting switch " + sw +
                          " due to message parse failure", 
                          e.getCause());
                ctx.getChannel().close();
            } else if (e.getCause() instanceof StorageException) {
                log.error("Terminating controller due to storage exception", 
                          e.getCause());
                terminate();
            } else if (e.getCause() instanceof RejectedExecutionException) {
                log.warn("Could not process message: queue full");
            } else {
                log.error("Error while processing message from switch " + sw,
                          e.getCause());
            }
        }

        @Override
        public void channelIdle(ChannelHandlerContext ctx, IdleStateEvent e)
                throws Exception {
            List<OFMessage> msglist = new ArrayList<OFMessage>(1);
            msglist.add(factory.getMessage(OFType.ECHO_REQUEST));
            e.getChannel().write(msglist);
        }

        @Override
        public void messageReceived(ChannelHandlerContext ctx, MessageEvent e)
                throws Exception {
            if (e.getMessage() instanceof List) {
                @SuppressWarnings("unchecked")
                List<OFMessage> msglist = (List<OFMessage>)e.getMessage();

                for (OFMessage ofm : msglist) {
                    try {
                        processOFMessage(ofm);
                    }
                    catch (Exception ex) {
                        // We are the last handler in the stream, so run the exception
                        // through the channel again by passing in ctx.getChannel().
                        Channels.fireExceptionCaught(ctx.getChannel(), ex);
                    }
                }

                // Flush all flow-mods/packet-out generated from this "train"
                OFSwitchImpl.flush_all();
            }
        }
        
        /**
         * Process the request for the switch description
         */
        void processSwitchDescReply() {
            try {
                // Read description, if it has been updated
                @SuppressWarnings("unchecked")
                Future<List<OFStatistics>> desc_future =
                    (Future<List<OFStatistics>>)sw.
                        getAttribute(IOFSwitch.SWITCH_DESCRIPTION_FUTURE);
                List<OFStatistics> values = 
                        desc_future.get(0, TimeUnit.MILLISECONDS);
                if (values != null) {
                    OFDescriptionStatistics description = 
                            new OFDescriptionStatistics();
                    ChannelBuffer data = 
                            ChannelBuffers.buffer(description.getLength());
                    for (OFStatistics f : values) {
                        f.writeTo(data);
                        description.readFrom(data);
                        break; // SHOULD be a list of length 1
                    }
                    sw.setAttribute(IOFSwitch.SWITCH_DESCRIPTION_DATA, 
                                    description);
                    sw.setSwitchProperties(description);
                    data = null;

                    // At this time, also set other switch properties from storage
                    boolean is_core_switch = false;
                    IResultSet resultSet = null;
                    try {
                        String swid = sw.getStringId();
                        resultSet = 
                                storageSource.getRow(SWITCH_TABLE_NAME, swid);
                        for (Iterator<IResultSet> it = 
                                resultSet.iterator(); it.hasNext();) {
                            // In case of multiple rows, use the status
                            // in last row?
                            Map<String, Object> row = it.next().getRow();
                            if (row.containsKey(SWITCH_CORE_SWITCH)) {
                                if (log.isDebugEnabled()) {
                                    log.debug("Reading SWITCH_IS_CORE_SWITCH " + 
                                              "config for switch={}, is-core={}",
                                              sw, row.get(SWITCH_CORE_SWITCH));
                                }
                                String ics = 
                                        (String)row.get(SWITCH_CORE_SWITCH);
                                is_core_switch = ics.equals("true");
                            }
                        }
                    }
                    finally {
                        if (resultSet != null)
                            resultSet.close();
                    }
                    if (is_core_switch) {
                        sw.setAttribute(IOFSwitch.SWITCH_IS_CORE_SWITCH, 
                                        new Boolean(true));
                    }
                }
                sw.removeAttribute(IOFSwitch.SWITCH_DESCRIPTION_FUTURE);
                state.hasDescription = true;
                checkSwitchReady();
            }
            catch (InterruptedException ex) {
                // Ignore
            }
            catch (TimeoutException ex) {
                // Ignore
            } catch (Exception ex) {
                log.error("Exception in reading description " + 
                          " during handshake - {}", ex);
            }
        }

        /**
         * Send initial switch setup information that we need before adding
         * the switch
         * @throws IOException
         */
        void sendHelloConfiguration() throws IOException {
            // Send initial Features Request
            sw.write(factory.getMessage(OFType.FEATURES_REQUEST), null);
        }
        
        /**
         * Send the configuration requests we can only do after we have
         * the features reply
         * @throws IOException
         */
        void sendFeatureReplyConfiguration() throws IOException {
            // Ensure we receive the full packet via PacketIn
            OFSetConfig config = (OFSetConfig) factory
                    .getMessage(OFType.SET_CONFIG);
            config.setMissSendLength((short) 0xffff)
            .setLengthU(OFSwitchConfig.MINIMUM_LENGTH);
            sw.write(config, null);
            sw.write(factory.getMessage(OFType.GET_CONFIG_REQUEST),
                    null);

            // Get Description to set switch-specific flags
            OFStatisticsRequest req = new OFStatisticsRequest();
            req.setStatisticType(OFStatisticsType.DESC);
            req.setLengthU(req.getLengthU());
            Future<List<OFStatistics>> dfuture = 
                    sw.getStatistics(req);
            sw.setAttribute(IOFSwitch.SWITCH_DESCRIPTION_FUTURE,
                    dfuture);

            // We need to keep track of all of the switches that are connected
            // to the controller, in any role, so that we can later send the role
            // request messages when the controller role changes.
            connectedSwitches.put(sw.getId(), sw);
            
            // Send a role request if role support is enabled for the controller
            // This is a probe that we'll use to determine if the switch actually
            // supports the role request message. If it does we'll get back a
            // role reply message. If it doesn't we'll get back an OFError message.
            if (role != null) {
                state.nxRoleRequestXid = sendNxRoleRequest(sw, role);
            } else {
                // The hasNxRole field is just a flag that's checked before advancing
                // the handshake state to READY. In this case, if role support isn't
                // enabled for the controller, then we're not sending the role request
                // probe to the switch so we don't need to wait for a reply/error
                // before transitioning to the READY state.
                state.hasNxRoleReply = true;
            }
        }
        
        protected void checkSwitchReady() {
            if (state.hasDescription && state.hasGetConfigReply && state.hasNxRoleReply) {
                
                state.hsState = HandshakeState.READY;
                
                if (getRole() == Role.SLAVE && sw.getRole() == null) {
                    // What should we do if the controller is currently in the slave
                    // role and the switch doesn't understand the role request message?
                    // Should we allow connections from the switch? Probably not.
                    // They'll just start sending messages to the controller that it's
                    // going to drop since it's the slave, so it probably makes more
                    // sense to drop the connection pro-actively in that case. That's
                    // still not great either, because the switch will probably try to
                    // reconnect repeatedly (hopefully with some sort of exponential
                    // backoff), but that seems preferable to having the controller just
                    // silently drop the messages from the switch. This case is really
                    // a configuration problem that should be reported to the user.
                    log.error("Disconnecting switch {} that doesn't support role " +
                            "request messages from a slave controller");
                    sw.setConnected(false);
                    connectedSwitches.remove(sw.getId());
                    sw.getChannel().close();
                } else {
                    log.info("Switch handshake successful: {}", sw);
                    
                    if (sw.getRole() != Role.SLAVE) {
                        // Only add the switch to the active switch list if we're not in the slave role.
                        // Note that if the role attribute is null, then that means that
                        // the switch doesn't support the role request messages, so in that
                        // case we're effectively in the EQUAL role and the switch should be
                        // included in the active switch list.
                        addSwitch(sw);
                    
                        // Delete all preexisting flows for new connections to the master
                        // FIXME: Need to think more about what the test should be for when
                        // we flush the flow cache? For example, if all the controllers are
                        // temporarily in the backup role (e.g. right after a failure of the
                        // master controller) at the point the switch connects, then all of
                        // the controllers will initially connect as backup controllers and
                        // not flush the flow cache. Then when one of them is promoted to
                        // master following the master controller election the flow cache
                        // will still not be flushed because that's treated as a failover
                        // event where we don't want to flush the flow cache. The end result
                        // would be that the flow cache for a newly connected switch is never
                        // flushed. Not sure how to handle that case though...
                        sw.clearAllFlowMods();
                    }
                }
            }
        }
        
        protected void handleRoleReplyMessage(OFVendor vendorMessage,
                                              OFRoleReplyVendorData roleReplyVendorData) {
            // Map from the role code in the message to our role enum
            int nxRole = roleReplyVendorData.getRole();
            Role role = null;
            switch (nxRole) {
                case OFRoleVendorData.NX_ROLE_OTHER:
                    role = Role.EQUAL;
                    break;
                case OFRoleVendorData.NX_ROLE_MASTER:
                    role = Role.MASTER;
                    break;
                case OFRoleVendorData.NX_ROLE_SLAVE:
                    role = Role.SLAVE;
                    break;
                default:
                    log.error("Invalid role value in role reply message");
                    break;
            }
            
            log.info("Received NX role reply message; setting role of controller to {}", role.name());
            
            sw.setRole(role);
            
            if (state.hsState == HandshakeState.FEATURES_REPLY) {
                sw.setAttribute(IOFSwitch.SWITCH_SUPPORTS_NX_ROLE, true);
                state.hasNxRoleReply = true;
                checkSwitchReady();
            } else if (state.hsState == HandshakeState.READY) {
                // FIXME: Need to think more about possible synchronization issues here.
                boolean isActive = activeSwitches.containsKey(sw.getId());
                String roleName = (role != null) ? role.name() : "none";
                log.debug("Handling role reply; switch is {}; role = {}",
                          new Object[] {isActive ? "active" : "inactive", roleName});
                if (role == Role.SLAVE) {
                    if (isActive) {
                        removeSwitch(sw);
                        log.debug("Removed slave switch {} from active switch list",
                                 HexString.toHexString(sw.getId()));
                    }
                } else if (!isActive) {
                    addSwitch(sw);
                    log.debug("Added master switch {} to active switch list",
                             HexString.toHexString(sw.getId()));
                }
            }
        }
        
        protected boolean handleVendorMessage(OFVendor vendorMessage) {
            boolean shouldHandleMessage = false;
            int vendor = vendorMessage.getVendor();
            switch (vendor) {
                case OFNiciraVendorData.NX_VENDOR_ID:
                    OFNiciraVendorData niciraVendorData =
                        (OFNiciraVendorData)vendorMessage.getVendorData();
                    int dataType = niciraVendorData.getDataType();
                    switch (dataType) {
                        case OFRoleReplyVendorData.NXT_ROLE_REPLY:
                            OFRoleReplyVendorData roleReplyVendorData =
                                    (OFRoleReplyVendorData) niciraVendorData;
                            handleRoleReplyMessage(vendorMessage, roleReplyVendorData);
                            break;
                        default:
                            log.warn("Unhandled Nicira VENDOR message; data type = {}", dataType);
                            break;
                    }
                    break;
                default:
                    log.warn("Unhandled VENDOR message; vendor id = {}", vendor);
                    break;
            }
            
            return shouldHandleMessage;
        }

        /**
         * Dispatch an Openflow message from a switch to the appropriate
         * handler.
         * @param m The message to process
         * @throws IOException
         * @throws SwitchStateException 
         */
        protected void processOFMessage(OFMessage m)
                throws IOException, SwitchStateException {
            boolean shouldHandleMessage = false;
            
            switch (m.getType()) {
                case HELLO:
                    log.debug("HELLO from {}", sw);
                    if (state.hsState.equals(HandshakeState.START)) {
                        state.hsState = HandshakeState.HELLO;
                        sendHelloConfiguration();
                    } else {
                        throw new SwitchStateException("Unexpected HELLO from " + sw);
                    }
                    break;
                case ECHO_REQUEST:
                    OFEchoReply reply =
                        (OFEchoReply) factory.getMessage(OFType.ECHO_REPLY);
                    reply.setXid(m.getXid());
                    sw.write(reply, null);
                    break;
                case ECHO_REPLY:
                    break;
                case FEATURES_REPLY:
                    log.debug("Features Reply from {}", sw);
                    if (state.hsState.equals(HandshakeState.HELLO)) {
                        sw.setFeaturesReply((OFFeaturesReply) m);
                        sendFeatureReplyConfiguration();
                        state.hsState = HandshakeState.FEATURES_REPLY;
                        // uncomment to enable "dumb" switches like cbench
                        // state.hsState = HandshakeState.READY;
                        // addSwitch(sw);
                    } else {
                        String em = "Unexpected FEATURES_REPLY from " + sw;
                        throw new SwitchStateException(em);
                    }
                    break;
                case GET_CONFIG_REPLY:
                    if (!state.hsState.equals(HandshakeState.FEATURES_REPLY)) {
                        String em = "Unexpected GET_CONFIG_REPLY from " + sw;
                        throw new SwitchStateException(em);
                    }
                    OFGetConfigReply cr = (OFGetConfigReply) m;
                    if (cr.getMissSendLength() == (short)0xffff) {
                        log.debug("Config Reply from {} confirms " + 
                                  "miss length set to 0xffff", sw);
                    } else {
                        log.warn("Config Reply from {} has " +
                                 "miss length set to {}", 
                                 sw, cr.getMissSendLength());                        
                    }
                    state.hasGetConfigReply = true;
                    checkSwitchReady();
                    break;
                case VENDOR:
                    shouldHandleMessage = handleVendorMessage((OFVendor)m);
                    break;
                case ERROR:
                    OFError error = (OFError) m;
                    boolean shouldLogError = true;
                    if (state.hsState == HandshakeState.FEATURES_REPLY) {
                        if (error.getXid() == state.nxRoleRequestXid) {
                            boolean isBadVendorError =
                                (error.getErrorType() == OFError.OFErrorType.OFPET_BAD_REQUEST.getValue()) &&
                                (error.getErrorCode() == OFError.OFBadRequestCode.OFPBRC_BAD_VENDOR.ordinal());
                            // We expect to receive a bad vendor error when we're connected to a switch that
                            // doesn't support the Nicira vendor extensions (i.e. not OVS or derived from OVS).
                            // So that's not a real error case and we don't want to log those spurious errors.
                            shouldLogError = !isBadVendorError;
                            
                            // FIXME: Is this the right thing to do if we receive some other error
                            // besides a bad vendor error? Presumably that means the switch did actually
                            // understand the role request message, but there was some other error
                            // from processing the message. OF 1.2 specifies a OFPET_ROLE_REQUEST_FAILED
                            // error code, but it doesn't look like the Nicira role request has that.
                            // Should check OVS source code to see if it's possible for any other errors
                            // to be returned.
                            sw.setAttribute(IOFSwitch.SWITCH_SUPPORTS_NX_ROLE, !isBadVendorError);
                            state.hasNxRoleReply = true;
                            checkSwitchReady();
                        }
                        // Once we support OF 1.2, we'd add code to handle it here.
                        //if (error.getXid() == state.ofRoleRequestXid) {
                        //}
                    }
                    if (shouldLogError)
                        logError(sw, error);
                    break;
                case STATS_REPLY:
                    if (state.hsState.ordinal() < 
                        HandshakeState.FEATURES_REPLY.ordinal()) {
                        String em = "Unexpected STATS_REPLY from " + sw;
                        throw new SwitchStateException(em);
                    }
                    sw.deliverStatisticsReply(m);
                    if (sw.hasAttribute(IOFSwitch.SWITCH_DESCRIPTION_FUTURE)) {
                        processSwitchDescReply();
                    }
                    break;
                case PORT_STATUS:
                    // We want to update our port state info even if we're in the slave
                    // role, but we only want to update storage if we're the master
                    // (or equal).
                    boolean updateStorage = state.hsState.equals(HandshakeState.READY) &&
                        (sw.getRole() != Role.SLAVE);
                    handlePortStatusMessage(sw, (OFPortStatus)m, updateStorage);
                    shouldHandleMessage = true;
                    break;

                default:
                    shouldHandleMessage = true;
                    break;
            }
            
            if (shouldHandleMessage) {
                sw.getListenerReadLock().lock();
                try {
                    if (sw.isConnected()) {
                        if (!state.hsState.equals(HandshakeState.READY)) {
                            log.debug("Ignoring message type {} received " + 
                                      "from switch {} before switch is " + 
                                      "fully configured.", m.getType(), sw);
                        }
                        // Check if the controller is in the slave role for the switch.
                        // If it is, then don't dispatch the message to the listeners.
                        // FIXME: Should we dispatch messages that we expect to receive
                        // when we're in the slave role, e.g. port status messages?
                        // Since we're "hiding" switches from the listeners when we're 
                        // in the slave role, then it seems a little weird to dispatch
                        // port status messages to them. On the other hand there might be
                        // special modules that care about all of the connected switches
                        // and would like to receive port status notifications.
                        else if (sw.getRole() == Role.SLAVE) {
                            // Don't log message if it's a port status message since we
                            // expect to receive those from the switch and don't want
                            // to emit spurious messages.
                            if (m.getType() != OFType.PORT_STATUS) {
                                log.debug("Ignoring message type {} received " +
                                        "from switch {} while in the slave role.",
                                        m.getType(), sw);
                            }
                        } else {
                            handleMessage(sw, m, null);
                        }
                    }
                }
                finally {
                    sw.getListenerReadLock().unlock();
                }
            }
        }
    }

    // ****************
    // Message handlers
    // ****************
    
    protected void handlePortStatusMessage(IOFSwitch sw,
                                           OFPortStatus m,
                                           boolean updateStorage) {
        short portNumber = m.getDesc().getPortNumber();
        OFPhysicalPort port = m.getDesc();
        if (m.getReason() == (byte)OFPortReason.OFPPR_MODIFY.ordinal()) {
            sw.setPort(port);
            if (updateStorage)
                updatePortInfo(sw, port);
            log.debug("Port #{} modified for {}", portNumber, sw);
        } else if (m.getReason() == (byte)OFPortReason.OFPPR_ADD.ordinal()) {
            sw.setPort(port);
            if (updateStorage)
                updatePortInfo(sw, port);
            log.debug("Port #{} added for {}", portNumber, sw);
        } else if (m.getReason() == 
                   (byte)OFPortReason.OFPPR_DELETE.ordinal()) {
            sw.deletePort(portNumber);
            if (updateStorage)
                removePortInfo(sw, portNumber);
            log.debug("Port #{} deleted for {}", portNumber, sw);
        }
    }
    
    /**
     * flcontext_cache - Keep a thread local stack of contexts
     */
	protected static final ThreadLocal<Stack<FloodlightContext>> flcontext_cache =
		new ThreadLocal <Stack<FloodlightContext>> () {
			@Override
			protected Stack<FloodlightContext> initialValue() {
				return new Stack<FloodlightContext>();
			}
		};

	/**
	 * flcontext_alloc - pop a context off the stack, if required create a new one
	 * @return FloodlightContext
	 */
	protected static FloodlightContext flcontext_alloc() {
		FloodlightContext flcontext = null;

		if (flcontext_cache.get().empty()) {
			flcontext = new FloodlightContext();
		}
		else {
			flcontext = flcontext_cache.get().pop();
		}

		return flcontext;
	}

	/**
	 * flcontext_free - Free the context to the current thread
	 * @param flcontext
	 */
	protected void flcontext_free(FloodlightContext flcontext) {
		flcontext.getStorage().clear();
		flcontext_cache.get().push(flcontext);
	}

    /**
     * Handle replies to certain OFMessages, and pass others off to listeners
     * @param sw The switch for the message
     * @param m The message
     * @param bContext The floodlight context. If null then floodlight context would
     * be allocated in this function
     * @throws IOException
     */
    protected void handleMessage(IOFSwitch sw, OFMessage m,
                                 FloodlightContext bContext)
            throws IOException {
        Ethernet eth = null;

        switch (m.getType()) {
            case PACKET_IN:
                OFPacketIn pi = (OFPacketIn)m;
                
                if (pi.getPacketData().length <= 0) {
                    log.error("Ignoring PacketIn (Xid = " + pi.getXid() + 
                              ") because the data field is empty.");
                    return;
                }
                
                if (Controller.ALWAYS_DECODE_ETH) {
                    eth = new Ethernet();
                    eth.deserialize(pi.getPacketData(), 0,
                            pi.getPacketData().length);
                    counterStore.updatePacketInCounters(sw, m, eth);
                }
                // fall through to default case...

            default:
                
                List<IOFMessageListener> listeners = null;
                if (messageListeners.containsKey(m.getType())) {
                    listeners = messageListeners.get(m.getType()).
                            getOrderedListeners();
                }
                        
                FloodlightContext bc = null;
                if (listeners != null) {
                    // Check if floodlight context is passed from the calling 
                    // function, if so use that floodlight context, otherwise 
                    // allocate one
                    if (bContext == null) {
                        bc = flcontext_alloc();
                    } else {
                        bc = bContext;
                    }
                    if (eth != null) {
                        IFloodlightProviderService.bcStore.put(bc, 
                                IFloodlightProviderService.CONTEXT_PI_PAYLOAD, 
                                eth);
                    }
                    
                    // Get the starting time (overall and per-component) of 
                    // the processing chain for this packet if performance
                    // monitoring is turned on
                    pktinProcTime.bootstrap(listeners);
                    pktinProcTime.recordStartTimePktIn();                     
                    Command cmd;
                    for (IOFMessageListener listener : listeners) {
                        if (listener instanceof IOFSwitchFilter) {
                            if (!((IOFSwitchFilter)listener).isInterested(sw)) {
                                continue;
                            }
                        }

                        pktinProcTime.recordStartTimeComp(listener);
                        cmd = listener.receive(sw, m, bc);
                        pktinProcTime.recordEndTimeComp(listener);
                        
                        if (Command.STOP.equals(cmd)) {
                            break;
                        }
                    }
                    pktinProcTime.recordEndTimePktIn(sw, m, bc);
                } else {
                    log.error("Unhandled OF Message: {} from {}", m, sw);
                }
                
                if ((bContext == null) && (bc != null)) flcontext_free(bc);
        }
    }
    
    /**
     * Log an OpenFlow error message from a switch
     * @param sw The switch that sent the error
     * @param error The error message
     */
    protected void logError(IOFSwitch sw, OFError error) {
        int etint = 0xffff & error.getErrorType();
        if (etint < 0 || etint >= OFErrorType.values().length) {
            log.error("Unknown error code {} from sw {}", etint, sw);
        }
        OFErrorType et = OFErrorType.values()[etint];
        switch (et) {
            case OFPET_HELLO_FAILED:
                OFHelloFailedCode hfc = 
                    OFHelloFailedCode.values()[0xffff & error.getErrorCode()];
                log.error("Error {} {} from {}", new Object[] {et, hfc, sw});
                break;
            case OFPET_BAD_REQUEST:
                OFBadRequestCode brc = 
                    OFBadRequestCode.values()[0xffff & error.getErrorCode()];
                log.error("Error {} {} from {}", new Object[] {et, brc, sw});
                break;
            case OFPET_BAD_ACTION:
                OFBadActionCode bac =
                    OFBadActionCode.values()[0xffff & error.getErrorCode()];
                log.error("Error {} {} from {}", new Object[] {et, bac, sw});
                break;
            case OFPET_FLOW_MOD_FAILED:
                OFFlowModFailedCode fmfc =
                    OFFlowModFailedCode.values()[0xffff & error.getErrorCode()];
                log.error("Error {} {} from {}", new Object[] {et, fmfc, sw});
                break;
            case OFPET_PORT_MOD_FAILED:
                OFPortModFailedCode pmfc =
                    OFPortModFailedCode.values()[0xffff & error.getErrorCode()];
                log.error("Error {} {} from {}", new Object[] {et, pmfc, sw});
                break;
            case OFPET_QUEUE_OP_FAILED:
                OFQueueOpFailedCode qofc =
                    OFQueueOpFailedCode.values()[0xffff & error.getErrorCode()];
                log.error("Error {} {} from {}", new Object[] {et, qofc, sw});
                break;
            default:
                break;
        }
    }
    
    /**
     * Add a switch that has completed the initial handshake with the
     * controller to the list of connected switches.
     * @param sw the switch to connect
     */
    /*
    protected void connectSwitch(OFSwitchImpl sw) {
        // FIXME: robv: I don't think this code is completely thread-safe. I don't
        // think it will work correctly if multiple switches with the same DPID
        // connect at the same time. I think to handle that we'd need to have
        // a controller-wide lock on the switch lists instead of trying to have
        // per-switch locks. Having a single lock would reduce concurrency but
        OFSwitchImpl oldSw = (OFSwitchImpl) this.connectedSwitches.get(sw.getId());
        if (sw == oldSw) {
            // Note == for object equality, not .equals for value
            log.info("New switch connection for switch {} that's already connected", sw);
            return;
        }

        log.info("Switch handshake successful: {}", sw);

        if (oldSw != null) {
            if (oldSw.isActive())
                deactivateSwitch(oldSw);
            disconnectSwitch(oldSw);
            // Close the channel to disconnect the controller from the switch.
            // This will eventually trigger a removeSwitch(), which will cause
            // a "Not removing Switch ... already removed debug message.
            // FIXME: Should be some better way to handle this to avoid spurious
            // debug message.
            oldSw.getChannel().close();
        }
        
        sw.getWriteLock().lock();
        try {
            connectedSwitches.put(sw.getId(), sw);
            sw.setConnected(true);
        }
        finally {
            sw.getWriteLock().unlock();
        }
    }
    */
    /**
     * Remove a switch from the list of connected switches
     * @param sw the switch to disconnect
     */
    /*
    protected void disconnectSwitch(IOFSwitch sw) {
        oldSw.getListenerWriteLock().lock();
        try {
            log.error("New switch connection {} for already-connected switch {}",
                      sw, oldSw);
            oldSw.setConnected(false);
            if (oldSw)
            updateInactiveSwitchInfo(oldSw);

            // we need to clean out old switch state definitively 
            // before adding the new switch
            if (switchListeners != null) {
                for (IOFSwitchListener listener : switchListeners) {
                    listener.removedSwitch(oldSw);
                }
            }
            // will eventually trigger a removeSwitch(), which will cause
            // a "Not removing Switch ... already removed debug message.
            oldSw.getChannel().close();
        }
        finally {
            oldSw.getWriteLock().unlock();
        }
    }
    */
    
    /**
     * Add a switch to the active switch list and call the switch listeners.
     * This happens either when a switch first connects (and the controller is
     * not in the slave role) or when the role of the controller changes from
     * slave to master.
     * @param sw the switch that has been added
     */
    protected void addSwitch(IOFSwitch sw) {
        // TODO: is it safe to modify the HashMap without holding 
        // the old switch's lock?
        OFSwitchImpl oldSw = (OFSwitchImpl) this.activeSwitches.put(sw.getId(), sw);
        if (sw == oldSw) {
            // Note == for object equality, not .equals for value
            log.info("New add switch for pre-existing switch {}", sw);
            return;
        }
        
        if (oldSw != null) {
            oldSw.getListenerWriteLock().lock();
            try {
                log.error("New switch added {} for already-added switch {}",
                          sw, oldSw);
                // Set the connected flag to false to suppress calling
                // the listeners for this switch in processOFMessage
                oldSw.setConnected(false);
                
                updateInactiveSwitchInfo(oldSw);
    
                // we need to clean out old switch state definitively 
                // before adding the new switch
                // FIXME: It seems not completely kosher to call the
                // switch listeners here. I thought one of the points of
                // having the asynchronous switch update mechanism was so
                // the addedSwitch and removedSwitch were always called
                // from a single thread to simplify concurrency issues
                // for the listener.
                if (switchListeners != null) {
                    for (IOFSwitchListener listener : switchListeners) {
                        listener.removedSwitch(oldSw);
                    }
                }
                // will eventually trigger a removeSwitch(), which will cause
                // a "Not removing Switch ... already removed debug message.
                // TODO: Figure out a way to handle this that avoids the
                // spurious debug message.
                oldSw.getChannel().close();
            }
            finally {
                oldSw.getListenerWriteLock().unlock();
            }
        }
        
        updateActiveSwitchInfo(sw);
        Update update = new Update(sw, true);
        try {
            this.updates.put(update);
        } catch (InterruptedException e) {
            log.error("Failure adding update to queue", e);
        }
    }

    /**
     * Remove a switch from the active switch list and call the switch listeners.
     * This happens either when the switch is disconnected or when the
     * controller's role for the switch changes from master to slave.
     * @param sw the switch that has been removed
     */
    protected void removeSwitch(IOFSwitch sw) {
        // No need to acquire the listener lock, since
        // this method is only called after netty has processed all
        // pending messages
        if (!this.activeSwitches.remove(sw.getId(), sw) || !sw.isConnected()) {
            log.debug("Not removing switch {}; already removed", sw);
            return;
        }
            
        // FIXME: I think there's a race condition if we call updateInactiveSwitchInfo
        // here if role support is enabled. In that case if the switch is being
        // removed because we've been switched to being in the slave role, then I think
        // it's possible that the new master may have already been promoted to master
        // and written out the active switch state to storage. If we now execute
        // updateInactiveSwitchInfo we may wipe out all of the state that was
        // written out by the new master. Maybe need to revisit how we handle all
        // of the switch state that's written to storage.
        
        updateInactiveSwitchInfo(sw);
        Update update = new Update(sw, false);
        try {
            this.updates.put(update);
        } catch (InterruptedException e) {
            log.error("Failure adding update to queue", e);
        }
    }
    
    // ***************
    // IFloodlightProvider
    // ***************
    
    @Override
    public synchronized void addOFMessageListener(OFType type, 
                                                  IOFMessageListener listener) {
        ListenerDispatcher<OFType, IOFMessageListener> ldd = 
            messageListeners.get(type);
        if (ldd == null) {
            ldd = new ListenerDispatcher<OFType, IOFMessageListener>();
            messageListeners.put(type, ldd);
        }
        ldd.addListener(type, listener);
    }

    @Override
    public synchronized void removeOFMessageListener(OFType type,
                                                     IOFMessageListener listener) {
        ListenerDispatcher<OFType, IOFMessageListener> ldd = 
            messageListeners.get(type);
        if (ldd != null) {
            ldd.removeListener(listener);
        }
    }
    
    private void logListeners() {
        for (Map.Entry<OFType,
                       ListenerDispatcher<OFType, 
                                          IOFMessageListener>> entry
             : messageListeners.entrySet()) {
            
            OFType type = entry.getKey();
            ListenerDispatcher<OFType, IOFMessageListener> ldd = 
                    entry.getValue();
            
            StringBuffer sb = new StringBuffer();
            sb.append("OFListeners for ");
            sb.append(type);
            sb.append(": ");
            for (IOFMessageListener l : ldd.getOrderedListeners()) {
                sb.append(l.getName());
                sb.append(",");
            }
            log.debug(sb.toString());            
        }
    }
    
    public void removeOFMessageListeners(OFType type) {
        messageListeners.remove(type);
    }

    @Override
    public Map<Long, IOFSwitch> getSwitches() {
        return Collections.unmodifiableMap(this.activeSwitches);
    }

    @Override
    public void addOFSwitchListener(IOFSwitchListener listener) {
        this.switchListeners.add(listener);
    }

    @Override
    public void removeOFSwitchListener(IOFSwitchListener listener) {
        this.switchListeners.remove(listener);
    }

    @Override
    public Map<OFType, List<IOFMessageListener>> getListeners() {
        Map<OFType, List<IOFMessageListener>> lers = 
            new HashMap<OFType, List<IOFMessageListener>>();
        for(Entry<OFType, ListenerDispatcher<OFType, IOFMessageListener>> e : 
            messageListeners.entrySet()) {
            lers.put(e.getKey(), e.getValue().getOrderedListeners());
        }
        return Collections.unmodifiableMap(lers);
    }
    
    @Override
    public boolean injectOfMessage(IOFSwitch sw, OFMessage msg,
                                   FloodlightContext bc) {
        // FIXME: Do we need to be able to inject messages to switches
        // where we're the slave controller (i.e. they're connected but
        // not active)?
        // FIXME: Don't we need synchronization logic here so we're holding
        // the listener read lock when we call handleMessage? After some
        // discussions it sounds like the right thing to do here would be to
        // inject the message as a netty upstream channel event so it goes
        // through the normal netty event processing, including being
        // handled 
        if (!activeSwitches.containsKey(sw.getId())) return false;
        
        try {
            // Pass Floodlight context to the handleMessages()
            handleMessage(sw, msg, bc);
        } catch (IOException e) {
            log.error("Error reinjecting OFMessage on switch {}", 
                      HexString.toHexString(sw.getId()));
            return false;
        }
        return true;
    }

    @Override
    public synchronized void terminate() {
        log.info("Calling System.exit");
        System.exit(1);
    }
    
    @Override
    public boolean injectOfMessage(IOFSwitch sw, OFMessage msg) {
        // call the overloaded version with floodlight context set to null    
        return injectOfMessage(sw, msg, null);
    }
    
    @Override
    public void handleOutgoingMessage(IOFSwitch sw, OFMessage m,
                                      FloodlightContext bc) {
        if (log.isTraceEnabled()) {
            String str = OFMessage.getDataAsString(sw, m, bc);
            log.trace("{}", str);
        }

        List<IOFMessageListener> listeners = null;
        if (messageListeners.containsKey(m.getType())) {
            listeners = 
                    messageListeners.get(m.getType()).getOrderedListeners();
        }
            
        if (listeners != null) {                
            for (IOFMessageListener listener : listeners) {
                if (listener instanceof IOFSwitchFilter) {
                    if (!((IOFSwitchFilter)listener).isInterested(sw)) {
                        continue;
                    }
                }
                if (Command.STOP.equals(listener.receive(sw, m, bc))) {
                    break;
                }
            }
        }
    }

    @Override
    public BasicFactory getOFMessageFactory() {
        return factory;
    }
    
    @Override
    public String getControllerId() {
        return controllerId;
    }
    
    // **************
    // Initialization
    // **************

    protected void updateAllInactiveSwitchInfo() {
        String controllerId = getControllerId();
        String[] switchColumns = { SWITCH_DATAPATH_ID,
                                   SWITCH_CONTROLLER_ID,
                                   SWITCH_ACTIVE };
        String[] portColumns = { PORT_ID, PORT_SWITCH };
        IResultSet switchResultSet = null;
        try {
            OperatorPredicate op = 
                    new OperatorPredicate(SWITCH_CONTROLLER_ID,
                                          OperatorPredicate.Operator.EQ,
                                          controllerId);
            switchResultSet = 
                    storageSource.executeQuery(SWITCH_TABLE_NAME,
                                               switchColumns,
                                               op, null);
            while (switchResultSet.next()) {
                IResultSet portResultSet = null;
                try {
                    String datapathId =
                            switchResultSet.getString(SWITCH_DATAPATH_ID);
                    switchResultSet.setBoolean(SWITCH_ACTIVE, Boolean.FALSE);
                    op = new OperatorPredicate(PORT_SWITCH, 
                                               OperatorPredicate.Operator.EQ,
                                               datapathId);
                    portResultSet = 
                            storageSource.executeQuery(PORT_TABLE_NAME,
                                                       portColumns,
                                                       op, null);
                    while (portResultSet.next()) {
                        portResultSet.deleteRow();
                    }
                    portResultSet.save();
                }
                finally {
                    if (portResultSet != null)
                        portResultSet.close();
                }
            }
            switchResultSet.save();
        }
        finally {
            if (switchResultSet != null)
                switchResultSet.close();
        }
    }
    
    protected void updateControllerInfo() {
        updateAllInactiveSwitchInfo();
        
        // Write out the controller info to the storage source
        Map<String, Object> controllerInfo = new HashMap<String, Object>();
        String id = getControllerId();
        controllerInfo.put(CONTROLLER_ID, id);
        storageSource.updateRow(CONTROLLER_TABLE_NAME, controllerInfo);
    }
    
    protected void updateActiveSwitchInfo(IOFSwitch sw) {
        // Obtain the row info for the switch
        Map<String, Object> switchInfo = new HashMap<String, Object>();
        String datapathIdString = sw.getStringId();
        switchInfo.put(SWITCH_DATAPATH_ID, datapathIdString);
        String controllerId = getControllerId();
        switchInfo.put(SWITCH_CONTROLLER_ID, controllerId);
        Date connectedSince = sw.getConnectedSince();
        switchInfo.put(SWITCH_CONNECTED_SINCE, connectedSince);
        Channel channel = sw.getChannel();
        SocketAddress socketAddress = channel.getRemoteAddress();
        if (socketAddress != null) {
            String socketAddressString = socketAddress.toString();
            switchInfo.put(SWITCH_SOCKET_ADDRESS, socketAddressString);
            if (socketAddress instanceof InetSocketAddress) {
                InetSocketAddress inetSocketAddress =
                        (InetSocketAddress)socketAddress;
                InetAddress inetAddress = inetSocketAddress.getAddress();
                String ip = inetAddress.getHostAddress();
                switchInfo.put(SWITCH_IP, ip);
            }
        }
        
        // Write out the switch features info
        OFFeaturesReply featuresReply = sw.getFeaturesReply();
        long capabilities = U32.f(featuresReply.getCapabilities());
        switchInfo.put(SWITCH_CAPABILITIES, capabilities);
        long buffers = U32.f(featuresReply.getBuffers());
        switchInfo.put(SWITCH_BUFFERS, buffers);
        long tables = U32.f(featuresReply.getTables());
        switchInfo.put(SWITCH_TABLES, tables);
        long actions = U32.f(featuresReply.getActions());
        switchInfo.put(SWITCH_ACTIONS, actions);
        switchInfo.put(SWITCH_ACTIVE, Boolean.TRUE);
        
        // Update the switch
        storageSource.updateRowAsync(SWITCH_TABLE_NAME, switchInfo);
        
        // Update the ports
        for (OFPhysicalPort port: sw.getPorts().values()) {
            updatePortInfo(sw, port);
        }
    }
    
    protected void updateInactiveSwitchInfo(IOFSwitch sw) {
        // Update the controller info in the storage source to be inactive
        Map<String, Object> switchInfo = new HashMap<String, Object>();
        String datapathIdString = sw.getStringId();
        switchInfo.put(SWITCH_DATAPATH_ID, datapathIdString);
        //switchInfo.put(SWITCH_CONNECTED_SINCE, null);
        switchInfo.put(SWITCH_ACTIVE, Boolean.FALSE);
        storageSource.updateRowAsync(SWITCH_TABLE_NAME, switchInfo);
    }

    protected void updatePortInfo(IOFSwitch sw, OFPhysicalPort port) {
        String datapathIdString = sw.getStringId();
        Map<String, Object> portInfo = new HashMap<String, Object>();
        int portNumber = U16.f(port.getPortNumber());
        String id = datapathIdString + "|" + portNumber;
        portInfo.put(PORT_ID, id);
        portInfo.put(PORT_SWITCH, datapathIdString);
        portInfo.put(PORT_NUMBER, portNumber);
        byte[] hardwareAddress = port.getHardwareAddress();
        String hardwareAddressString = HexString.toHexString(hardwareAddress);
        portInfo.put(PORT_HARDWARE_ADDRESS, hardwareAddressString);
        String name = port.getName();
        portInfo.put(PORT_NAME, name);
        long config = U32.f(port.getConfig());
        portInfo.put(PORT_CONFIG, config);
        long state = U32.f(port.getState());
        portInfo.put(PORT_STATE, state);
        long currentFeatures = U32.f(port.getCurrentFeatures());
        portInfo.put(PORT_CURRENT_FEATURES, currentFeatures);
        long advertisedFeatures = U32.f(port.getAdvertisedFeatures());
        portInfo.put(PORT_ADVERTISED_FEATURES, advertisedFeatures);
        long supportedFeatures = U32.f(port.getSupportedFeatures());
        portInfo.put(PORT_SUPPORTED_FEATURES, supportedFeatures);
        long peerFeatures = U32.f(port.getPeerFeatures());
        portInfo.put(PORT_PEER_FEATURES, peerFeatures);
        storageSource.updateRowAsync(PORT_TABLE_NAME, portInfo);
    }
    
    protected void removePortInfo(IOFSwitch sw, short portNumber) {
        String datapathIdString = sw.getStringId();
        String id = datapathIdString + "|" + portNumber;
        storageSource.deleteRowAsync(PORT_TABLE_NAME, id);
    }

    /**
     * Sets the role based on a string.
     * @param roleString The role string
     * @return The role is a valid string is passed, nulll otherwise
     */
    protected Role getInitialRole(String roleString) {
        Role role = null;
        
        if (roleString != null) {
            // Canonicalize the string to the form used for the enum constants
            roleString = roleString.trim().toUpperCase();
            try {
                role = Role.valueOf(roleString);
            }
            catch (IllegalArgumentException exc) {
                log.error("Invalid current role value: {}", roleString);
            }
        }
        
        log.info("Controller roles set to {}", role);
        return role;
    }
    
    /**
     * Tell controller that we're ready to accept switches loop
     * @throws IOException 
     */
    public void run() {
        if (log.isDebugEnabled()) {
            logListeners();
        }
        
        try {            
           final ServerBootstrap bootstrap = createServerBootStrap();

            bootstrap.setOption("reuseAddr", true);
            bootstrap.setOption("child.keepAlive", true);
            bootstrap.setOption("child.tcpNoDelay", true);
            bootstrap.setOption("child.sendBufferSize", Controller.SEND_BUFFER_SIZE);

            ChannelPipelineFactory pfact = 
                    new OpenflowPipelineFactory(this, null);
            bootstrap.setPipelineFactory(pfact);
            InetSocketAddress sa = new InetSocketAddress(openFlowPort);
            final ChannelGroup cg = new DefaultChannelGroup();
            cg.add(bootstrap.bind(sa));
            
            log.info("Listening for switch connections on {}", sa);
        } catch (Exception e) {
            throw new RuntimeException(e);
        }

        // main loop
        while (true) {
            try {
                Update update = updates.take();
                switch (update.type) {
                    case SWITCH:
                        if (log.isDebugEnabled()) {
                            log.debug("Dispatching switch update {} {}",
                                      update.sw, update.added);
                        }
                        if (switchListeners != null) {
                            for (IOFSwitchListener listener : switchListeners) {
                                if (update.added)
                                    listener.addedSwitch(update.sw);
                                else
                                    listener.removedSwitch(update.sw);
                            }
                        }
                        break;
                    case HA:
                        if (log.isDebugEnabled()) {
                            log.debug("Dispatching HA update newRole = {}, oldRole = {}",
                                      update.newRole, update.oldRole);
                        }
                        if (haListeners != null) {
                            for (IHARoleListener listener : haListeners) {
                                    listener.roleChanged(update.oldRole, update.newRole);
                            }
                        }
                        break;
                    default:
                        log.error("Unreognized update type " + update.type);
                        break;
                }
            } catch (InterruptedException e) {
                return;
            } catch (StorageException e) {
                log.error("Storage exception in controller " + 
                          "updates loop; terminating process", e);
                return;
            } catch (Exception e) {
<<<<<<< HEAD
                log.error("Exception in controller updates loop", e);
=======
                log.error("Exception in controller updates loop {} {}", 
                          e, StackTraceUtil.stackTraceToString(e));
>>>>>>> bfe34ebb
            }
        }
    }

    private ServerBootstrap createServerBootStrap() {
        if (workerThreads == 0) {
            return new ServerBootstrap(
                    new NioServerSocketChannelFactory(
                            Executors.newCachedThreadPool(),
                            Executors.newCachedThreadPool()));
        } else {
            return new ServerBootstrap(
                    new NioServerSocketChannelFactory(
                            Executors.newCachedThreadPool(),
                            Executors.newCachedThreadPool(), workerThreads));
        }
    }
    
    public void setConfigParams(Map<String, String> configParams) {
        String ofPort = configParams.get("openflowport");
        if (ofPort != null) {
            this.openFlowPort = Integer.parseInt(ofPort);
        }
        log.info("OpenFlow port set to {}", this.openFlowPort);
        String threads = configParams.get("workerthreads");
        if (threads != null) {
            this.workerThreads = Integer.parseInt(threads);
        }
        log.info("Number of worker threads port set to {}", this.workerThreads);
        String controllerId = configParams.get("controllerid");
        if (controllerId != null) {
            this.controllerId = controllerId;
        }
        log.info("ControllerId set to {}", this.controllerId);
    }

    private void initVendorMessages() {
        // Configure openflowj to be able to parse the role request/reply
        // vendor messages.
        OFBasicVendorId niciraVendorId = new OFBasicVendorId(
                OFNiciraVendorData.NX_VENDOR_ID, 4);
        OFVendorId.registerVendorId(niciraVendorId);
        OFBasicVendorDataType roleRequestVendorData =
                new OFBasicVendorDataType(
                        OFRoleRequestVendorData.NXT_ROLE_REQUEST,
                        OFRoleRequestVendorData.getInstantiable());
        niciraVendorId.registerVendorDataType(roleRequestVendorData);
        OFBasicVendorDataType roleReplyVendorData =
                new OFBasicVendorDataType(
                        OFRoleReplyVendorData.NXT_ROLE_REPLY,
                        OFRoleReplyVendorData.getInstantiable());
         niciraVendorId.registerVendorDataType(roleReplyVendorData);
    }
    
    /**
     * Initialize internal data structures
     */
    public void init(Map<String, String> configParams) {
        // These data structures are initialized here because other
        // module's startUp() might be called before ours
        this.messageListeners =
                new ConcurrentHashMap<OFType, 
                                      ListenerDispatcher<OFType, 
                                                         IOFMessageListener>>();
        this.switchListeners = new CopyOnWriteArraySet<IOFSwitchListener>();
        this.haListeners = new CopyOnWriteArraySet<IHARoleListener>();
        this.activeSwitches = new ConcurrentHashMap<Long, IOFSwitch>();
        this.connectedSwitches = new ConcurrentHashMap<Long, IOFSwitch>();
        this.updates = new LinkedBlockingQueue<Update>();
        this.factory = new BasicFactory();
        this.providerMap = new HashMap<String, List<IInfoProvider>>();
        setConfigParams(configParams);
        this.role = getInitialRole(configParams.get("role"));
        initVendorMessages();
    }
    
    /**
     * Startup all of the controller's components
     */
    public void startupComponents() {
        log.debug("Doing controller internal setup");
        // Create the table names we use
        storageSource.createTable(CONTROLLER_TABLE_NAME, null);
        storageSource.createTable(SWITCH_TABLE_NAME, null);
        storageSource.createTable(PORT_TABLE_NAME, null);
        storageSource.setTablePrimaryKeyName(CONTROLLER_TABLE_NAME,
                                             CONTROLLER_ID);
        storageSource.setTablePrimaryKeyName(SWITCH_TABLE_NAME,
                                             SWITCH_DATAPATH_ID);
        storageSource.setTablePrimaryKeyName(PORT_TABLE_NAME, PORT_ID);
        
        while (true) {
            try {
                updateControllerInfo();
                break;
            }
            catch (StorageException e) {
                log.info("Waiting for storage source");
                try {
                    Thread.sleep(1000);
                } catch (InterruptedException e1) {
                }
            }
        }
        log.info("Connected to storage source");
       
        // Add our REST API
        restApi.addRestletRoutable(new CoreWebRoutable());
    }

	@Override
	public void addInfoProvider(String type, IInfoProvider provider) {
		if (!providerMap.containsKey(type)) {
			providerMap.put(type, new ArrayList<IInfoProvider>());
		}
		providerMap.get(type).add(provider);
	}

	@Override
	public void removeInfoProvider(String type, IInfoProvider provider) {
		if (!providerMap.containsKey(type)) {
			log.debug("Provider type {} doesn't exist.", type);
			return;
		}
		
		providerMap.get(type).remove(provider);
	}
	
	public Map<String, Object> getControllerInfo(String type) {
		if (!providerMap.containsKey(type)) return null;
		
		Map<String, Object> result = new LinkedHashMap<String, Object>();
		for (IInfoProvider provider : providerMap.get(type)) {
			result.putAll(provider.getInfo(type));
		}
		
		return result;
	}

    @Override
    public void addHAListener(IHARoleListener listener) {
        this.haListeners.add(listener);
    }

    @Override
    public void removeHAListener(IHARoleListener listener) {
        this.haListeners.remove(listener);
    }
}<|MERGE_RESOLUTION|>--- conflicted
+++ resolved
@@ -1633,12 +1633,7 @@
                           "updates loop; terminating process", e);
                 return;
             } catch (Exception e) {
-<<<<<<< HEAD
                 log.error("Exception in controller updates loop", e);
-=======
-                log.error("Exception in controller updates loop {} {}", 
-                          e, StackTraceUtil.stackTraceToString(e));
->>>>>>> bfe34ebb
             }
         }
     }
