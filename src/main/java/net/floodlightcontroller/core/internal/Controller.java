--- conflicted
+++ resolved
@@ -54,7 +54,6 @@
 import net.floodlightcontroller.core.IOFSwitchListener;
 import net.floodlightcontroller.core.internal.OFChannelState.HandshakeState;
 import net.floodlightcontroller.core.util.ListenerDispatcher;
-import net.floodlightcontroller.core.web.CoreWebRoutable;
 import static net.floodlightcontroller.counter.CounterValue.CounterType;
 import net.floodlightcontroller.counter.CounterStore;
 import net.floodlightcontroller.counter.ICounter;
@@ -67,7 +66,6 @@
 import net.floodlightcontroller.perfmon.IPktInProcessingTimeService;
 import net.floodlightcontroller.restserver.IRestApiService;
 import net.floodlightcontroller.storage.IResultSet;
-import net.floodlightcontroller.storage.IStorageExceptionHandler;
 import net.floodlightcontroller.storage.IStorageSourceService;
 import net.floodlightcontroller.storage.OperatorPredicate;
 import net.floodlightcontroller.storage.StorageException;
@@ -1296,28 +1294,6 @@
         this.switches = new ConcurrentHashMap<Long, IOFSwitch>();
         this.factory = new BasicFactory();
         
-<<<<<<< HEAD
-        // Add the core REST API
-        restApi.addRestletRoutable(new CoreWebRoutable());
-                
-        // Set floodlight to terminate on a storage exception
-        IStorageExceptionHandler handler = 
-                new TerminationStorageExceptionHandler(this);
-        storageSource.setExceptionHandler(handler);
-=======
-        
-        ArrayList<ITopologyAware> topologyAware = new ArrayList<ITopologyAware>();
-        topologyAware.add(deviceManager);
-        topologyAware.add(routingEngine);
-        topology.setTopologyAware(topologyAware);
-        topology.setRoutingEngine(routingEngine);
-
-        HashSet<IDeviceManagerAware> dmAware = 
-            new HashSet<IDeviceManagerAware>();
-        dmAware.add(forwarding);
-        deviceManager.setDeviceManagerAware(dmAware);
->>>>>>> 1598a6fd
-        
         // Create the table names we use
         storageSource.createTable(CONTROLLER_TABLE_NAME, null);
         storageSource.createTable(SWITCH_TABLE_NAME, null);
