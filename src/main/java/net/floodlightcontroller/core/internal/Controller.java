/**
*    Copyright 2011, Big Switch Networks, Inc.
*    Originally created by David Erickson, Stanford University
*
*    Licensed under the Apache License, Version 2.0 (the "License"); you may
*    not use this file except in compliance with the License. You may obtain
*    a copy of the License at
*
*         http://www.apache.org/licenses/LICENSE-2.0
*
*    Unless required by applicable law or agreed to in writing, software
*    distributed under the License is distributed on an "AS IS" BASIS, WITHOUT
*    WARRANTIES OR CONDITIONS OF ANY KIND, either express or implied. See the
*    License for the specific language governing permissions and limitations
*    under the License.
**/

package net.floodlightcontroller.core.internal;

import java.io.FileInputStream;
import java.io.IOException;
import java.lang.management.ManagementFactory;
import java.lang.management.RuntimeMXBean;
import java.net.InetSocketAddress;
import java.net.SocketAddress;
import java.util.ArrayList;
import java.util.Collection;
import java.util.Arrays;
import java.util.Collections;
import java.util.Date;
import java.util.HashMap;
import java.util.HashSet;
import java.util.Iterator;
import java.util.LinkedHashMap;
import java.util.List;
import java.util.Map;
import java.util.Map.Entry;
import java.util.Properties;
import java.util.Set;
import java.util.Stack;
import java.util.concurrent.BlockingQueue;
import java.util.concurrent.ConcurrentHashMap;
import java.util.concurrent.ConcurrentMap;
import java.util.concurrent.CopyOnWriteArraySet;
import java.util.concurrent.Executors;
import java.util.concurrent.LinkedBlockingQueue;
import java.util.concurrent.ScheduledExecutorService;
import java.util.concurrent.TimeUnit;

import net.floodlightcontroller.core.FloodlightContext;
import net.floodlightcontroller.core.HAListenerTypeMarker;
import net.floodlightcontroller.core.IFloodlightProviderService;
import net.floodlightcontroller.core.IHAListener;
import net.floodlightcontroller.core.IInfoProvider;
import net.floodlightcontroller.core.IListener.Command;
import net.floodlightcontroller.core.IOFMessageListener;
import net.floodlightcontroller.core.IOFSwitch;
import net.floodlightcontroller.core.IOFSwitch.PortChangeEvent;
import net.floodlightcontroller.core.IOFSwitch.PortChangeType;
import net.floodlightcontroller.core.IOFSwitchDriver;
import net.floodlightcontroller.core.IOFSwitchListener;
import net.floodlightcontroller.core.IReadyForReconcileListener;
import net.floodlightcontroller.core.ImmutablePort;
import net.floodlightcontroller.core.OFSwitchBase;
import net.floodlightcontroller.core.RoleInfo;
import net.floodlightcontroller.core.SwitchSyncRepresentation;
import net.floodlightcontroller.core.annotations.LogMessageDoc;
import net.floodlightcontroller.core.annotations.LogMessageDocs;
import net.floodlightcontroller.core.module.FloodlightModuleException;
import net.floodlightcontroller.core.util.ListenerDispatcher;
import net.floodlightcontroller.core.web.CoreWebRoutable;
import net.floodlightcontroller.counter.ICounterStoreService;
import net.floodlightcontroller.debugcounter.IDebugCounter;
import net.floodlightcontroller.debugcounter.IDebugCounterService;
import net.floodlightcontroller.debugcounter.IDebugCounterService.CounterException;
import net.floodlightcontroller.debugcounter.IDebugCounterService.CounterType;
import net.floodlightcontroller.debugevent.IDebugEventService;
import net.floodlightcontroller.debugevent.IDebugEventService.EventColumn;
import net.floodlightcontroller.debugevent.IDebugEventService.EventFieldType;
import net.floodlightcontroller.debugevent.IEventUpdater;
import net.floodlightcontroller.debugevent.NullDebugEvent;
import net.floodlightcontroller.debugevent.IDebugEventService.EventType;
import net.floodlightcontroller.debugevent.IDebugEventService.MaxEventsRegistered;
import net.floodlightcontroller.notification.INotificationManager;
import net.floodlightcontroller.notification.NotificationManagerFactory;
import net.floodlightcontroller.packet.Ethernet;
import net.floodlightcontroller.packet.IPv4;
import net.floodlightcontroller.perfmon.IPktInProcessingTimeService;
import net.floodlightcontroller.restserver.IRestApiService;
import net.floodlightcontroller.storage.IResultSet;
import net.floodlightcontroller.storage.IStorageSourceListener;
import net.floodlightcontroller.storage.IStorageSourceService;
import net.floodlightcontroller.storage.StorageException;
import net.floodlightcontroller.threadpool.IThreadPoolService;
import net.floodlightcontroller.util.EventHistory;
import net.floodlightcontroller.util.LoadMonitor;
import net.floodlightcontroller.util.EventHistory.EvAction;
import org.jboss.netty.bootstrap.ServerBootstrap;
import org.jboss.netty.channel.ChannelPipelineFactory;
import org.jboss.netty.channel.group.ChannelGroup;
import org.jboss.netty.channel.group.DefaultChannelGroup;
import org.jboss.netty.channel.socket.nio.NioServerSocketChannelFactory;
import org.openflow.protocol.OFMessage;
import org.openflow.protocol.OFPacketIn;
import org.openflow.protocol.OFType;
import org.openflow.protocol.factory.BasicFactory;
import org.openflow.protocol.statistics.OFDescriptionStatistics;
import org.openflow.util.HexString;
import org.openflow.vendor.nicira.OFNiciraVendorExtensions;
import org.sdnplatform.sync.IClosableIterator;
import org.sdnplatform.sync.IStoreClient;
import org.sdnplatform.sync.IStoreListener;
import org.sdnplatform.sync.ISyncService;
import org.sdnplatform.sync.ISyncService.Scope;
import org.sdnplatform.sync.Versioned;
import org.sdnplatform.sync.error.ObsoleteVersionException;
import org.sdnplatform.sync.error.SyncException;
import org.slf4j.Logger;
import org.slf4j.LoggerFactory;

import com.bigswitch.floodlight.vendor.OFVendorActions;



/**
 * The main controller class.  Handles all setup and network listeners
 */
public class Controller implements IFloodlightProviderService,
            IStorageSourceListener {

    protected static final Logger log = LoggerFactory.getLogger(Controller.class);
    protected static final INotificationManager notifier =
            NotificationManagerFactory.getNotificationManager(Controller.class);

    static final String ERROR_DATABASE =
            "The controller could not communicate with the system database.";
    static final String SWITCH_SYNC_STORE_NAME =
            Controller.class.getCanonicalName() + ".stateStore";

    protected BasicFactory factory;
    protected ConcurrentMap<OFType,
                            ListenerDispatcher<OFType,IOFMessageListener>>
                                messageListeners;

    // OFSwitch driver binding map and order
    private ISwitchDriverRegistry driverRegistry;

    // The controllerNodeIPsCache maps Controller IDs to their IP address.
    // It's only used by handleControllerNodeIPsChanged
    protected HashMap<String, String> controllerNodeIPsCache;

    protected Set<IOFSwitchListener> switchListeners;
    protected ListenerDispatcher<HAListenerTypeMarker,IHAListener> haListeners;
    protected Set<IReadyForReconcileListener> readyForReconcileListeners;
    protected Map<String, List<IInfoProvider>> providerMap;
    protected BlockingQueue<IUpdate> updates;

    // Module dependencies
    private IRestApiService restApi;
    private ICounterStoreService counterStore = null;
    private IDebugCounterService debugCounters;
    protected IDebugEventService debugEvents;
    private IStorageSourceService storageSource;
    private IPktInProcessingTimeService pktinProcTime;
    private IThreadPoolService threadPool;
    private ScheduledExecutorService ses;
    private ISyncService syncService;
    private IStoreClient<Long, SwitchSyncRepresentation> storeClient;

    // Configuration options
    protected String openFlowHost = null;
    protected int openFlowPort = 6633;
    protected int workerThreads = 0;


    // This controller's current role that modules can use/query to decide
    // if they should operate in master or slave mode.
    // TODO: potentially we need to get rid of this field and modules must
    // then rely on the role notifications alone...
    protected volatile Role notifiedRole;

    private static final String
            INITIAL_ROLE_CHANGE_DESCRIPTION = "Controller startup.";
    private RoleManager roleManager;
    private SwitchManager switchManager;

    private static final int DEFAULT_CONSOLIDATE_STORE_TIME_DELAY_MS =
            15*1000; // 15s
    private int consolidateStoreTimeDelayMs =
            DEFAULT_CONSOLIDATE_STORE_TIME_DELAY_MS;


    // Flag to always flush flow table on switch reconnect (HA or otherwise)
    private boolean alwaysClearFlowsOnSwActivate = false;

    // Storage table names
    protected static final String CONTROLLER_TABLE_NAME = "controller_controller";
    protected static final String CONTROLLER_ID = "id";

    protected static final String SWITCH_CONFIG_TABLE_NAME = "controller_switchconfig";
    protected static final String SWITCH_CONFIG_CORE_SWITCH = "core_switch";

    protected static final String CONTROLLER_INTERFACE_TABLE_NAME = "controller_controllerinterface";
    protected static final String CONTROLLER_INTERFACE_ID = "id";
    protected static final String CONTROLLER_INTERFACE_CONTROLLER_ID = "controller_id";
    protected static final String CONTROLLER_INTERFACE_TYPE = "type";
    protected static final String CONTROLLER_INTERFACE_NUMBER = "number";
    protected static final String CONTROLLER_INTERFACE_DISCOVERED_IP = "discovered_ip";

    // FIXME: don't use "forwardingconfig" as table name
    private static final String FLOW_PRIORITY_TABLE_NAME = "controller_forwardingconfig";
    private static final String FLOW_COLUMN_PRIMARY_KEY = "id";
    private static final String FLOW_VALUE_PRIMARY_KEY = "forwarding";
    private static final String FLOW_COLUMN_ACCESS_PRIORITY = "access_priority";
    private static final String FLOW_COLUMN_CORE_PRIORITY = "core_priority";
    private static final String[] FLOW_COLUMN_NAMES = new String[] {
            FLOW_COLUMN_PRIMARY_KEY,
            FLOW_COLUMN_ACCESS_PRIORITY,
            FLOW_COLUMN_CORE_PRIORITY
    };

    private static final short DEFAULT_ACCESS_PRIORITY = 10;
    private static final short DEFAULT_CORE_PRIORITY = 1000;
    private short accessPriority = DEFAULT_ACCESS_PRIORITY;
    private short corePriority = DEFAULT_CORE_PRIORITY;


    // Perf. related configuration
    protected static final int SEND_BUFFER_SIZE = 128 * 1024;
    public static final int BATCH_MAX_SIZE = 100;
    protected static final boolean ALWAYS_DECODE_ETH = true;

    // Set of port name prefixes that will be classified as uplink ports,
    // hence will not be autoportfast.
    Set<String> uplinkPortPrefixSet;

    @Override
    public Set<String> getUplinkPortPrefixSet() {
        return uplinkPortPrefixSet;
    }

    public void setUplinkPortPrefixSet(Set<String> prefixSet) {
        this.uplinkPortPrefixSet = prefixSet;
    }

    // Event IDs for debug events
    protected IEventUpdater<SwitchEvent> evSwitch;

    // Load monitor for overload protection
    protected final boolean overload_drop =
        Boolean.parseBoolean(System.getProperty("overload_drop", "false"));
    protected final LoadMonitor loadmonitor = new LoadMonitor(log);

    public static class Counters {
        public static final String prefix = Controller.class.getPackage().getName();
        public IDebugCounter setRoleEqual;
        public IDebugCounter setSameRole;
        public IDebugCounter setRoleMaster;
        public IDebugCounter remoteStoreNotification;
        public IDebugCounter invalidPortsChanged;
        public IDebugCounter invalidSwitchActivatedWhileSlave;
        public IDebugCounter invalidStoreEventWhileMaster;
        public IDebugCounter switchDisconnectedWhileSlave;
        public IDebugCounter switchActivated;
        public IDebugCounter errorSameSwitchReactivated; // err
        public IDebugCounter switchWithSameDpidActivated; // warn
        public IDebugCounter newSwitchActivated;   // new switch
        public IDebugCounter syncedSwitchActivated;
        public IDebugCounter readyForReconcile;
        public IDebugCounter newSwitchFromStore;
        public IDebugCounter updatedSwitchFromStore;
        public IDebugCounter switchDisconnected;
        public IDebugCounter syncedSwitchRemoved;
        public IDebugCounter unknownSwitchRemovedFromStore;
        public IDebugCounter consolidateStoreRunCount;
        public IDebugCounter consolidateStoreInconsistencies;
        public IDebugCounter storeSyncError;
        public IDebugCounter switchesNotReconnectingToNewMaster;
        public IDebugCounter switchPortChanged;
        public IDebugCounter switchOtherChange;
        public IDebugCounter dispatchMessageWhileSlave;
        public IDebugCounter dispatchMessage;  // does this cnt make sense? more specific?? per type? count stops?
        public IDebugCounter controllerNodeIpsChanged;
        public IDebugCounter messageReceived;
        public IDebugCounter messageInputThrottled;
        public IDebugCounter switchDisconnectReadTimeout;
        public IDebugCounter switchDisconnectHandshakeTimeout;
        public IDebugCounter switchDisconnectIOError;
        public IDebugCounter switchDisconnectParseError;
        public IDebugCounter switchDisconnectSwitchStateException;
        public IDebugCounter rejectedExecutionException;
        public IDebugCounter switchDisconnectOtherException;
        public IDebugCounter switchConnected;
        public IDebugCounter unhandledMessage;
        public IDebugCounter packetInWhileSwitchIsSlave;
        public IDebugCounter epermErrorWhileSwitchIsMaster;
        public IDebugCounter roleNotResentBecauseRolePending;
        public IDebugCounter roleRequestSent;
        public IDebugCounter roleReplyTimeout;
        public IDebugCounter roleReplyReceived; // expected RoleReply received
        public IDebugCounter roleReplyErrorUnsupported;

        void createCounters(IDebugCounterService debugCounters) throws CounterException {
            setRoleEqual =
                debugCounters.registerCounter(
                            prefix, "setRoleEqual",
                            "Controller received a role request with role of "+
                            "EQUAL which is unusual",
                            CounterType.ALWAYS_COUNT);
            setSameRole =
                debugCounters.registerCounter(
                            prefix, "setSameRole",
                            "Controller received a role request for the same " +
                            "role the controller already had",
                            CounterType.ALWAYS_COUNT,
                            IDebugCounterService.CTR_MDATA_WARN);

            setRoleMaster =
                debugCounters.registerCounter(
                            prefix, "setRoleMaster",
                            "Controller received a role request with role of " +
                            "MASTER. This counter can be at most 1.",
                            CounterType.ALWAYS_COUNT);

            remoteStoreNotification =
                debugCounters.registerCounter(
                            prefix, "remoteStoreNotification",
                            "Received a notification from the sync service " +
                            "indicating that switch information has changed",
                            CounterType.ALWAYS_COUNT);

            invalidPortsChanged =
                debugCounters.registerCounter(
                            prefix, "invalidPortsChanged",
                            "Received an unexpected ports changed " +
                            "notification while the controller was in " +
                            "SLAVE role.",
                            CounterType.ALWAYS_COUNT,
                            IDebugCounterService.CTR_MDATA_WARN);

            invalidSwitchActivatedWhileSlave =
                debugCounters.registerCounter(
                            prefix, "invalidSwitchActivatedWhileSlave",
                            "Received an unexpected switchActivated " +
                            "notification while the controller was in " +
                            "SLAVE role.",
                            CounterType.ALWAYS_COUNT,
                            IDebugCounterService.CTR_MDATA_WARN);

            invalidStoreEventWhileMaster =
                debugCounters.registerCounter(
                            prefix, "invalidSToreEventWhileMaster",
                            "Received an unexpected notification from " +
                            "the sync store while the controller was in " +
                            "MASTER role.",
                            CounterType.ALWAYS_COUNT,
                            IDebugCounterService.CTR_MDATA_WARN);

            switchDisconnectedWhileSlave =
                debugCounters.registerCounter(
                            prefix, "switchDisconnectedWhileSlave",
                            "A switch disconnected and the controller was " +
                            "in SLAVE role.",
                            CounterType.ALWAYS_COUNT,
                            IDebugCounterService.CTR_MDATA_WARN);

            switchActivated =
                debugCounters.registerCounter(
                            prefix, "switchActivated",
                            "A switch connected to this controller is now " +
                            "in MASTER role",
                            CounterType.ALWAYS_COUNT);

            errorSameSwitchReactivated = // err
                debugCounters.registerCounter(
                            prefix, "errorSameSwitchReactivated",
                            "A switch that was already in active state " +
                            "was activated again. This indicates a " +
                            "controller defect",
                            CounterType.ALWAYS_COUNT,
                            IDebugCounterService.CTR_MDATA_ERROR);

            switchWithSameDpidActivated = // warn
                debugCounters.registerCounter(
                            prefix, "switchWithSameDpidActivated",
                            "A switch with the same DPID as another switch " +
                            "connected to the controller. This can be " +
                            "caused by multiple switches configured with " +
                            "the same DPID or by a switch reconnecting very " +
                            "quickly.",
                            CounterType.COUNT_ON_DEMAND,
                            IDebugCounterService.CTR_MDATA_WARN);

            newSwitchActivated =   // new switch
                debugCounters.registerCounter(
                            prefix, "newSwitchActivated",
                            "A new switch has completed the handshake as " +
                            "MASTER. The switch was not known to any other " +
                            "controller in the cluster",
                            CounterType.ALWAYS_COUNT);
            syncedSwitchActivated =
                debugCounters.registerCounter(
                            prefix, "syncedSwitchActivated",
                            "A switch has completed the handshake as " +
                            "MASTER. The switch was known to another " +
                            "controller in the cluster",
                            CounterType.ALWAYS_COUNT);

            readyForReconcile =
                debugCounters.registerCounter(
                            prefix, "readyForReconcile",
                            "Controller is ready for flow reconciliation " +
                            "after Slave to Master transition. Either all " +
                            "previously known switches are now active " +
                            "or they have timed out and have been removed." +
                            "This counter will be 0 or 1.",
                            CounterType.ALWAYS_COUNT);

            newSwitchFromStore =
                debugCounters.registerCounter(
                            prefix, "newSwitchFromStore",
                            "A new switch has connected to another " +
                            "another controller in the cluster. This " +
                            "controller instance has received a sync store " +
                            "notification for it.",
                            CounterType.ALWAYS_COUNT);

            updatedSwitchFromStore =
                debugCounters.registerCounter(
                            prefix, "updatedSwitchFromStore",
                            "Information about a switch connected to " +
                            "another controller instance was updated in " +
                            "the sync store. This controller instance has " +
                            "received a notification for it",
                            CounterType.ALWAYS_COUNT);

            switchDisconnected =
                debugCounters.registerCounter(
                            prefix, "switchDisconnected",
                            "FIXME: switch has disconnected",
                            CounterType.ALWAYS_COUNT);

            syncedSwitchRemoved =
                debugCounters.registerCounter(
                            prefix, "syncedSwitchRemoved",
                            "A switch connected to another controller " +
                            "instance has disconnected from the controller " +
                            "cluster. This controller instance has " +
                            "received a notification for it",
                            CounterType.ALWAYS_COUNT);

            unknownSwitchRemovedFromStore =
                debugCounters.registerCounter(
                            prefix, "unknownSwitchRemovedFromStore",
                            "This controller instances has received a sync " +
                            "store notification that a switch has " +
                            "disconnected but this controller instance " +
                            "did not have the any information about the " +
                            "switch", // might be less than warning
                            CounterType.ALWAYS_COUNT,
                            IDebugCounterService.CTR_MDATA_WARN);

            consolidateStoreRunCount =
                debugCounters.registerCounter(
                            prefix, "consolidateStoreRunCount",
                            "This controller has transitioned from SLAVE " +
                            "to MASTER and waited for switches to reconnect. " +
                            "The controller has finished waiting and has " +
                            "reconciled switch entries in the sync store " +
                            "with live state",
                            CounterType.ALWAYS_COUNT);

            consolidateStoreInconsistencies =
                    debugCounters.registerCounter(
                                prefix, "consolidateStoreInconsistencies",
                                "During switch sync store consolidation: " +
                                "Number of switches that were in the store " +
                                "but not otherwise known plus number of " +
                                "switches that were in the store previously " +
                                "but are now missing plus number of "  +
                                "connected switches that were absent from " +
                                "the store although this controller has " +
                                "written them. A non-zero count " +
                                "indicates a brief split-brain dual MASTER " +
                                "situation during fail-over",
                                CounterType.ALWAYS_COUNT);

            storeSyncError =
                debugCounters.registerCounter(
                            prefix, "storeSyncError",
                            "Number of times a sync store operation failed " +
                            "due to a store sync exception or an entry in " +
                            "in the store had invalid data.",
                            CounterType.ALWAYS_COUNT,
                            IDebugCounterService.CTR_MDATA_ERROR);

            switchesNotReconnectingToNewMaster =
                debugCounters.registerCounter(
                            prefix, "switchesNotReconnectingToNewMaster",
                            "Switches that were connected to another " +
                            "controller instance in the cluster but that " +
                            "did not reconnect to this controller after it " +
                            "transitioned to MASTER", // might be less than warning
                            CounterType.ALWAYS_COUNT);

            switchPortChanged =
                debugCounters.registerCounter(
                            prefix, "switchPortChanged",
                            "Number of times switch ports have changed",
                            CounterType.ALWAYS_COUNT);
            switchOtherChange =
                debugCounters.registerCounter(
                            prefix, "switchOtherChange",
                            "Number of times other information of a switch " +
                            "has changed.",
                            CounterType.ALWAYS_COUNT);

            dispatchMessageWhileSlave =
                debugCounters.registerCounter(
                            prefix, "dispatchMessageWhileSlave",
                            "Number of times an OF message was received " +
                            "and supposed to be dispatched but the " +
                            "controller was in SLAVE role and the message " +
                            "was not dispatched",
                            CounterType.ALWAYS_COUNT);

            dispatchMessage =  // does this cnt make sense? more specific?? per type? count stops?
                debugCounters.registerCounter(
                            prefix, "dispatchMessage",
                            "Number of times an OF message was dispatched " +
                            "to registered modules",
                            CounterType.ALWAYS_COUNT);

            controllerNodeIpsChanged =
                debugCounters.registerCounter(
                            prefix, "controllerNodesIpsChanged",
                            "IP addresses of controller nodes have changed",
                            CounterType.ALWAYS_COUNT);

        //------------------------
        // channel handler counters. Factor them out ??
            messageReceived =
                debugCounters.registerCounter(
                            prefix, "messageReceived",
                            "Number of OpenFlow messages received. Some of " +
                            "these might be throttled",
                            CounterType.ALWAYS_COUNT);
            messageInputThrottled =
                debugCounters.registerCounter(
                            prefix, "messageInputThrottled",
                            "Number of OpenFlow messages that were " +
                            "throttled due to high load from the sender",
                            CounterType.ALWAYS_COUNT,
                            IDebugCounterService.CTR_MDATA_WARN);
        // TODO: more counters in messageReceived ??

            switchDisconnectReadTimeout =
                debugCounters.registerCounter(
                            prefix, "switchDisconnectReadTimeout",
                            "Number of times a switch was disconnected due " +
                            "due the switch failing to send OpenFlow " +
                            "messages or responding to OpenFlow ECHOs",
                            CounterType.ALWAYS_COUNT,
                            IDebugCounterService.CTR_MDATA_ERROR);
            switchDisconnectHandshakeTimeout =
                debugCounters.registerCounter(
                            prefix, "switchDisconnectHandshakeTimeout",
                            "Number of times a switch was disconnected " +
                            "because it failed to complete the handshake " +
                            "in time.",
                            CounterType.ALWAYS_COUNT,
                            IDebugCounterService.CTR_MDATA_ERROR);
            switchDisconnectIOError =
                debugCounters.registerCounter(
                            prefix, "switchDisconnectIOError",
                            "Number of times a switch was disconnected " +
                            "due to IO errors on the switch connection.",
                            CounterType.ALWAYS_COUNT,
                            IDebugCounterService.CTR_MDATA_ERROR);
            switchDisconnectParseError =
                debugCounters.registerCounter(
                            prefix, "switchDisconnectParseError",
                           "Number of times a switch was disconnected " +
                           "because it sent an invalid packet that could " +
                           "not be parsed",
                           CounterType.ALWAYS_COUNT,
                           IDebugCounterService.CTR_MDATA_ERROR);

            switchDisconnectSwitchStateException =
                debugCounters.registerCounter(
                            prefix, "switchDisconnectSwitchStateException",
                            "Number of times a switch was disconnected " +
                            "because it sent messages that were invalid " +
                            "given the switch connection's state.",
                            CounterType.ALWAYS_COUNT,
                            IDebugCounterService.CTR_MDATA_ERROR);
            rejectedExecutionException =
                debugCounters.registerCounter(
                            prefix, "rejectedExecutionException",
                            "TODO",
                            CounterType.ALWAYS_COUNT,
                            IDebugCounterService.CTR_MDATA_ERROR);

            switchDisconnectOtherException =
                debugCounters.registerCounter(
                            prefix,  "switchDisconnectOtherException",
                            "Number of times a switch was disconnected " +
                            "due to an exceptional situation not covered " +
                            "by other counters",
                            CounterType.ALWAYS_COUNT,
                            IDebugCounterService.CTR_MDATA_ERROR);

            switchConnected =
                debugCounters.registerCounter(
                            prefix, "switchConnected",
                            "Number of times a new switch connection was " +
                            "established",
                            CounterType.ALWAYS_COUNT);

            unhandledMessage =
                debugCounters.registerCounter(
                            prefix, "unhandledMessage",
                            "Number of times an OpenFlow message was " +
                            "received that the controller ignored because " +
                            "it was inapproriate given the switch " +
                            "connection's state.",
                            CounterType.ALWAYS_COUNT,
                            IDebugCounterService.CTR_MDATA_WARN);
                            // might be less than warning

            packetInWhileSwitchIsSlave =
                debugCounters.registerCounter(
                            prefix, "packetInWhileSwitchIsSlave",
                            "Number of times a packet in was received " +
                            "from a switch that was in SLAVE role. " +
                            "Possibly inidicates inconsistent roles.",
                            CounterType.ALWAYS_COUNT);
            epermErrorWhileSwitchIsMaster =
                debugCounters.registerCounter(
                            prefix, "epermErrorWhileSwitchIsMaster",
                            "Number of times a permission error was " +
                            "received while the switch was in MASTER role. " +
                            "Possibly inidicates inconsistent roles.",
                            CounterType.ALWAYS_COUNT,
                            IDebugCounterService.CTR_MDATA_WARN);

            roleNotResentBecauseRolePending =
                debugCounters.registerCounter(
                            prefix, "roleNotResentBecauseRolePending",
                            "The controller tried to reestablish a role " +
                            "with a switch but did not do so because a " +
                            "previous role request was still pending",
                            CounterType.ALWAYS_COUNT);
            roleRequestSent =
                debugCounters.registerCounter(
                            prefix, "roleRequestSent",
                            "Number of times the controller sent a role " +
                            "request to a switch.",
                            CounterType.ALWAYS_COUNT);
            roleReplyTimeout =
                debugCounters.registerCounter(
                            prefix, "roleReplyTimeout",
                            "Number of times a role request message did not " +
                            "receive the expected reply from a switch",
                            CounterType.ALWAYS_COUNT,
                            IDebugCounterService.CTR_MDATA_WARN);

            roleReplyReceived = // expected RoleReply received
                debugCounters.registerCounter(
                            prefix, "roleReplyReceived",
                            "Number of times the controller received the " +
                            "expected role reply message from a switch",
                            CounterType.ALWAYS_COUNT);

            roleReplyErrorUnsupported =
                debugCounters.registerCounter(
                            prefix, "roleReplyErrorUnsupported",
                            "Number of times the controller received an " +
                            "error from a switch in response to a role " +
                            "request indicating that the switch does not " +
                            "support roles.",
                            CounterType.ALWAYS_COUNT);
        }
    }

    private Counters counters;

    Counters getCounters() {
        return this.counters;
    }

    /**
     * A utility class to manage the <i>controller roles</i>.
     *
     * A utility class to manage the <i>controller roles</i>  as opposed
     * to the switch roles. The class manages the controllers current role,
     * handles role change requests, and maintains the list of connected
     * switch(-channel) so it can notify the switches of role changes.
     *
     * We need to ensure that every connected switch is always send the
     * correct role. Therefore, switch add, sending of the intial role, and
     * changing role need to use mutexes to ensure this. This has the ugly
     * side-effect of requiring calls between controller and OFChannelHandler
     *
     * This class is fully thread safe. Its method can safely be called from
     * any thread.
     *
     * @author gregor
     *
     */
    private class RoleManager {
        // This role represents the role that has been set by setRole. This
        // role might or might now have been notified to listeners just yet.
        // This is updated by setRole. doSetRole() will use this value as
        private Role role;
        private String roleChangeDescription;

        // The current role info. This is updated /after/ dampening
        // switches and
        // listener notifications have been enqueued (but potentially before
        // they have been dispatched)
        private RoleInfo currentRoleInfo;
        private final Set<OFChannelHandler> connectedChannelHandlers;

        /**
         * @param role initial role
         * @param roleChangeDescription initial value of the change description
         * @throws NullPointerException if role or roleChangeDescription is null
         * @throws IllegalArgumentException if role is EQUAL
         */
        public RoleManager(Role role, String roleChangeDescription) {
            if (role == null)
                throw new NullPointerException("role must not be null");
            if (role == Role.EQUAL)
                throw new IllegalArgumentException("role must not be EQUAL");
            if (roleChangeDescription == null) {
                throw new NullPointerException("roleChangeDescription must " +
                                               "not be null");
            }

            this.role = role;
            this.roleChangeDescription = roleChangeDescription;
            this.connectedChannelHandlers = new HashSet<OFChannelHandler>();
            this.currentRoleInfo = new RoleInfo(this.role,
                                           this.roleChangeDescription,
                                           new Date());
        }

        /**
         * Add a newly connected OFChannelHandler. The channel handler is added
         * we send the current role to the channel handler. All subsequent role
         * changes will be send to all connected
         * @param h The OFChannelHandler to add
         */
        public synchronized void
                addOFChannelHandlerAndSendRole(OFChannelHandler h) {
            connectedChannelHandlers.add(h);
            h.sendRoleRequest(this.role);
        }

        /**
         * Remove OFChannelHandler. E.g., due do disconnect.
         * @param h The OFChannelHandler to remove.
         */
        public synchronized void removeOFChannelHandler(OFChannelHandler h) {
            connectedChannelHandlers.remove(h);
        }

        /**
         * Re-assert a role for the given channel handler.
         *
         * The caller specifies the role that should be reasserted. We only
         * reassert the role if the controller's current role matches the
         * reasserted role and there is no role request for the reasserted role
         * pending.
         * @param h The OFChannelHandler on which we should reassert.
         * @param role The role to reassert
         */
        public synchronized void reassertRole(OFChannelHandler h, Role role) {
            // check if the requested reassertion actually makes sense
            if (this.role != role)
                return;
            h.sendRoleRequestIfNotPending(this.role);
        }

        /**
         * Set the controller's new role and notify switches.
         *
         * This method updates the controllers current role and notifies all
         * connected switches of the new role is different from the current
         * role. We dampen calls to this method. See class description for
         * details.
         *
         * @param role The new role.
         * @param roleChangeDescription A textual description of why the role
         * was changed. For information purposes only.
         * @throws NullPointerException if role or roleChangeDescription is null
         */
        public synchronized void setRole(Role role, String roleChangeDescription) {
            if (role == null)
                throw new NullPointerException("role must not be null");
            if (roleChangeDescription == null) {
                throw new NullPointerException("roleChangeDescription must " +
                                               "not be null");
            }
            if (role == Role.EQUAL) {
                counters.setRoleEqual.updateCounterWithFlush();
                log.debug("Received role request for EQUAL, setting to MASTER"
                          + " instead");
                role = Role.MASTER;
            }
            if (role == this.role) {
                counters.setSameRole.updateCounterWithFlush();
                log.debug("Received role request for {} but controller is "
                        + "already {}. Ignoring it.", role, this.role);
                return;
            }
            if (this.role == Role.MASTER && role == Role.SLAVE) {
                log.info("Received role request to transition from MASTER to "
                          + " SLAVE (reason: {}). Terminating floodlight.",
                          roleChangeDescription);
                System.exit(0);
            }

            // At this point we are guaranteed that we will execute the code
            // below exactly once during the lifetime of this process! And
            // it will be a to MASTER transition
            counters.setRoleMaster.updateCounterWithFlush();
            log.info("Received role request for {} (reason: {})."
                     + " Initiating transition", role, roleChangeDescription);

            this.role = role;
            this.roleChangeDescription = roleChangeDescription;

            // TODO: we currently notify switches synchronously from the REST
            // API handler. We could (should?) do this asynchronously.
            currentRoleInfo = new RoleInfo(this.role,
                                           this.roleChangeDescription,
                                           new Date());
            Controller.this.switchManager.setRole(this.role);
            for (OFChannelHandler h: connectedChannelHandlers)
                h.sendRoleRequest(this.role);

            Controller.this.addUpdateToQueue(new HARoleUpdate(this.role));
        }

        /**
         * Return the RoleInfo object describing the current role.
         *
         * Return the RoleInfo object describing the current role. The
         * RoleInfo object is used by REST API users. We need to return
         * a defensive copy.
         * @return the current RoleInfo object
         */
        public synchronized RoleInfo getRoleInfo() {
            return new RoleInfo(currentRoleInfo);
        }
    }


    /**
     * This is a utility class to encapsulate code that deals with switch
     * life cycles. It interacts with the sync store to read/write switches
     * to/from the store and it maintains the switch maps.
     * @author gregor
     *
     */
    private class SwitchManager implements IStoreListener<Long> {
        private Role role;
        private final ConcurrentHashMap<Long,IOFSwitch> activeSwitches;
        private final ConcurrentHashMap<Long,IOFSwitch> syncedSwitches;
        private final EventHistory<EventHistorySwitch> evHistSwitch;

        public SwitchManager(Role role) {
            this.role = role;
            this.activeSwitches = new ConcurrentHashMap<Long, IOFSwitch>();
            this.syncedSwitches = new ConcurrentHashMap<Long, IOFSwitch>();
            this.evHistSwitch = new EventHistory<EventHistorySwitch>(
                    EventHistory.EV_HISTORY_DEFAULT_SIZE);
       }

        @Override
        public void keysModified(Iterator<Long> keys, UpdateType type) {
            if (type == UpdateType.LOCAL) {
                // We only care for remote updates
                return;
            }
            counters.remoteStoreNotification.updateCounterWithFlush();
            while(keys.hasNext()) {
                Long key = keys.next();
                Versioned<SwitchSyncRepresentation> versionedSwitch = null;
                try {
                    versionedSwitch = storeClient.get(key);
                } catch (SyncException e) {
                    counters.storeSyncError.updateCounterWithFlush();
                    log.error("Exception while retrieving switch " +
                              HexString.toHexString(key) +
                              " from sync store. Skipping", e);
                    continue;
                }
                if (log.isTraceEnabled()) {
                    log.trace("Reveiced switch store notification: key={}, " +
                               "entry={}", key, versionedSwitch.getValue());
                }
                // versionedSwtich won't be null. storeClient.get() always
                // returns a non-null or throws an exception
                if (versionedSwitch.getValue() == null) {
                    switchRemovedFromStore(key);
                    continue;
                }
                SwitchSyncRepresentation storedSwitch =
                        versionedSwitch.getValue();
                IOFSwitch sw = getOFSwitchInstance(storedSwitch.getDescription());
                sw.setFeaturesReply(storedSwitch.getFeaturesReply());
                if (!key.equals(storedSwitch.getFeaturesReply().getDatapathId())) {
                    counters.storeSyncError.updateCounterWithFlush();
                    log.error("Inconsistent DPIDs from switch sync store: " +
                              "key is {} but sw.getId() says {}. Ignoring",
                              HexString.toHexString(key), sw.getStringId());
                    continue;
                }
                switchAddedToStore(sw);
            }
        }


        public synchronized void setRole(Role role) {
            this.role = role;
            Runnable consolidateStoreTask = new Runnable() {
                @Override
                public void run() {
                    consolidateStore();
                }
            };
            Controller.this.ses.schedule(consolidateStoreTask,
                                         consolidateStoreTimeDelayMs,
                                         TimeUnit.MILLISECONDS);
        }

        @LogMessageDocs({
        @LogMessageDoc(level="ERROR",
                message="Switch {switch} activated but was already active",
                explanation="A switch that was already activated was " +
                            "activated again. This should not happen.",
                recommendation=LogMessageDoc.REPORT_CONTROLLER_BUG
                ),
        @LogMessageDoc(level="WARN",
                message="New switch added {switch} for already-added switch {switch}",
                explanation="A switch with the same DPID as another switch " +
                        "connected to the controller.  This can be caused by " +
                        "multiple switches configured with the same DPID, or " +
                        "by a switch reconnected very quickly after " +
                        "disconnecting.",
                recommendation="If this happens repeatedly, it is likely there " +
                        "are switches with duplicate DPIDs on the network.  " +
                        "Reconfigure the appropriate switches.  If it happens " +
                        "very rarely, then it is likely this is a transient " +
                        "network problem that can be ignored."
                )
        })
        /**
         * Called when a switch is activated, i.e., when it enters master
         * role relative to this controller.
         * @param sw
         */
        public synchronized void switchActivated(IOFSwitch sw) {
            if (role != Role.MASTER) {
                counters.invalidSwitchActivatedWhileSlave.updateCounterWithFlush();
                return; // only react to switch connections when master
                // FIXME: should we disconnect the switch? When can this happen?
            }
            Long dpid = sw.getId();
            counters.switchActivated.updateCounterWithFlush();
            IOFSwitch oldSw = this.activeSwitches.put(dpid, sw);
            // Update event history
            addSwitchEvent(dpid, EvAction.SWITCH_CONNECTED, "None");
            evSwitch.updateEventWithFlush(new SwitchEvent(dpid, "connected"));

            if (oldSw == sw)  {
                // Note == for object equality, not .equals for value
                // TODO: should we wipe the flow table if
                // alwaysClearFlowsOnSwAdd is set? OTOH this case should
                // really never happen.
                counters.errorSameSwitchReactivated.updateCounterWithFlush();
                log.error("Switch {} activated but was already active", sw);
                addSwitchToStore(sw);
                return;
            }

            if (oldSw != null) {
                // This happens either when we have switches with duplicate
                // DPIDs or when a switch reconnects before we saw the
                // disconnect
                counters.switchWithSameDpidActivated.updateCounterWithFlush();
                log.warn("New switch added {} for already-added switch {}",
                          sw, oldSw);
                // We need to disconnect and remove the old switch
                // TODO: we notify switch listeners that the switch has been
                // removed and then we notify them that the new one has been
                // added. One could argue that a switchChanged notification
                // might be more appropriate in this case....
                oldSw.cancelAllStatisticsReplies();
                addUpdateToQueue(new SwitchUpdate(dpid,
                                                  SwitchUpdateType.REMOVED));
                oldSw.disconnectOutputStream();
                // Add the new switch and clear FlowMods
                // TODO: if this is the same switch re-connecting rather than
                // a DPID collision it would make sense to not wipe the flow
                // table.
                sw.clearAllFlowMods();
                addUpdateToQueue(new SwitchUpdate(dpid,
                                                  SwitchUpdateType.ADDED));
                addUpdateToQueue(new SwitchUpdate(dpid,
                                                  SwitchUpdateType.ACTIVATED));
                addSwitchToStore(sw);
                return;
            }

            IOFSwitch storedSwitch = this.syncedSwitches.remove(sw.getId());
            if (storedSwitch == null) {
                // The switch isn't known to the controller cluster. We
                // need to send a switchAdded notification and clear all
                // flows.
                // TODO: if we switch was recently (seconds) connected we
                // might decide to not wipe the flow table.
                sw.clearAllFlowMods();
                addUpdateToQueue(new SwitchUpdate(dpid,
                                                  SwitchUpdateType.ADDED));
                addUpdateToQueue(new SwitchUpdate(dpid,
                                                  SwitchUpdateType.ACTIVATED));
                counters.newSwitchActivated.updateCounterWithFlush();
            } else {
                // FIXME: switch was in store. check if ports or anything else
                // has changed and send update.
                if (alwaysClearFlowsOnSwActivate)
                    sw.clearAllFlowMods();
                if (sw.attributeEquals(IOFSwitch.SWITCH_SUPPORTS_NX_ROLE, true)) {
                    // We have a stored switch and the newly activated switch
                    // supports roles. This indicates that the switch was
                    // previously connected as slave. Since we don't update
                    // ports while slave, we need to set the ports on the
                    // new switch from the ports on the stored switch
                    // No need to send notifications, since we've dispatched
                    // them as we receive them from the store
                    sw.setPorts(storedSwitch.getPorts());
                }
                addUpdateToQueue(new SwitchUpdate(dpid,
                                                  SwitchUpdateType.ACTIVATED));
                sendNotificationsIfSwitchDiffers(storedSwitch, sw);
                counters.syncedSwitchActivated.updateCounterWithFlush();
                if (this.syncedSwitches.isEmpty()) {
                    // we have just activated the last synced switch. I.e.,
                    // all previously known switch are now active. Send
                    // notification
                    // update dispatcher will increment counter
                    addUpdateToQueue(new ReadyForReconcileUpdate());
                }
            }
            addSwitchToStore(sw);
        }

        /**
         * Called when ports on the given switch have changed. Writes the
         * updated switch to the sync store and queues a switch notification
         * to listeners
         * @param sw
         */
        public synchronized void switchPortsChanged(IOFSwitch sw,
                                                    ImmutablePort port,
                                                    PortChangeType type) {
            if (role != Role.MASTER) {
                counters.invalidPortsChanged.updateCounterWithFlush();
                return;
            }
            if (!this.activeSwitches.containsKey(sw.getId())) {
                counters.invalidPortsChanged.updateCounterWithFlush();
                return;
            }
            // update switch in store
            addSwitchToStore(sw);
            // no need to count here. SwitchUpdate.dispatch will count
            // the portchanged
            SwitchUpdate update = new SwitchUpdate(sw.getId(),
                                                   SwitchUpdateType.PORTCHANGED,
                                                   port, type);
            addUpdateToQueue(update);
        }

        /**
         * Called when we receive a store notification about a new or updated
         * switch.
         * @param sw
         */
        private synchronized void switchAddedToStore(IOFSwitch sw) {
            if (role != Role.SLAVE) {
                counters.invalidStoreEventWhileMaster.updateCounterWithFlush();
                return; // only read from store if slave
            }
            Long dpid = sw.getId();

            IOFSwitch oldSw = syncedSwitches.put(dpid, sw);
            if (oldSw == null)  {
                counters.newSwitchFromStore.updateCounterWithFlush();
                addUpdateToQueue(new SwitchUpdate(dpid, SwitchUpdateType.ADDED));
            } else {
                // The switch already exists in storage, see if anything
                // has changed
                sendNotificationsIfSwitchDiffers(oldSw, sw);
                counters.updatedSwitchFromStore.updateCounterWithFlush();
            }
        }

        /**
         * Called when we receive a store notification about a switch that
         * has been removed from the sync store
         * @param dpid
         */
        private synchronized void switchRemovedFromStore(long dpid) {
            if (role != Role.SLAVE) {
                counters.invalidStoreEventWhileMaster.updateCounterWithFlush();
                return; // only read from store if slave
            }
            IOFSwitch oldSw = syncedSwitches.remove(dpid);
            if (oldSw != null) {
                counters.syncedSwitchRemoved.updateCounterWithFlush();
                addUpdateToQueue(new SwitchUpdate(dpid,
                                                  SwitchUpdateType.REMOVED));
            } else {
                // TODO: the switch was deleted (tombstone) before we ever
                // knew about it (or was deleted repeatedly). Can this
                // happen? When/how?
                counters.unknownSwitchRemovedFromStore.updateCounterWithFlush();
            }
        }

        public synchronized void switchDeactivated(IOFSwitch sw) {
            // ignore. we don't handle MASTER -> SLAVE transitions. We
            // expect a restart
        }

        /**
         * Called when a switch disconnects
         * @param sw
         */
        public synchronized void switchDisconnected(IOFSwitch sw) {
            if (role == Role.SLAVE) {
                counters.switchDisconnectedWhileSlave.updateCounterWithFlush();
                return; // only react to switch connections when master
            }
            long dpid = sw.getId();
            // Update event history
            // TODO: this is asymmetric with respect to connect event
            //       in switchActivated(). Should we have events on the
            //       slave as well?
            addSwitchEvent(dpid, EvAction.SWITCH_DISCONNECTED, "None");
            evSwitch.updateEventWithFlush(new SwitchEvent(dpid, "disconnected"));
            counters.switchDisconnected.updateCounterWithFlush();
            IOFSwitch oldSw = this.activeSwitches.get(dpid);
            if (oldSw != sw) {
                // This can happen if the disconnected switch was inactive
                // (SLAVE) then oldSw==null. Or if we previously had the
                // "added switch for already added switch case".
                // Either way we shouldn't notify or do anything else
                log.debug("removeSwitch called for switch {} but have {} in"
                          + " activeSwitches map. Ignoring", sw, oldSw);
                return;
            }
            log.debug("removeSwitch {}", sw);
            this.activeSwitches.remove(sw.getId());
            removeSwitchFromStore(sw.getId());
            // We cancel all outstanding statistics replies if the switch transition
            // from active. In the future we might allow statistics requests
            // from slave controllers. Then we need to move this cancelation
            // to switch disconnect
            sw.cancelAllStatisticsReplies();
            addUpdateToQueue(new SwitchUpdate(sw.getId(),
                                              SwitchUpdateType.REMOVED));
            notifier.postNotification("Switch " + sw.getStringId() + " disconnected.");
        }

        /**
         * Write the given switch to the sync store.
         * @param sw
         */
        private synchronized void addSwitchToStore(IOFSwitch sw) {
            // Add to store
            // FIXME: do we need to use a put that takes a versioned here?
            // need to verify
            try {
                storeClient.put(sw.getId(), new SwitchSyncRepresentation(sw));
            } catch (ObsoleteVersionException e) {
                // FIXME: what's the right behavior here. Can the store client
                // even throw this error? Should not since all local store
                // access is synchronized
            } catch (SyncException e) {
                counters.storeSyncError.updateCounterWithFlush();
                log.error("Could not write switch " + sw.getStringId() +
                          " to sync store:", e);
            }
        }

        /**
         * Write the given switch to the sync store if it's not already
         * there
         * TODO: should this be merged with addSwitchToStore
         * @param sw
         * @return true if the switch was absent, false otherwise
         */
        private synchronized boolean addSwitchToStoreIfAbsent(IOFSwitch sw) {
            try {
                Versioned<SwitchSyncRepresentation> versionedSSr =
                        storeClient.get(sw.getId());
                if (versionedSSr.getValue() == null) {
                    // switch is absent
                    versionedSSr.setValue(new SwitchSyncRepresentation(sw));
                    storeClient.put(sw.getId(), versionedSSr);
                    return true;
                } else {
                    return false;
                }
            } catch (ObsoleteVersionException e) {
                // FIXME: what's the right behavior here. Can the store client
                // even throw this error? Should not since all local store
                // access is synchronized
            } catch (SyncException e) {
                counters.storeSyncError.updateCounterWithFlush();
                log.error("Could not write switch " + sw.getStringId() +
                          " to sync store:", e);
            }
            return false;
        }

        /**
         * Remove the given switch from the sync store.
         * @param dpid
         */
        private synchronized void removeSwitchFromStore(long dpid) {
            try {
                storeClient.delete(dpid);
            } catch (SyncException e) {
                counters.storeSyncError.updateCounterWithFlush();
                // ObsoleteVerisonException can't happend because all
                // store modifications are synchronized
                log.error("Could not remove switch " +
                          HexString.toHexString(dpid) +
                          " from sync store:", e);
            }
        }

        /**
         * Check if the two switches differ in their ports or in other
         * fields and if they differ enqueue a switch update
         * @param oldSw
         * @param newSw
         */
        private synchronized void
                sendNotificationsIfSwitchDiffers(IOFSwitch oldSw,
                                                 IOFSwitch newSw) {
            Collection<PortChangeEvent> portDiffs =
                    oldSw.comparePorts(newSw.getPorts());
            for (PortChangeEvent ev: portDiffs) {
                SwitchUpdate update =
                        new SwitchUpdate(newSw.getId(),
                                         SwitchUpdateType.PORTCHANGED,
                                         ev.port, ev.type);
                addUpdateToQueue(update);
            }
        }

        /**
         * Remove all entries from the store that don't correspond to an
         * active switch.
         * TODO: is it a problem that this is fully synchronized
         */
        private synchronized void consolidateStore() {
            if (role == Role.SLAVE)
                return;
            boolean shouldNotifyReadyForReconcile = false;
            counters.consolidateStoreRunCount.updateCounterWithFlush();
            log.info("Consolidating synced switches after MASTER transition");
            IClosableIterator<Map.Entry<Long,Versioned<SwitchSyncRepresentation>>>
                    iter = null;
            try {
                iter = storeClient.entries();
            } catch (SyncException e) {
                counters.storeSyncError.updateCounterWithFlush();
                log.error("Failed to read switches from sync store", e);
                return;
            }
            try {
                while(iter.hasNext()) {
                    Entry<Long, Versioned<SwitchSyncRepresentation>> entry =
                            iter.next();
                    if (!this.activeSwitches.containsKey(entry.getKey())) {
                        removeSwitchFromStore(entry.getKey());
                        if (this.syncedSwitches.remove(entry.getKey()) != null) {
                            // a switch that's in the store and in synced
                            // switches but that is not active. I.e., a
                            // switch known to the old master that hasn't
                            // reconnected to this controller.
                            counters.switchesNotReconnectingToNewMaster
                                    .updateCounterWithFlush();
                            shouldNotifyReadyForReconcile = true;
                            addUpdateToQueue(new SwitchUpdate(entry.getKey(),
                                                     SwitchUpdateType.REMOVED));
                        } else {
                            // A switch was in the store but it's neither in
                            // activeSwitches nor syncedSwitches. This could
                            // happen if the old Master has added this entry
                            // to the store after this controller has
                            // stopped reacting to store notifications (due
                            // to MASTER transition)
                            counters.consolidateStoreInconsistencies
                                    .updateCounterWithFlush();
                        }
                    }
                }
            } finally {
                if (iter != null)
                    iter.close();
            }
            // In general, syncedSwitches should now be empty. However,
            // the old Master could have removed a switch from the store
            // after this controller has stopped reacting to store
            // notification (because it's now MASTER). We need to remove
            // these switches.
            Iterator<Long> it = this.syncedSwitches.keySet().iterator();
            while (it.hasNext()) {
                counters.switchesNotReconnectingToNewMaster.updateCounterWithFlush();
                counters.consolidateStoreInconsistencies.updateCounterWithFlush();
                Long dpid = it.next();
                shouldNotifyReadyForReconcile = true;
                addUpdateToQueue(new SwitchUpdate(dpid,
                                                  SwitchUpdateType.REMOVED));
                it.remove();
            }
            if (shouldNotifyReadyForReconcile) {
                // at least one previously known switch has been removed.
                addUpdateToQueue(new ReadyForReconcileUpdate());
            }

            // FIXME: do we need this final check here.
            // Now iterate through all active switches and determine if
            // any of them are missing from the sync store. This can only
            // happen if another controller has removed them (because we know
            // that we have written them to the store).
            for (IOFSwitch sw: this.activeSwitches.values()) {
                if (addSwitchToStoreIfAbsent(sw))
                    counters.consolidateStoreInconsistencies.updateCounterWithFlush();
            }
        }

        // FIXME: remove this method
        public Map<Long,IOFSwitch> getAllSwitchMap() {
            // this.syncedSwitches will be empty after the master transition
            Map<Long,IOFSwitch> switches =
                    new HashMap<Long, IOFSwitch>(this.syncedSwitches);
            if (this.role != Role.SLAVE)
                switches.putAll(this.activeSwitches);
            return switches;
        }

        public Set<Long> getAllSwitchDpids() {
            // this.syncedSwitches will be empty after the master transition
            Set<Long> dpids = new HashSet<Long>(this.syncedSwitches.keySet());
            if (this.role != Role.SLAVE)
                dpids.addAll(this.activeSwitches.keySet());
            return dpids;
        }

        public IOFSwitch getSwitch(long dpid) {
            if (this.role == Role.SLAVE)
                return this.syncedSwitches.get(dpid);
            // MASTER: if the switch is found in the active map return
            // otherwise look up the switch in the bigSync map. The bigSync map
            // wil be cleared after the transition is complete.
            IOFSwitch sw = this.activeSwitches.get(dpid);
            if (sw != null)
                return sw;
            return this.syncedSwitches.get(dpid);
        }

        public void addSwitchEvent(long dpid, EvAction actn, String reason) {
            EventHistorySwitch evSwitch = new EventHistorySwitch();
            evSwitch.dpid = dpid;

            // NOTE: when this method is called due to switch removed event,
            // floodlightProvier may not have the switch object, thus may be
            // null.
            IOFSwitch sw = getSwitch(dpid);

            if ( sw != null &&
                    (SocketAddress.class.isInstance(sw.getInetAddress()))) {
                evSwitch.ipv4Addr = IPv4.toIPv4Address(((InetSocketAddress)
                        (sw.getInetAddress())).getAddress()
                        .getAddress());
                evSwitch.l4Port = ((InetSocketAddress)
                        (sw.getInetAddress())).getPort();
            } else {
                evSwitch.ipv4Addr = 0;
                evSwitch.l4Port = 0;
            }
            evSwitch.reason = reason;
            evSwitch = evHistSwitch.put(evSwitch, actn);
        }

    }


    /**
     *  Updates handled by the main loop
     */
    interface IUpdate {
        /**
         * Calls the appropriate listeners
         */
        public void dispatch();
    }

    /**
     * Update message that indicates that the controller can now start
     * flow reconciliation after a SLAVE->MASTER transition
     */
    private class ReadyForReconcileUpdate implements IUpdate {
        @Override
        public void dispatch() {
            counters.readyForReconcile.updateCounterWithFlush();
            if (readyForReconcileListeners != null) {
                for (IReadyForReconcileListener listener:
                        readyForReconcileListeners) {
                    listener.readyForReconcile();
                }
            }
        }
    }

    enum SwitchUpdateType {
        ADDED,
        REMOVED,
        ACTIVATED,
        DEACTIVATED,
        PORTCHANGED,
        OTHERCHANGE
    }
    /**
     * Update message indicating a switch was added or removed
     */
    private class SwitchUpdate implements IUpdate {
        private final long swId;
        private final SwitchUpdateType switchUpdateType;
        private final ImmutablePort port;
        private final PortChangeType changeType;


        public SwitchUpdate(long swId, SwitchUpdateType switchUpdateType) {
            this(swId, switchUpdateType, null, null);
        }
        public SwitchUpdate(long swId,
                            SwitchUpdateType switchUpdateType,
                            ImmutablePort port,
                            PortChangeType changeType) {
            if (switchUpdateType == SwitchUpdateType.PORTCHANGED) {
                if (port == null) {
                    throw new NullPointerException("Port must not be null " +
                            "for PORTCHANGED updates");
                }
                if (changeType == null) {
                    throw new NullPointerException("ChangeType must not be " +
                            "null for PORTCHANGED updates");
                }
            } else {
                if (port != null || changeType != null) {
                    throw new IllegalArgumentException("port and changeType " +
                            "must be null for " + switchUpdateType +
                            " updates");
                }
            }
            this.swId = swId;
            this.switchUpdateType = switchUpdateType;
            this.port = port;
            this.changeType = changeType;
        }
        @Override
        public void dispatch() {
            if (log.isTraceEnabled()) {
                log.trace("Dispatching switch update {} {}",
                        HexString.toHexString(swId), switchUpdateType);
            }
            if (switchListeners != null) {
                for (IOFSwitchListener listener : switchListeners) {
                    switch(switchUpdateType) {
                        case ADDED:
                            // don't count here. We have more specific
                            // counters before the update is created
                            listener.switchAdded(swId);
                            break;
                        case REMOVED:
                            // don't count here. We have more specific
                            // counters before the update is created
                            listener.switchRemoved(swId);
                            break;
                        case PORTCHANGED:
                            counters.switchPortChanged.updateCounterWithFlush();
                            listener.switchPortChanged(swId, port, changeType);
                            break;
                        case ACTIVATED:
                            // don't count here. We have more specific
                            // counters before the update is created
                            listener.switchActivated(swId);
                            break;
                        case DEACTIVATED:
                            // ignore
                            break;
                        case OTHERCHANGE:
                            counters.switchOtherChange.updateCounterWithFlush();
                            listener.switchChanged(swId);
                            break;
                    }
                }
            }
        }
    }

    /**
     * Update message indicating controller's role has changed.
     * RoleManager, which enqueues these updates gurantees that we will
     * only have a single transition from SLAVE to MASTER.
     */
    private class HARoleUpdate implements IUpdate {
        private final Role newRole;
        public HARoleUpdate(Role newRole) {
            if (newRole != Role.MASTER)
                throw new IllegalArgumentException("Only legal role change is"
                                                   + "to MASTER. Got to "
                                                   + newRole);
            this.newRole = newRole;
        }
        @Override
        public void dispatch() {
            if (log.isDebugEnabled()) {
                log.debug("Dispatching HA Role update newRole = {}",
                          newRole);
            }
            for (IHAListener listener : haListeners.getOrderedListeners()) {
                if (log.isTraceEnabled()) {
                    log.trace("Calling HAListener {} with transitionToMaster",
                              listener.getName());
                }
                listener.transitionToMaster();
            }
            if (newRole != Role.SLAVE) {
                Controller.this.notifiedRole = newRole;
            }
        }
    }

    /**
     * Update message indicating
     * IPs of controllers in controller cluster have changed.
     */
    private class HAControllerNodeIPUpdate implements IUpdate {
        public final Map<String,String> curControllerNodeIPs;
        public final Map<String,String> addedControllerNodeIPs;
        public final Map<String,String> removedControllerNodeIPs;
        public HAControllerNodeIPUpdate(
                HashMap<String,String> curControllerNodeIPs,
                HashMap<String,String> addedControllerNodeIPs,
                HashMap<String,String> removedControllerNodeIPs) {
            this.curControllerNodeIPs = curControllerNodeIPs;
            this.addedControllerNodeIPs = addedControllerNodeIPs;
            this.removedControllerNodeIPs = removedControllerNodeIPs;
        }
        @Override
        public void dispatch() {
            if (log.isTraceEnabled()) {
                log.trace("Dispatching HA Controller Node IP update "
                        + "curIPs = {}, addedIPs = {}, removedIPs = {}",
                        new Object[] { curControllerNodeIPs, addedControllerNodeIPs,
                            removedControllerNodeIPs }
                        );
            }
            if (haListeners != null) {
                for (IHAListener listener: haListeners.getOrderedListeners()) {
                    listener.controllerNodeIPsChanged(curControllerNodeIPs,
                            addedControllerNodeIPs, removedControllerNodeIPs);
                }
            }
        }
    }

    // ***************
    // Getters/Setters
    // ***************

    void setStorageSourceService(IStorageSourceService storageSource) {
        this.storageSource = storageSource;
    }

    IStorageSourceService getStorageSourceService() {
        return this.storageSource;
    }

    void setCounterStore(ICounterStoreService counterStore) {
        this.counterStore = counterStore;
    }

    void setDebugCounter(IDebugCounterService debugCounters) {
        this.debugCounters = debugCounters;
    }

    public void setDebugEvent(IDebugEventService debugEvent) {
        this.debugEvents = debugEvent;
    }

    IDebugCounterService getDebugCounter() {
        return this.debugCounters;
    }

    void setSyncService(ISyncService syncService) {
        this.syncService = syncService;
    }
    void setPktInProcessingService(IPktInProcessingTimeService pits) {
        this.pktinProcTime = pits;
    }

    void setRestApiService(IRestApiService restApi) {
        this.restApi = restApi;
    }

    void setThreadPoolService(IThreadPoolService tp) {
        this.threadPool = tp;
    }

    IThreadPoolService getThreadPoolService() {
        return this.threadPool;
    }

    @Override
    public Role getRole() {
        // FIXME:
        return notifiedRole;
    }

    @Override
    public RoleInfo getRoleInfo() {
        return roleManager.getRoleInfo();
    }

    @Override
    public void setRole(Role role, String roleChangeDescription) {
        roleManager.setRole(role, roleChangeDescription);
    }

    // ****************
    // Message handlers
    // ****************

    /**
     * Indicates that ports on the given switch have changed. Enqueue a
     * switch update.
     * @param sw
     */
     void notifyPortChanged(IOFSwitch sw,
                            ImmutablePort port,
                            PortChangeType changeType) {
         if (sw == null) {
             String msg = String.format("Switch must not be null. " +
                     "port=%s, changeType=%s", port, changeType);
             throw new NullPointerException(msg);
         }
         if (port == null) {
             String msg = String.format("Port must not be null. " +
                     "switch=%s, changeType=%s", sw, changeType);
             throw new NullPointerException(msg);
         }
         if (changeType == null) {
             String msg = String.format("ChangeType must not be null. " +
                     "switch=%s, port=%s", sw, port);
             throw new NullPointerException(msg);
         }

         this.switchManager.switchPortsChanged(sw, port, changeType);
     }

    /**
     * flcontext_cache - Keep a thread local stack of contexts
     */
    protected static final ThreadLocal<Stack<FloodlightContext>> flcontext_cache =
        new ThreadLocal <Stack<FloodlightContext>> () {
            @Override
            protected Stack<FloodlightContext> initialValue() {
                return new Stack<FloodlightContext>();
            }
        };

    /**
     * flcontext_alloc - pop a context off the stack, if required create a new one
     * @return FloodlightContext
     */
    protected static FloodlightContext flcontext_alloc() {
        FloodlightContext flcontext = null;

        if (flcontext_cache.get().empty()) {
            flcontext = new FloodlightContext();
        }
        else {
            flcontext = flcontext_cache.get().pop();
        }

        return flcontext;
    }

    /**
     * flcontext_free - Free the context to the current thread
     * @param flcontext
     */
    protected void flcontext_free(FloodlightContext flcontext) {
        flcontext.getStorage().clear();
        flcontext_cache.get().push(flcontext);
    }


    /**
     *
     * Handle and dispatch a message to IOFMessageListeners.
     *
     * We only dispatch messages to listeners if the controller's role is MASTER.
     *
     * @param sw The switch sending the message
     * @param m The message the switch sent
     * @param flContext The floodlight context to use for this message. If
     * null, a new context will be allocated.
     * @throws IOException
     *
     * FIXME: this method and the ChannelHandler disagree on which messages
     * should be dispatched and which shouldn't
     */
    @LogMessageDocs({
        @LogMessageDoc(level="ERROR",
                message="Ignoring PacketIn (Xid = {xid}) because the data" +
                        " field is empty.",
                explanation="The switch sent an improperly-formatted PacketIn" +
                        " message",
                recommendation=LogMessageDoc.CHECK_SWITCH),
        @LogMessageDoc(level="WARN",
                message="Unhandled OF Message: {} from {}",
                explanation="The switch sent a message not handled by " +
                        "the controller")
    })
    protected void handleMessage(IOFSwitch sw, OFMessage m,
                                 FloodlightContext bContext)
            throws IOException {
        Ethernet eth = null;

        if (this.notifiedRole == Role.SLAVE) {
            counters.dispatchMessageWhileSlave.updateCounterNoFlush();
            // We are SLAVE. Do not dispatch messages to listeners.
            return;
        }
        counters.dispatchMessage.updateCounterNoFlush();

        switch (m.getType()) {
            case PACKET_IN:
                OFPacketIn pi = (OFPacketIn)m;

                if (pi.getPacketData().length <= 0) {
                    log.error("Ignoring PacketIn (Xid = " + pi.getXid() +
                              ") because the data field is empty.");
                    return;
                }

                if (Controller.ALWAYS_DECODE_ETH) {
                    eth = new Ethernet();
                    eth.deserialize(pi.getPacketData(), 0,
                            pi.getPacketData().length);
                    counterStore.updatePacketInCountersLocal(sw, m, eth);
                }
                // fall through to default case...

            default:

                List<IOFMessageListener> listeners = null;
                if (messageListeners.containsKey(m.getType())) {
                    listeners = messageListeners.get(m.getType()).
                            getOrderedListeners();
                }

                FloodlightContext bc = null;
                if (listeners != null) {
                    // Check if floodlight context is passed from the calling
                    // function, if so use that floodlight context, otherwise
                    // allocate one
                    if (bContext == null) {
                        bc = flcontext_alloc();
                    } else {
                        bc = bContext;
                    }
                    if (eth != null) {
                        IFloodlightProviderService.bcStore.put(bc,
                                IFloodlightProviderService.CONTEXT_PI_PAYLOAD,
                                eth);
                    }

                    // Get the starting time (overall and per-component) of
                    // the processing chain for this packet if performance
                    // monitoring is turned on
                    pktinProcTime.bootstrap(listeners);
                    pktinProcTime.recordStartTimePktIn();
                    Command cmd;
                    for (IOFMessageListener listener : listeners) {
                        pktinProcTime.recordStartTimeComp(listener);
                        cmd = listener.receive(sw, m, bc);
                        pktinProcTime.recordEndTimeComp(listener);

                        if (Command.STOP.equals(cmd)) {
                            break;
                        }
                    }
                    pktinProcTime.recordEndTimePktIn(sw, m, bc);
                } else {
                    if (m.getType() != OFType.BARRIER_REPLY)
                        log.warn("Unhandled OF Message: {} from {}", m, sw);
                    else
                        log.debug("Received a Barrier Reply, no listeners for it");
                }

                if ((bContext == null) && (bc != null)) flcontext_free(bc);
        }
    }

    void switchActivated(IOFSwitch sw) {
        this.switchManager.switchActivated(sw);
    }

    void switchDeactivated(IOFSwitch sw) {
        this.switchManager.switchDeactivated(sw);
    }

    void switchDisconnected(IOFSwitch sw) {
        this.switchManager.switchDisconnected(sw);
    }

    // ***************
    // IFloodlightProvider
    // ***************

    /**
     * Forward to RoleManager
     * @param h
     */
    void addSwitchChannelAndSendInitialRole(OFChannelHandler h) {
        roleManager.addOFChannelHandlerAndSendRole(h);
    }

    /**
     * Forwards to RoleManager
     * @param h
     */
    void removeSwitchChannel(OFChannelHandler h) {
        roleManager.removeOFChannelHandler(h);
    }

    /**
     * Forwards to RoleManager
     * @param h
     * @param role
     */
    void reassertRole(OFChannelHandler h, Role role) {
        roleManager.reassertRole(h, role);
    }

    // FIXME: remove this method
    @Override
    public Map<Long,IOFSwitch> getAllSwitchMap() {
        return this.switchManager.getAllSwitchMap();
    }

    @Override
    public Set<Long> getAllSwitchDpids() {
        return this.switchManager.getAllSwitchDpids();
    }

    @Override
    public IOFSwitch getSwitch(long dpid) {
        return this.switchManager.getSwitch(dpid);
    }

    @Override
    public void addOFSwitchListener(IOFSwitchListener listener) {
        this.switchListeners.add(listener);
    }

    @Override
    public void removeOFSwitchListener(IOFSwitchListener listener) {
        this.switchListeners.remove(listener);
    }

    @Override
    public synchronized void addOFMessageListener(OFType type,
                                                  IOFMessageListener listener) {
        ListenerDispatcher<OFType, IOFMessageListener> ldd =
            messageListeners.get(type);
        if (ldd == null) {
            ldd = new ListenerDispatcher<OFType, IOFMessageListener>();
            messageListeners.put(type, ldd);
        }
        ldd.addListener(type, listener);
    }

    @Override
    public synchronized void removeOFMessageListener(OFType type,
                                                     IOFMessageListener listener) {
        ListenerDispatcher<OFType, IOFMessageListener> ldd =
            messageListeners.get(type);
        if (ldd != null) {
            ldd.removeListener(listener);
        }
    }

    private void logListeners() {
        for (Map.Entry<OFType,
                       ListenerDispatcher<OFType,
                                          IOFMessageListener>> entry
             : messageListeners.entrySet()) {

            OFType type = entry.getKey();
            ListenerDispatcher<OFType, IOFMessageListener> ldd =
                    entry.getValue();

            StringBuilder sb = new StringBuilder();
            sb.append("OFListeners for ");
            sb.append(type);
            sb.append(": ");
            for (IOFMessageListener l : ldd.getOrderedListeners()) {
                sb.append(l.getName());
                sb.append(",");
            }
            log.debug(sb.toString());
        }

        StringBuilder sb = new StringBuilder();
        sb.append("HAListeners: ");
        for (IHAListener l: haListeners.getOrderedListeners()) {
            sb.append(l.getName());
            sb.append(", ");
        }
        log.debug(sb.toString());
    }

    public void removeOFMessageListeners(OFType type) {
        messageListeners.remove(type);
    }

    @Override
    public Map<OFType, List<IOFMessageListener>> getListeners() {
        Map<OFType, List<IOFMessageListener>> lers =
            new HashMap<OFType, List<IOFMessageListener>>();
        for(Entry<OFType, ListenerDispatcher<OFType, IOFMessageListener>> e :
            messageListeners.entrySet()) {
            lers.put(e.getKey(), e.getValue().getOrderedListeners());
        }
        return Collections.unmodifiableMap(lers);
    }

    @Override
    @LogMessageDocs({
        @LogMessageDoc(level="ERROR",
                message="Error reinjecting OFMessage on switch {switch}",
                explanation="An I/O error occured while attempting to " +
                        "process an OpenFlow message",
                recommendation=LogMessageDoc.CHECK_SWITCH)
    })
    public boolean injectOfMessage(IOFSwitch sw, OFMessage msg,
                                   FloodlightContext bc) {
        if (sw == null)
            throw new NullPointerException("Switch must not be null");
        if (msg == null)
            throw new NullPointerException("OFMessage must not be null");

        // FIXME: Do we need to be able to inject messages from switches
        // where we're the slave controller (i.e. they're connected but
        // not active)?
        if (!sw.isActive()) return false;

        try {
            // Pass Floodlight context to the handleMessages()
            handleMessage(sw, msg, bc);
        } catch (IOException e) {
            log.error("Error reinjecting OFMessage on switch {}",
                      sw.getStringId());
            return false;
        }
        return true;
    }

    @Override
    @LogMessageDoc(message="Calling System.exit",
                   explanation="The controller is terminating")
    public synchronized void terminate() {
        log.info("Calling System.exit");
        System.exit(1);
    }

    @Override
    public boolean injectOfMessage(IOFSwitch sw, OFMessage msg) {
        // call the overloaded version with floodlight context set to null
        return injectOfMessage(sw, msg, null);
    }

    @Override
    public void handleOutgoingMessage(IOFSwitch sw, OFMessage m,
                                      FloodlightContext bc) {
        if (sw == null)
            throw new NullPointerException("Switch must not be null");
        if (m == null)
            throw new NullPointerException("OFMessage must not be null");
        if (bc == null)
            bc = new FloodlightContext();
        if (log.isTraceEnabled()) {
            String str = OFMessage.getDataAsString(sw, m, bc);
            log.trace("{}", str);
        }

        List<IOFMessageListener> listeners = null;
        if (messageListeners.containsKey(m.getType())) {
            listeners =
                    messageListeners.get(m.getType()).getOrderedListeners();
        }

        if (listeners != null) {
            for (IOFMessageListener listener : listeners) {
                if (Command.STOP.equals(listener.receive(sw, m, bc))) {
                    break;
                }
            }
        }
    }

    @Override
    public BasicFactory getOFMessageFactory() {
        return factory;
    }

    // **************
    // Initialization
    // **************


    /**
     * Sets the initial role based on properties in the config params.
     * It looks for two different properties.
     * If the "role" property is specified then the value should be
     * either "EQUAL", "MASTER", or "SLAVE" and the role of the
     * controller is set to the specified value. If the "role" property
     * is not specified then it looks next for the "role.path" property.
     * In this case the value should be the path to a property file in
     * the file system that contains a property called "floodlight.role"
     * which can be one of the values listed above for the "role" property.
     * The idea behind the "role.path" mechanism is that you have some
     * separate heartbeat and master controller election algorithm that
     * determines the role of the controller. When a role transition happens,
     * it updates the current role in the file specified by the "role.path"
     * file. Then if floodlight restarts for some reason it can get the
     * correct current role of the controller from the file.
     * @param configParams The config params for the FloodlightProvider service
     * @return A valid role if role information is specified in the
     *         config params, otherwise null
     */
    @LogMessageDocs({
        @LogMessageDoc(message="Controller role set to {role}",
                explanation="Setting the initial HA role to "),
        @LogMessageDoc(level="ERROR",
                message="Invalid current role value: {role}",
                explanation="An invalid HA role value was read from the " +
                            "properties file",
                recommendation=LogMessageDoc.CHECK_CONTROLLER)
    })
    protected Role getInitialRole(Map<String, String> configParams) {
        Role role = Role.MASTER;
        String roleString = configParams.get("role");
        if (roleString == null) {
            String rolePath = configParams.get("rolepath");
            if (rolePath != null) {
                Properties properties = new Properties();
                try {
                    properties.load(new FileInputStream(rolePath));
                    roleString = properties.getProperty("floodlight.role");
                }
                catch (IOException exc) {
                    // Don't treat it as an error if the file specified by the
                    // rolepath property doesn't exist. This lets us enable the
                    // HA mechanism by just creating/setting the floodlight.role
                    // property in that file without having to modify the
                    // floodlight properties.
                }
            }
        }

        if (roleString != null) {
            // Canonicalize the string to the form used for the enum constants
            roleString = roleString.trim().toUpperCase();
            try {
                role = Role.valueOf(roleString);
            }
            catch (IllegalArgumentException exc) {
                log.error("Invalid current role value: {}", roleString);
            }
        }
        if (role == Role.EQUAL)
            role = Role.MASTER;

        log.info("Controller role set to {}", role);

        return role;
    }

    /**
     * Tell controller that we're ready to accept switches loop
     * @throws IOException
     */
    @Override
    @LogMessageDocs({
        @LogMessageDoc(message="Listening for switch connections on {address}",
                explanation="The controller is ready and listening for new" +
                        " switch connections"),
        @LogMessageDoc(message="Storage exception in controller " +
                        "updates loop; terminating process",
                explanation=ERROR_DATABASE,
                recommendation=LogMessageDoc.CHECK_CONTROLLER),
        @LogMessageDoc(level="ERROR",
                message="Exception in controller updates loop",
                explanation="Failed to dispatch controller event",
                recommendation=LogMessageDoc.GENERIC_ACTION)
    })
    public void run() {
        if (log.isDebugEnabled()) {
            logListeners();
        }

        try {
           final ServerBootstrap bootstrap = createServerBootStrap();

            bootstrap.setOption("reuseAddr", true);
            bootstrap.setOption("child.keepAlive", true);
            bootstrap.setOption("child.tcpNoDelay", true);
            bootstrap.setOption("child.sendBufferSize", Controller.SEND_BUFFER_SIZE);

            ChannelPipelineFactory pfact =
                    new OpenflowPipelineFactory(this, null);
            bootstrap.setPipelineFactory(pfact);
            InetSocketAddress sa =
            		(openFlowHost == null)
            		? new InetSocketAddress(openFlowPort)
            		: new InetSocketAddress(openFlowHost, openFlowPort);
            final ChannelGroup cg = new DefaultChannelGroup();
            cg.add(bootstrap.bind(sa));

            log.info("Listening for switch connections on {}", sa);
        } catch (Exception e) {
            throw new RuntimeException(e);
        }

        // main loop
        while (true) {
            try {
                IUpdate update = updates.take();
                update.dispatch();
            } catch (InterruptedException e) {
                log.error("Received interrupted exception in updates loop;" +
                          "terminating process");
                terminate();
            } catch (StorageException e) {
                log.error("Storage exception in controller " +
                          "updates loop; terminating process", e);
                terminate();
            } catch (Exception e) {
                log.error("Exception in controller updates loop", e);
            }
        }
    }

    private ServerBootstrap createServerBootStrap() {
        if (workerThreads == 0) {
            return new ServerBootstrap(
                    new NioServerSocketChannelFactory(
                            Executors.newCachedThreadPool(),
                            Executors.newCachedThreadPool()));
        } else {
            return new ServerBootstrap(
                    new NioServerSocketChannelFactory(
                            Executors.newCachedThreadPool(),
                            Executors.newCachedThreadPool(), workerThreads));
        }
    }

<<<<<<< HEAD
    public void setConfigParams(Map<String, String> configParams) {
    	String ofHost = configParams.get("openflowhost");
    	if (ofHost != null) {
    		this.openFlowHost = ofHost;
        	log.debug("OpenFlow host set to {}", this.openFlowHost);
    	}
=======
    private void setConfigParams(Map<String, String> configParams) {
>>>>>>> 95513ad1
        String ofPort = configParams.get("openflowport");
        if (ofPort != null) {
            this.openFlowPort = Integer.parseInt(ofPort);
        }
        log.debug("OpenFlow port set to {}", this.openFlowPort);
        String threads = configParams.get("workerthreads");
        if (threads != null) {
            this.workerThreads = Integer.parseInt(threads);
        }
        log.debug("Number of worker threads set to {}", this.workerThreads);

    }

    private void initVendorMessages() {
        // Configure openflowj to be able to parse the role request/reply
        // vendor messages.
        OFNiciraVendorExtensions.initialize();

        // Register the standard Vendor actions that we support
        OFVendorActions.registerStandardVendorActions();
    }

    /**
     * Initialize internal data structures
     */
    public void init(Map<String, String> configParams) {
        // These data structures are initialized here because other
        // module's startUp() might be called before ours
        this.messageListeners =
                new ConcurrentHashMap<OFType,
                                      ListenerDispatcher<OFType,
                                                         IOFMessageListener>>();
        this.switchListeners = new CopyOnWriteArraySet<IOFSwitchListener>();
        this.readyForReconcileListeners =
                new CopyOnWriteArraySet<IReadyForReconcileListener>();
        this.haListeners =
                new ListenerDispatcher<HAListenerTypeMarker, IHAListener>();
        this.driverRegistry = new NaiiveSwitchDriverRegistry();
        this.controllerNodeIPsCache = new HashMap<String, String>();
        this.updates = new LinkedBlockingQueue<IUpdate>();
        this.factory = BasicFactory.getInstance();
        this.providerMap = new HashMap<String, List<IInfoProvider>>();
        setConfigParams(configParams);
        Role initialRole = getInitialRole(configParams);
        this.notifiedRole = initialRole;
        initVendorMessages();

        String option = configParams.get("flushSwitchesOnReconnect");

        if (option != null && option.equalsIgnoreCase("true")) {
            this.setAlwaysClearFlowsOnSwActivate(true);
            log.info("Flush switches on reconnect -- Enabled.");
        } else {
            this.setAlwaysClearFlowsOnSwActivate(false);
            log.info("Flush switches on reconnect -- Disabled");
        }

        uplinkPortPrefixSet = new HashSet<String>();
        uplinkPortPrefixSet.add("eth");
        uplinkPortPrefixSet.add("bond");
        String str = configParams.get("uplinkPortPrefix");
        if (str != null) {
            List<String> items = Arrays.asList(str.split("\\s*,\\s*"));
            if (items != null) {
                for (String s: items) {
                    if (s.length() > 0) {
                        uplinkPortPrefixSet.add(s);
                    }
                }
            }
        }

        this.roleManager = new RoleManager(this.notifiedRole,
                                           INITIAL_ROLE_CHANGE_DESCRIPTION);
        this.switchManager = new SwitchManager(this.notifiedRole);
        this.counters = new Counters();
     }

    /**
     * Startup all of the controller's components
     */
    @LogMessageDoc(message="Waiting for storage source",
                explanation="The system database is not yet ready",
                recommendation="If this message persists, this indicates " +
                        "that the system database has failed to start. " +
                        LogMessageDoc.CHECK_CONTROLLER)
    public void startupComponents() throws FloodlightModuleException {
        // Create the table names we use
        storageSource.createTable(CONTROLLER_TABLE_NAME, null);
        storageSource.createTable(CONTROLLER_INTERFACE_TABLE_NAME, null);
        storageSource.createTable(SWITCH_CONFIG_TABLE_NAME, null);
        storageSource.setTablePrimaryKeyName(CONTROLLER_TABLE_NAME,
                                             CONTROLLER_ID);
        storageSource.addListener(CONTROLLER_INTERFACE_TABLE_NAME, this);

        storageSource.createTable(FLOW_PRIORITY_TABLE_NAME, null);
        storageSource.setTablePrimaryKeyName(FLOW_PRIORITY_TABLE_NAME,
                                             FLOW_COLUMN_PRIMARY_KEY);
        storageSource.addListener(FLOW_PRIORITY_TABLE_NAME, this);
        readFlowPriorityConfigurationFromStorage();

        // Startup load monitoring
        if (overload_drop) {
            this.loadmonitor.startMonitoring(
                this.threadPool.getScheduledExecutor());
        }

        // Add our REST API
        restApi.addRestletRoutable(new CoreWebRoutable());

        this.ses = threadPool.getScheduledExecutor();

        try {
            this.syncService.registerStore(SWITCH_SYNC_STORE_NAME, Scope.LOCAL);
            this.storeClient = this.syncService
                    .getStoreClient(SWITCH_SYNC_STORE_NAME,
                                    Long.class,
                                    SwitchSyncRepresentation.class);
            this.storeClient.addStoreListener(this.switchManager);
        } catch (SyncException e) {
            throw new FloodlightModuleException("Error while setting up sync service", e);
        }

        try {
            this.counters.createCounters(debugCounters);
        } catch (CounterException e) {
            throw new FloodlightModuleException(e.getMessage());
        }

        registerControllerDebugEvents();
    }

    @LogMessageDoc(level="ERROR",
            message="failed to access storage: {reason}",
            explanation="Could not retrieve forwarding configuration",
            recommendation=LogMessageDoc.CHECK_CONTROLLER)
    private void readFlowPriorityConfigurationFromStorage() {
        try {
            Map<String, Object> row;
            IResultSet resultSet = storageSource.executeQuery(
                FLOW_PRIORITY_TABLE_NAME, FLOW_COLUMN_NAMES, null, null);
            if (resultSet == null)
                return;

            for (Iterator<IResultSet> it = resultSet.iterator(); it.hasNext();) {
                row = it.next().getRow();
                if (row.containsKey(FLOW_COLUMN_PRIMARY_KEY)) {
                    String primary_key = (String) row.get(FLOW_COLUMN_PRIMARY_KEY);
                    if (primary_key.equals(FLOW_VALUE_PRIMARY_KEY)) {
                        if (row.containsKey(FLOW_COLUMN_ACCESS_PRIORITY)) {
                            accessPriority =
                                Short.valueOf((String) row.get(FLOW_COLUMN_ACCESS_PRIORITY));
                        }
                        if (row.containsKey(FLOW_COLUMN_CORE_PRIORITY)) {
                            corePriority =
                                    Short.valueOf((String) row.get(FLOW_COLUMN_CORE_PRIORITY));
                        }
                    }
                }
            }
        }
        catch (StorageException e) {
            log.error("Failed to access storage for forwarding configuration: {}",
                      e.getMessage());
        }
        catch (NumberFormatException e) {
            // log error, no stack-trace
            log.error("Failed to read core or access flow priority from " +
                      "storage. Illegal number: {}", e.getMessage());
        }
    }


    private void registerControllerDebugEvents() throws FloodlightModuleException {
        if (debugEvents == null) {
            debugEvents = new NullDebugEvent();
        }
        try {
            evSwitch = debugEvents.registerEvent(
                               "controller", "switchevent",
                               "Switch connected, disconnected or port changed",
                               EventType.ALWAYS_LOG, SwitchEvent.class, 100);
        } catch (MaxEventsRegistered e) {
            throw new FloodlightModuleException("Max events registered", e);
        }
    }

    public class SwitchEvent {
        @EventColumn(name = "dpid", description = EventFieldType.DPID)
        long dpid;

        @EventColumn(name = "reason", description = EventFieldType.STRING)
        String reason;

        public SwitchEvent(long dpid, String reason) {
            this.dpid = dpid;
            this.reason = reason;
        }
    }

    @Override
    public void addInfoProvider(String type, IInfoProvider provider) {
        if (!providerMap.containsKey(type)) {
            providerMap.put(type, new ArrayList<IInfoProvider>());
        }
        providerMap.get(type).add(provider);
    }

    @Override
    public void removeInfoProvider(String type, IInfoProvider provider) {
        if (!providerMap.containsKey(type)) {
            log.debug("Provider type {} doesn't exist.", type);
            return;
        }

        providerMap.get(type).remove(provider);
    }

    @Override
    public Map<String, Object> getControllerInfo(String type) {
        if (!providerMap.containsKey(type)) return null;

        Map<String, Object> result = new LinkedHashMap<String, Object>();
        for (IInfoProvider provider : providerMap.get(type)) {
            result.putAll(provider.getInfo(type));
        }

        return result;
    }

    @Override
    public void addHAListener(IHAListener listener) {
        this.haListeners.addListener(null,listener);
    }

    @Override
    public void removeHAListener(IHAListener listener) {
        this.haListeners.removeListener(listener);
    }

    @Override
    public void addReadyForReconcileListener(IReadyForReconcileListener l) {
        this.readyForReconcileListeners.add(l);
    }


    /**
     * Handle changes to the controller nodes IPs and dispatch update.
     */
    protected void handleControllerNodeIPChanges() {
        HashMap<String,String> curControllerNodeIPs = new HashMap<String,String>();
        HashMap<String,String> addedControllerNodeIPs = new HashMap<String,String>();
        HashMap<String,String> removedControllerNodeIPs =new HashMap<String,String>();
        String[] colNames = { CONTROLLER_INTERFACE_CONTROLLER_ID,
                           CONTROLLER_INTERFACE_TYPE,
                           CONTROLLER_INTERFACE_NUMBER,
                           CONTROLLER_INTERFACE_DISCOVERED_IP };
        synchronized(controllerNodeIPsCache) {
            // We currently assume that interface Ethernet0 is the relevant
            // controller interface. Might change.
            // We could (should?) implement this using
            // predicates, but creating the individual and compound predicate
            // seems more overhead then just checking every row. Particularly,
            // since the number of rows is small and changes infrequent
            IResultSet res = storageSource.executeQuery(CONTROLLER_INTERFACE_TABLE_NAME,
                    colNames,null, null);
            while (res.next()) {
                if (res.getString(CONTROLLER_INTERFACE_TYPE).equals("Ethernet") &&
                        res.getInt(CONTROLLER_INTERFACE_NUMBER) == 0) {
                    String controllerID = res.getString(CONTROLLER_INTERFACE_CONTROLLER_ID);
                    String discoveredIP = res.getString(CONTROLLER_INTERFACE_DISCOVERED_IP);
                    String curIP = controllerNodeIPsCache.get(controllerID);

                    curControllerNodeIPs.put(controllerID, discoveredIP);
                    if (curIP == null) {
                        // new controller node IP
                        addedControllerNodeIPs.put(controllerID, discoveredIP);
                    }
                    else if (!curIP.equals(discoveredIP)) {
                        // IP changed
                        removedControllerNodeIPs.put(controllerID, curIP);
                        addedControllerNodeIPs.put(controllerID, discoveredIP);
                    }
                }
            }
            // Now figure out if rows have been deleted. We can't use the
            // rowKeys from rowsDeleted directly, since the tables primary
            // key is a compound that we can't disassemble
            Set<String> curEntries = curControllerNodeIPs.keySet();
            Set<String> removedEntries = controllerNodeIPsCache.keySet();
            removedEntries.removeAll(curEntries);
            for (String removedControllerID : removedEntries)
                removedControllerNodeIPs.put(removedControllerID,
                                             controllerNodeIPsCache.get(removedControllerID));
            controllerNodeIPsCache.clear();
            controllerNodeIPsCache.putAll(curControllerNodeIPs);
            counters.controllerNodeIpsChanged.updateCounterWithFlush();
            HAControllerNodeIPUpdate update = new HAControllerNodeIPUpdate(
                                curControllerNodeIPs, addedControllerNodeIPs,
                                removedControllerNodeIPs);
            if (!removedControllerNodeIPs.isEmpty() || !addedControllerNodeIPs.isEmpty()) {
                addUpdateToQueue(update);
            }
        }
    }

    @Override
    public Map<String, String> getControllerNodeIPs() {
        // We return a copy of the mapping so we can guarantee that
        // the mapping return is the same as one that will be (or was)
        // dispatched to IHAListeners
        HashMap<String,String> retval = new HashMap<String,String>();
        synchronized(controllerNodeIPsCache) {
            retval.putAll(controllerNodeIPsCache);
        }
        return retval;
    }

    private static final String FLOW_PRIORITY_CHANGED_AFTER_STARTUP =
            "Flow priority configuration has changed after " +
            "controller startup. Restart controller for new " +
            "configuration to take effect.";
    @LogMessageDoc(level="WARN",
            message=FLOW_PRIORITY_CHANGED_AFTER_STARTUP,
            explanation="A user has changed the priority with which access " +
                    "and core flows are installed after controller startup. " +
                    "Changing this setting will only take affect after a " +
                    "controller restart",
            recommendation="Restart controller")
    @Override
    public void rowsModified(String tableName, Set<Object> rowKeys) {
        if (tableName.equals(CONTROLLER_INTERFACE_TABLE_NAME)) {
            handleControllerNodeIPChanges();
        } else if (tableName.equals(FLOW_PRIORITY_TABLE_NAME)) {
            log.warn(FLOW_PRIORITY_CHANGED_AFTER_STARTUP);
        }


    }

    @Override
    public void rowsDeleted(String tableName, Set<Object> rowKeys) {
        if (tableName.equals(CONTROLLER_INTERFACE_TABLE_NAME)) {
            handleControllerNodeIPChanges();
        } else if (tableName.equals(FLOW_PRIORITY_TABLE_NAME)) {
            log.warn(FLOW_PRIORITY_CHANGED_AFTER_STARTUP);
        }
    }

    @Override
    public long getSystemStartTime() {
        RuntimeMXBean rb = ManagementFactory.getRuntimeMXBean();
        return rb.getStartTime();
    }

    @Override
    public void setAlwaysClearFlowsOnSwActivate(boolean value) {
        this.alwaysClearFlowsOnSwActivate = value;
    }


    @Override
    public Map<String, Long> getMemory() {
        Map<String, Long> m = new HashMap<String, Long>();
        Runtime runtime = Runtime.getRuntime();
        m.put("total", runtime.totalMemory());
        m.put("free", runtime.freeMemory());
        return m;
    }

    @Override
    public Long getUptime() {
        RuntimeMXBean rb = ManagementFactory.getRuntimeMXBean();
        return rb.getUptime();
    }



    @Override
    public void addOFSwitchDriver(String manufacturerDescriptionPrefix,
                                  IOFSwitchDriver driver) {
        driverRegistry.addSwitchDriver(manufacturerDescriptionPrefix, driver);
    }

    /**
     * Forward to the registry to get an IOFSwitch instance.
     * @param desc
     * @return
     */
    IOFSwitch getOFSwitchInstance(OFDescriptionStatistics desc) {
        return driverRegistry.getOFSwitchInstance(desc);
    }

    /**
     *  Switch Added/Deleted Events
     */
    @Override
    public void addSwitchEvent(long switchDPID, EvAction actn, String reason) {
        switchManager.addSwitchEvent(switchDPID, actn, reason);
    }

    @Override
    public EventHistory<EventHistorySwitch> getSwitchEventHistory() {
        return switchManager.evHistSwitch;
    }

    @LogMessageDoc(level="WARN",
            message="Failure adding update {} to queue",
            explanation="The controller tried to add an internal notification" +
                        " to its message queue but the add failed.",
            recommendation=LogMessageDoc.REPORT_CONTROLLER_BUG)
    private void addUpdateToQueue(IUpdate update) {
        try {
            this.updates.put(update);
        } catch (InterruptedException e) {
            // This should never happen
            log.error("Failure adding update {} to queue.", update);
        }
    }

    void flushAll() {
        // Flush all flow-mods/packet-out/stats generated from this "train"
        OFSwitchBase.flush_all();
        counterStore.updateFlush();
        debugCounters.flushCounters();
        debugEvents.flushEvents();
    }

    short getAccessFlowPriority() {
        return accessPriority;
    }

    short getCoreFlowPriority() {
        return corePriority;
    }

    /**
     * FOR TESTING ONLY.
     * Dispatch all updates in the update queue until queue is empty
     */
    void processUpdateQueueForTesting() {
        while(!updates.isEmpty()) {
            IUpdate update = updates.poll();
            if (update != null)
                update.dispatch();
        }
    }

    /**
     * FOR TESTING ONLY
     * check if update queue is empty
     */
    boolean isUpdateQueueEmptyForTesting() {
        return this.updates.isEmpty();
    }

    /**
     * FOR TESTING ONLY
     * @param update
     */
    void setConsolidateStoreTaskDelay(int consolidateStoreTaskDelayMs) {
        this.consolidateStoreTimeDelayMs = consolidateStoreTaskDelayMs;
    }

    /**
     * FOR TESTING ONLY
     * returns the store listener so we can send events to the listener
     */
    IStoreListener<Long> getStoreListener() {
        return this.switchManager;
    }
}<|MERGE_RESOLUTION|>--- conflicted
+++ resolved
@@ -2193,16 +2193,7 @@
         }
     }
 
-<<<<<<< HEAD
-    public void setConfigParams(Map<String, String> configParams) {
-    	String ofHost = configParams.get("openflowhost");
-    	if (ofHost != null) {
-    		this.openFlowHost = ofHost;
-        	log.debug("OpenFlow host set to {}", this.openFlowHost);
-    	}
-=======
     private void setConfigParams(Map<String, String> configParams) {
->>>>>>> 95513ad1
         String ofPort = configParams.get("openflowport");
         if (ofPort != null) {
             this.openFlowPort = Integer.parseInt(ofPort);
