/**
*    Copyright 2011, Big Switch Networks, Inc. 
*    Originally created by David Erickson, Stanford University
* 
*    Licensed under the Apache License, Version 2.0 (the "License"); you may
*    not use this file except in compliance with the License. You may obtain
*    a copy of the License at
*
*         http://www.apache.org/licenses/LICENSE-2.0
*
*    Unless required by applicable law or agreed to in writing, software
*    distributed under the License is distributed on an "AS IS" BASIS, WITHOUT
*    WARRANTIES OR CONDITIONS OF ANY KIND, either express or implied. See the
*    License for the specific language governing permissions and limitations
*    under the License.
**/

package net.floodlightcontroller.core.internal;

import java.io.FileInputStream;
import java.io.IOException;
import java.net.InetAddress;
import java.net.InetSocketAddress;
import java.net.SocketAddress;
import java.util.ArrayList;
import java.nio.channels.ClosedChannelException;
import java.util.Collections;
import java.util.Date;
import java.util.HashMap;
import java.util.Iterator;
import java.util.LinkedHashMap;
import java.util.List;
import java.util.Map;
import java.util.Map.Entry;
import java.util.Properties;
import java.util.Set;
import java.util.Stack;
import java.util.concurrent.BlockingQueue;
import java.util.concurrent.ConcurrentHashMap;
import java.util.concurrent.ConcurrentMap;
import java.util.concurrent.CopyOnWriteArraySet;
import java.util.concurrent.Executors;
import java.util.concurrent.Future;
import java.util.concurrent.LinkedBlockingQueue;
import java.util.concurrent.RejectedExecutionException;
import java.util.concurrent.ScheduledExecutorService;
import java.util.concurrent.TimeUnit;
import java.util.concurrent.TimeoutException;

import net.floodlightcontroller.core.FloodlightContext;
import net.floodlightcontroller.core.IFloodlightProviderService;
import net.floodlightcontroller.core.IInfoProvider;
import net.floodlightcontroller.core.IOFController;
import net.floodlightcontroller.core.IOFMessageListener;
import net.floodlightcontroller.core.IOFMessageListener.Command;
import net.floodlightcontroller.core.IOFSwitch;
import net.floodlightcontroller.core.IOFSwitchFilter;
import net.floodlightcontroller.core.IOFSwitchListener;
import net.floodlightcontroller.core.internal.OFChannelState.HandshakeState;
import net.floodlightcontroller.core.util.ListenerDispatcher;
import net.floodlightcontroller.core.web.CoreWebRoutable;
import net.floodlightcontroller.counter.ICounterStoreService;
import net.floodlightcontroller.packet.Ethernet;
import net.floodlightcontroller.perfmon.IPktInProcessingTimeService;
import net.floodlightcontroller.restserver.IRestApiService;
import net.floodlightcontroller.storage.IResultSet;
import net.floodlightcontroller.storage.IStorageSourceService;
import net.floodlightcontroller.storage.OperatorPredicate;
import net.floodlightcontroller.storage.StorageException;

import org.jboss.netty.bootstrap.ServerBootstrap;
import org.jboss.netty.buffer.ChannelBuffer;
import org.jboss.netty.buffer.ChannelBuffers;
import org.jboss.netty.channel.Channel;
import org.jboss.netty.channel.ChannelHandlerContext;
import org.jboss.netty.channel.ChannelPipelineFactory;
import org.jboss.netty.channel.ChannelStateEvent;
import org.jboss.netty.channel.ChannelUpstreamHandler;
import org.jboss.netty.channel.Channels;
import org.jboss.netty.channel.ExceptionEvent;
import org.jboss.netty.channel.MessageEvent;
import org.jboss.netty.channel.group.ChannelGroup;
import org.jboss.netty.channel.group.DefaultChannelGroup;
import org.jboss.netty.channel.socket.nio.NioServerSocketChannelFactory;
import org.jboss.netty.handler.timeout.IdleStateAwareChannelUpstreamHandler;
import org.jboss.netty.handler.timeout.IdleStateEvent;
import org.jboss.netty.handler.timeout.ReadTimeoutException;
import org.openflow.protocol.OFEchoReply;
import org.openflow.protocol.OFError;
import org.openflow.protocol.OFError.OFBadActionCode;
import org.openflow.protocol.OFError.OFBadRequestCode;
import org.openflow.protocol.OFError.OFErrorType;
import org.openflow.protocol.OFError.OFFlowModFailedCode;
import org.openflow.protocol.OFError.OFHelloFailedCode;
import org.openflow.protocol.OFError.OFPortModFailedCode;
import org.openflow.protocol.OFError.OFQueueOpFailedCode;
import org.openflow.protocol.OFFeaturesReply;
import org.openflow.protocol.OFGetConfigReply;
import org.openflow.protocol.OFMessage;
import org.openflow.protocol.OFPacketIn;
import org.openflow.protocol.OFPhysicalPort;
import org.openflow.protocol.OFPortStatus;
import org.openflow.protocol.OFPortStatus.OFPortReason;
import org.openflow.protocol.OFSetConfig;
import org.openflow.protocol.OFStatisticsRequest;
import org.openflow.protocol.OFSwitchConfig;
import org.openflow.protocol.OFType;
import org.openflow.protocol.OFVendor;
import org.openflow.protocol.factory.BasicFactory;
import org.openflow.protocol.factory.MessageParseException;
import org.openflow.protocol.statistics.OFDescriptionStatistics;
import org.openflow.protocol.statistics.OFStatistics;
import org.openflow.protocol.statistics.OFStatisticsType;
import org.openflow.protocol.vendor.OFBasicVendorDataType;
import org.openflow.protocol.vendor.OFBasicVendorId;
import org.openflow.protocol.vendor.OFVendorId;
import org.openflow.util.HexString;
import org.openflow.util.U16;
import org.openflow.util.U32;
import org.openflow.vendor.nicira.OFNiciraVendorData;
import org.openflow.vendor.nicira.OFRoleReplyVendorData;
import org.openflow.vendor.nicira.OFRoleRequestVendorData;
import org.openflow.vendor.nicira.OFRoleVendorData;
import org.slf4j.Logger;
import org.slf4j.LoggerFactory;


/**
 * The main controller class.  Handles all setup and network listeners
 */
public class Controller
    implements IFloodlightProviderService, IOFController {
    
    protected static Logger log = LoggerFactory.getLogger(Controller.class);
    protected ICounterStoreService counterStore = null;
    
    protected BasicFactory factory;
    protected ConcurrentMap<OFType, 
                            ListenerDispatcher<OFType, 
                                               IOFMessageListener>> messageListeners;
    // The activeSwitches map contains only those switches that are actively
    // being controlled by us -- it doesn't contain switches that are
    // in the slave role
    protected ConcurrentHashMap<Long, IOFSwitch> activeSwitches;
    // connectedSwitches contains all connected switches, including ones where
    // we're a slave controller. We need to keep track of them so that we can
    // send role request messages to the switches when our role changes to master
    protected ConcurrentHashMap<Long, IOFSwitch> connectedSwitches;
    
    protected Set<IOFSwitchListener> switchListeners;
    protected Map<String, List<IInfoProvider>> providerMap;
    protected BlockingQueue<Update> updates;
    protected IRestApiService restApi;

    protected ScheduledExecutorService executor = 
            Executors.newScheduledThreadPool(5);
    
    protected IStorageSourceService storageSource;
    protected IPktInProcessingTimeService pktinProcTime;
    
    // Configuration options
    protected int openFlowPort = 6633;
    protected long ptWarningThresholdInNano;
    protected int workerThreads;
    
    // The current role of the controller.
    // If the controller isn't configured to support roles, then this is null.
    protected Role role;
    
    // Storage table names
    protected static final String CONTROLLER_TABLE_NAME = "controller_controller";
    protected static final String CONTROLLER_ID = "id";
    
    protected static final String SWITCH_TABLE_NAME = "controller_switch";
    protected static final String SWITCH_DATAPATH_ID = "dpid";
    protected static final String SWITCH_SOCKET_ADDRESS = "socket_address";
    protected static final String SWITCH_IP = "ip";
    protected static final String SWITCH_CONTROLLER_ID = "controller_id";
    protected static final String SWITCH_ACTIVE = "active";
    protected static final String SWITCH_CORE_SWITCH = "core_switch";
    protected static final String SWITCH_CONNECTED_SINCE = "connected_since";
    protected static final String SWITCH_CAPABILITIES = "capabilities";
    protected static final String SWITCH_BUFFERS = "buffers";
    protected static final String SWITCH_TABLES = "tables";
    protected static final String SWITCH_ACTIONS = "actions";
    
    protected static final String PORT_TABLE_NAME = "controller_port";
    protected static final String PORT_ID = "id";
    protected static final String PORT_SWITCH = "switch_id";
    protected static final String PORT_NUMBER = "number";
    protected static final String PORT_HARDWARE_ADDRESS = "hardware_address";
    protected static final String PORT_NAME = "name";
    protected static final String PORT_CONFIG = "config";
    protected static final String PORT_STATE = "state";
    protected static final String PORT_CURRENT_FEATURES = "current_features";
    protected static final String PORT_ADVERTISED_FEATURES = "advertised_features";
    protected static final String PORT_SUPPORTED_FEATURES = "supported_features";
    protected static final String PORT_PEER_FEATURES = "peer_features";
    
    // Perf. related configuration
    protected static final int SEND_BUFFER_SIZE = 4 * 1024 * 1024;
    protected static final int BATCH_MAX_SIZE = 100;
    protected static final boolean ALWAYS_DECODE_ETH = true;

    protected class Update {
        public IOFSwitch sw;
        public boolean added;

        public Update(IOFSwitch sw, boolean added) {
            this.sw = sw;
            this.added = added;
        }
    }
    
    // ***************
    // Getters/Setters
    // ***************
    
    public void setStorageSourceService(IStorageSourceService storageSource) {
        this.storageSource = storageSource;
    }
    
    public void setCounterStore(ICounterStoreService counterStore) {
        this.counterStore = counterStore;
    }
    
    public void setPktInProcessingService(IPktInProcessingTimeService pits) {
        this.pktinProcTime = pits;
    }
    
    public void setRestApiService(IRestApiService restApi) {
        this.restApi = restApi;
    }

    @Override
    public synchronized Role getRole() {
        return role;
    }
    
    @Override
    public synchronized void setRole(Role role) {
        this.role = role;
        
        // Send role request messages to all of the connected switches.
        // FIXME: Should maybe handle this in an asynchronous task.
        for (IOFSwitch sw: connectedSwitches.values()) {
            try {
                sendRoleRequest(sw, role);
            }
            catch (IOException exc) {
                // FIXME: What's the right thing to do in this case?
                // Should we try to send it again later?
                // Terminate the switch connection?
                log.error("Error sending role request message to switch {}", sw);
            }
        }
    }
    
    /**
     * Send a NX role request message to the switch requesting the specified role.
     * @param sw switch to send the role request message to
     * @param role role to request
     * @return transaction id of the role request message that was sent
     */
    protected int sendNxRoleRequest(IOFSwitch sw, Role role)
            throws IOException {
        // Convert the role enum to the appropriate integer constant used
        // in the NX role request message
        int nxRole = 0;
        switch (role) {
            case EQUAL:
                nxRole = OFRoleVendorData.NX_ROLE_OTHER;
                break;
            case MASTER:
                nxRole = OFRoleVendorData.NX_ROLE_MASTER;
                break;
            case SLAVE:
                nxRole = OFRoleVendorData.NX_ROLE_SLAVE;
                break;
            default:
                assert false;
        }
        
        // Construct the role request message
        OFVendor roleRequest = (OFVendor)factory.getMessage(OFType.VENDOR);
        int xid = sw.getNextTransactionId();
        roleRequest.setXid(xid);
        roleRequest.setVendor(OFNiciraVendorData.NX_VENDOR_ID);
        OFRoleRequestVendorData roleRequestData = new OFRoleRequestVendorData();
        roleRequestData.setRole(nxRole);
        roleRequest.setVendorData(roleRequestData);
        roleRequest.setLengthU(OFVendor.MINIMUM_LENGTH + roleRequestData.getLength());
        
        // Send it to the switch
        sw.write(roleRequest, null);

        return xid;
    }
    
    /**
     * Send a role request message to the switch. This checks the capabilities of
     * the switch for which, if any, role request messages it understands and sends
     * the appropriate one. Currently we only support the OVS-style role request
     * message, but once the controller support OF 1.2 this function will also
     * handling sending out the OF 1.2-style role request message.
     * @param sw the switch to send the role request to
     * @param role the role to request
     * @throws IOException
     */
    protected void sendRoleRequest(IOFSwitch sw, Role role) throws IOException {
        Boolean supportsNxRole = (Boolean)
                sw.getAttribute(IOFSwitch.SWITCH_SUPPORTS_NX_ROLE);
        if ((supportsNxRole != null) && supportsNxRole) {
            sendNxRoleRequest(sw, role);
        }
    }
    // **********************
    // ChannelUpstreamHandler
    // **********************
    
    /**
     * Return a new channel handler for processing a switch connections
     * @param state The channel state object for the connection
     * @return the new channel handler
     */
    protected ChannelUpstreamHandler getChannelHandler(OFChannelState state) {
        return new OFChannelHandler(state);
    }
    
    /**
     * Channel handler deals with the switch connection and dispatches
     * switch messages to the appropriate locations.
     * @author readams
     */
    protected class OFChannelHandler 
        extends IdleStateAwareChannelUpstreamHandler {
        protected OFSwitchImpl sw;
        protected OFChannelState state;
        
        public OFChannelHandler(OFChannelState state) {
            this.state = state;
        }

        @Override
        public void channelConnected(ChannelHandlerContext ctx,
                                     ChannelStateEvent e) throws Exception {
            log.info("New switch connection from {}",
                     e.getChannel().getRemoteAddress());
            
            sw = new OFSwitchImpl();
            sw.setChannel(e.getChannel());
            sw.setFloodlightProvider(Controller.this);
            
            List<OFMessage> msglist = new ArrayList<OFMessage>(1);
            msglist.add(factory.getMessage(OFType.HELLO));
            e.getChannel().write(msglist);

        }

        @Override
        public void channelDisconnected(ChannelHandlerContext ctx,
                                        ChannelStateEvent e) throws Exception {
            if (sw != null && state.hsState == HandshakeState.READY) {
                if (sw.getRole() != Role.SLAVE)
                    removeSwitch(sw);
                connectedSwitches.remove(sw.getId());
                sw.setConnected(false);
            }
            log.info("Disconnected switch {}", sw);
        }

        @Override
        public void exceptionCaught(ChannelHandlerContext ctx, ExceptionEvent e)
                throws Exception {
            if (e.getCause() instanceof ReadTimeoutException) {
                // switch timeout
                log.error("Disconnecting switch {} due to read timeout", sw);
                ctx.getChannel().close();
            } else if (e.getCause() instanceof HandshakeTimeoutException) {
                log.error("Disconnecting switch {}: failed to complete handshake", 
                          sw);
                ctx.getChannel().close();
            } else if (e.getCause() instanceof ClosedChannelException) {
                //log.warn("Channel for sw {} already closed", sw);
            } else if (e.getCause() instanceof IOException) {
                log.error("Disconnecting switch {} due to IO Error: {}",
                          sw, e.getCause().getMessage());
                ctx.getChannel().close();
            } else if (e.getCause() instanceof SwitchStateException) {
                log.error("Disconnecting switch {} due to switch state error: {}", 
                          sw, e.getCause().getMessage());
                ctx.getChannel().close();
            } else if (e.getCause() instanceof MessageParseException) {
                log.error("Disconnecting switch " + sw +
                          " due to message parse failure", 
                          e.getCause());
                ctx.getChannel().close();
            } else if (e.getCause() instanceof StorageException) {
                log.error("Terminating controller due to storage exception", 
                          e.getCause());
                terminate();
            } else if (e.getCause() instanceof RejectedExecutionException) {
                log.warn("Could not process message: queue full");
            } else {
                log.error("Error while processing message from switch " + sw,
                          e.getCause());
            }
        }

        @Override
        public void channelIdle(ChannelHandlerContext ctx, IdleStateEvent e)
                throws Exception {
            List<OFMessage> msglist = new ArrayList<OFMessage>(1);
            msglist.add(factory.getMessage(OFType.ECHO_REQUEST));
            e.getChannel().write(msglist);
        }

        @Override
        public void messageReceived(ChannelHandlerContext ctx, MessageEvent e)
                throws Exception {
            if (e.getMessage() instanceof List) {
                @SuppressWarnings("unchecked")
                List<OFMessage> msglist = (List<OFMessage>)e.getMessage();

                for (OFMessage ofm : msglist) {
                    try {
                        processOFMessage(ofm);
                    }
                    catch (Exception ex) {
                        // We are the last handler in the stream, so run the exception
                        // through the channel again by passing in ctx.getChannel().
                        Channels.fireExceptionCaught(ctx.getChannel(), ex);
                    }
                }

                // Flush all flow-mods/packet-out generated from this "train"
                OFSwitchImpl.flush_all();
            }
        }
        
        /**
         * Process the request for the switch description
         */
        void processSwitchDescReply() {
            try {
                // Read description, if it has been updated
                @SuppressWarnings("unchecked")
                Future<List<OFStatistics>> desc_future =
                    (Future<List<OFStatistics>>)sw.
                        getAttribute(IOFSwitch.SWITCH_DESCRIPTION_FUTURE);
                List<OFStatistics> values = 
                        desc_future.get(0, TimeUnit.MILLISECONDS);
                if (values != null) {
                    OFDescriptionStatistics description = 
                            new OFDescriptionStatistics();
                    ChannelBuffer data = 
                            ChannelBuffers.buffer(description.getLength());
                    for (OFStatistics f : values) {
                        f.writeTo(data);
                        description.readFrom(data);
                        break; // SHOULD be a list of length 1
                    }
                    sw.setAttribute(IOFSwitch.SWITCH_DESCRIPTION_DATA, 
                                    description);
                    sw.setSwitchProperties(description);
                    data = null;

                    // At this time, also set other switch properties from storage
                    boolean is_core_switch = false;
                    IResultSet resultSet = null;
                    try {
                        String swid = sw.getStringId();
                        resultSet = 
                                storageSource.getRow(SWITCH_TABLE_NAME, swid);
                        for (Iterator<IResultSet> it = 
                                resultSet.iterator(); it.hasNext();) {
                            // In case of multiple rows, use the status
                            // in last row?
                            Map<String, Object> row = it.next().getRow();
                            if (row.containsKey(SWITCH_CORE_SWITCH)) {
                                if (log.isDebugEnabled()) {
                                    log.debug("Reading SWITCH_IS_CORE_SWITCH " + 
                                              "config for switch={}, is-core={}",
                                              sw, row.get(SWITCH_CORE_SWITCH));
                                }
                                String ics = 
                                        (String)row.get(SWITCH_CORE_SWITCH);
                                is_core_switch = ics.equals("true");
                            }
                        }
                    }
                    finally {
                        if (resultSet != null)
                            resultSet.close();
                    }
                    if (is_core_switch) {
                        sw.setAttribute(IOFSwitch.SWITCH_IS_CORE_SWITCH, 
                                        new Boolean(true));
                    }
                }
                sw.removeAttribute(IOFSwitch.SWITCH_DESCRIPTION_FUTURE);
                state.hasDescription = true;
                checkSwitchReady();
            }
            catch (InterruptedException ex) {
                // Ignore
            }
            catch (TimeoutException ex) {
                // Ignore
            } catch (Exception ex) {
                log.error("Exception in reading description " + 
                          " during handshake - {}", ex);
            }
        }

        /**
         * Send initial switch setup information that we need before adding
         * the switch
         * @throws IOException
         */
        void sendHelloConfiguration() throws IOException {
            // Send initial Features Request
            sw.write(factory.getMessage(OFType.FEATURES_REQUEST), null);
        }
        
        /**
         * Send the configuration requests we can only do after we have
         * the features reply
         * @throws IOException
         */
        void sendFeatureReplyConfiguration() throws IOException {
            // Ensure we receive the full packet via PacketIn
            OFSetConfig config = (OFSetConfig) factory
                    .getMessage(OFType.SET_CONFIG);
            config.setMissSendLength((short) 0xffff)
            .setLengthU(OFSwitchConfig.MINIMUM_LENGTH);
            sw.write(config, null);
            sw.write(factory.getMessage(OFType.GET_CONFIG_REQUEST),
                    null);

            // Get Description to set switch-specific flags
            OFStatisticsRequest req = new OFStatisticsRequest();
            req.setStatisticType(OFStatisticsType.DESC);
            req.setLengthU(req.getLengthU());
            Future<List<OFStatistics>> dfuture = 
                    sw.getStatistics(req);
            sw.setAttribute(IOFSwitch.SWITCH_DESCRIPTION_FUTURE,
                    dfuture);

            // We need to keep track of all of the switches that are connected
            // to the controller, in any role, so that we can later send the role
            // request messages when the controller role changes.
            connectedSwitches.put(sw.getId(), sw);
            
            // Send a role request if role support is enabled for the controller
            // This is a probe that we'll use to determine if the switch actually
            // supports the role request message. If it does we'll get back a
            // role reply message. If it doesn't we'll get back an OFError message.
            if (role != null) {
                state.nxRoleRequestXid = sendNxRoleRequest(sw, role);
            } else {
                // The hasNxRole field is just a flag that's checked before advancing
                // the handshake state to READY. In this case, if role support isn't
                // enabled for the controller, then we're not sending the role request
                // probe to the switch so we don't need to wait for a reply/error
                // before transitioning to the READY state.
                state.hasNxRoleReply = true;
            }
        }
        
        protected void checkSwitchReady() {
            if (state.hasDescription && state.hasGetConfigReply && state.hasNxRoleReply) {
                
                state.hsState = HandshakeState.READY;
                
                if (getRole() == Role.SLAVE && sw.getRole() == null) {
                    // What should we do if the controller is currently in the slave
                    // role and the switch doesn't understand the role request message?
                    // Should we allow connections from the switch? Probably not.
                    // They'll just start sending messages to the controller that it's
                    // going to drop since it's the slave, so it probably makes more
                    // sense to drop the connection pro-actively in that case. That's
                    // still not great either, because the switch will probably try to
                    // reconnect repeatedly (hopefully with some sort of exponential
                    // backoff), but that seems preferable to having the controller just
                    // silently drop the messages from the switch. This case is really
                    // a configuration problem that should be reported to the user.
                    log.error("Disconnecting switch {} that doesn't support role " +
                            "request messages from a slave controller");
                    sw.setConnected(false);
                    connectedSwitches.remove(sw.getId());
                    sw.getChannel().close();
                } else {
                    log.info("Switch handshake successful: {}", sw);
                    
                    if (sw.getRole() != Role.SLAVE) {
                        // Only add the switch to the active switch list if we're not in the slave role.
                        // Note that if the role attribute is null, then that means that
                        // the switch doesn't support the role request messages, so in that
                        // case we're effectively in the EQUAL role and the switch should be
                        // included in the active switch list.
                        addSwitch(sw);
                    
                        // Delete all preexisting flows for new connections to the master
                        // FIXME: Need to think more about what the test should be for when
                        // we flush the flow cache? For example, if all the controllers are
                        // temporarily in the backup role (e.g. right after a failure of the
                        // master controller) at the point the switch connects, then all of
                        // the controllers will initially connect as backup controllers and
                        // not flush the flow cache. Then when one of them is promoted to
                        // master following the master controller election the flow cache
                        // will still not be flushed because that's treated as a failover
                        // event where we don't want to flush the flow cache. The end result
                        // would be that the flow cache for a newly connected switch is never
                        // flushed. Not sure how to handle that case though...
                        sw.clearAllFlowMods();
                    }
                }
            }
        }
        
        protected void handleRoleReplyMessage(OFVendor vendorMessage,
                                              OFRoleReplyVendorData roleReplyVendorData) {
            // Map from the role code in the message to our role enum
            int nxRole = roleReplyVendorData.getRole();
            Role role = null;
            switch (nxRole) {
                case OFRoleVendorData.NX_ROLE_OTHER:
                    role = Role.EQUAL;
                    break;
                case OFRoleVendorData.NX_ROLE_MASTER:
                    role = Role.MASTER;
                    break;
                case OFRoleVendorData.NX_ROLE_SLAVE:
                    role = Role.SLAVE;
                    break;
                default:
                    log.error("Invalid role value in role reply message");
                    break;
            }
            
            log.info("Received NX role reply message; setting role of controller to {}", role.name());
            
            sw.setRole(role);
            
            if (state.hsState == HandshakeState.FEATURES_REPLY) {
                sw.setAttribute(IOFSwitch.SWITCH_SUPPORTS_NX_ROLE, true);
                state.hasNxRoleReply = true;
                checkSwitchReady();
            } else if (state.hsState == HandshakeState.READY) {
                // FIXME: Need to think more about possible synchronization issues here.
                boolean isActive = activeSwitches.containsKey(sw.getId());
                String roleName = (role != null) ? role.name() : "none";
                log.debug("Handling role reply; switch is {}; role = {}",
                          new Object[] {isActive ? "active" : "inactive", roleName});
                if (role == Role.SLAVE) {
                    if (isActive) {
                        removeSwitch(sw);
                        log.debug("Removed slave switch {} from active switch list",
                                 HexString.toHexString(sw.getId()));
                    }
                } else if (!isActive) {
                    addSwitch(sw);
                    log.debug("Added master switch {} to active switch list",
                             HexString.toHexString(sw.getId()));
                }
            }
        }
        
        protected boolean handleVendorMessage(OFVendor vendorMessage) {
            boolean shouldHandleMessage = false;
            int vendor = vendorMessage.getVendor();
            switch (vendor) {
                case OFNiciraVendorData.NX_VENDOR_ID:
                    OFNiciraVendorData niciraVendorData =
                        (OFNiciraVendorData)vendorMessage.getVendorData();
                    int dataType = niciraVendorData.getDataType();
                    switch (dataType) {
                        case OFRoleReplyVendorData.NXT_ROLE_REPLY:
                            OFRoleReplyVendorData roleReplyVendorData =
                                    (OFRoleReplyVendorData) niciraVendorData;
                            handleRoleReplyMessage(vendorMessage, roleReplyVendorData);
                            break;
                        default:
                            log.warn("Unhandled Nicira VENDOR message; data type = {}", dataType);
                            break;
                    }
                    break;
                default:
                    log.warn("Unhandled VENDOR message; vendor id = {}", vendor);
                    break;
            }
            
            return shouldHandleMessage;
        }

        /**
         * Dispatch an Openflow message from a switch to the appropriate
         * handler.
         * @param m The message to process
         * @throws IOException
         * @throws SwitchStateException 
         */
        protected void processOFMessage(OFMessage m)
                throws IOException, SwitchStateException {
            boolean shouldHandleMessage = false;
            
            switch (m.getType()) {
                case HELLO:
                    log.debug("HELLO from {}", sw);
                    if (state.hsState.equals(HandshakeState.START)) {
                        state.hsState = HandshakeState.HELLO;
                        sendHelloConfiguration();
                    } else {
                        throw new SwitchStateException("Unexpected HELLO from " + sw);
                    }
                    break;
                case ECHO_REQUEST:
                    OFEchoReply reply =
                        (OFEchoReply) factory.getMessage(OFType.ECHO_REPLY);
                    reply.setXid(m.getXid());
                    sw.write(reply, null);
                    break;
                case ECHO_REPLY:
                    break;
                case FEATURES_REPLY:
                    log.debug("Features Reply from {}", sw);
                    if (state.hsState.equals(HandshakeState.HELLO)) {
                        sw.setFeaturesReply((OFFeaturesReply) m);
                        sendFeatureReplyConfiguration();
                        state.hsState = HandshakeState.FEATURES_REPLY;
                        // uncomment to enable "dumb" switches like cbench
                        // state.hsState = HandshakeState.READY;
                        // addSwitch(sw);
                    } else {
                        String em = "Unexpected FEATURES_REPLY from " + sw;
                        throw new SwitchStateException(em);
                    }
                    break;
                case GET_CONFIG_REPLY:
                    if (!state.hsState.equals(HandshakeState.FEATURES_REPLY)) {
                        String em = "Unexpected GET_CONFIG_REPLY from " + sw;
                        throw new SwitchStateException(em);
                    }
                    OFGetConfigReply cr = (OFGetConfigReply) m;
                    if (cr.getMissSendLength() == (short)0xffff) {
                        log.debug("Config Reply from {} confirms " + 
                                  "miss length set to 0xffff", sw);
                    } else {
                        log.warn("Config Reply from {} has " +
                                 "miss length set to {}", 
                                 sw, cr.getMissSendLength());                        
                    }
                    state.hasGetConfigReply = true;
                    checkSwitchReady();
                    break;
                case VENDOR:
                    shouldHandleMessage = handleVendorMessage((OFVendor)m);
                    break;
                case ERROR:
                    OFError error = (OFError) m;
                    boolean shouldLogError = true;
                    if (state.hsState == HandshakeState.FEATURES_REPLY) {
                        if (error.getXid() == state.nxRoleRequestXid) {
                            boolean isBadVendorError =
                                (error.getErrorType() == OFError.OFErrorType.OFPET_BAD_REQUEST.getValue()) &&
                                (error.getErrorCode() == OFError.OFBadRequestCode.OFPBRC_BAD_VENDOR.ordinal());
                            // We expect to receive a bad vendor error when we're connected to a switch that
                            // doesn't support the Nicira vendor extensions (i.e. not OVS or derived from OVS).
                            // So that's not a real error case and we don't want to log those spurious errors.
                            shouldLogError = !isBadVendorError;
                            
                            // FIXME: Is this the right thing to do if we receive some other error
                            // besides a bad vendor error? Presumably that means the switch did actually
                            // understand the role request message, but there was some other error
                            // from processing the message. OF 1.2 specifies a OFPET_ROLE_REQUEST_FAILED
                            // error code, but it doesn't look like the Nicira role request has that.
                            // Should check OVS source code to see if it's possible for any other errors
                            // to be returned.
                            sw.setAttribute(IOFSwitch.SWITCH_SUPPORTS_NX_ROLE, !isBadVendorError);
                            state.hasNxRoleReply = true;
                            checkSwitchReady();
                        }
                        // Once we support OF 1.2, we'd add code to handle it here.
                        //if (error.getXid() == state.ofRoleRequestXid) {
                        //}
                    }
                    if (shouldLogError)
                        logError(sw, error);
                    break;
                case STATS_REPLY:
                    if (state.hsState.ordinal() < 
                        HandshakeState.FEATURES_REPLY.ordinal()) {
                        String em = "Unexpected STATS_REPLY from " + sw;
                        throw new SwitchStateException(em);
                    }
                    sw.deliverStatisticsReply(m);
                    if (sw.hasAttribute(IOFSwitch.SWITCH_DESCRIPTION_FUTURE)) {
                        processSwitchDescReply();
                    }
                    break;
                case PORT_STATUS:
                    // We want to update our port state info even if we're in the slave
                    // role, but we only want to update storage if we're the master
                    // (or equal).
                    boolean updateStorage = state.hsState.equals(HandshakeState.READY) &&
                        (sw.getRole() != Role.SLAVE);
                    handlePortStatusMessage(sw, (OFPortStatus)m, updateStorage);
                    shouldHandleMessage = true;
                    break;

                default:
                    shouldHandleMessage = true;
                    break;
            }
            
            if (shouldHandleMessage) {
                sw.getListenerReadLock().lock();
                try {
                    if (sw.isConnected()) {
                        if (!state.hsState.equals(HandshakeState.READY)) {
                            log.debug("Ignoring message type {} received " + 
                                      "from switch {} before switch is " + 
                                      "fully configured.", m.getType(), sw);
                        }
                        // Check if the controller is in the slave role for the switch.
                        // If it is, then don't dispatch the message to the listeners.
                        // FIXME: Should we dispatch messages that we expect to receive
                        // when we're in the slave role, e.g. port status messages?
                        // Since we're "hiding" switches from the listeners when we're 
                        // in the slave role, then it seems a little weird to dispatch
                        // port status messages to them. On the other hand there might be
                        // special modules that care about all of the connected switches
                        // and would like to receive port status notifications.
                        else if (sw.getRole() == Role.SLAVE) {
                            // Don't log message if it's a port status message since we
                            // expect to receive those from the switch and don't want
                            // to emit spurious messages.
                            if (m.getType() != OFType.PORT_STATUS) {
                                log.debug("Ignoring message type {} received " +
                                        "from switch {} while in the slave role.",
                                        m.getType(), sw);
                            }
                        } else {
                            handleMessage(sw, m, null);
                        }
                    }
                }
                finally {
                    sw.getListenerReadLock().unlock();
                }
            }
        }
    }

    // ****************
    // Message handlers
    // ****************
    
    protected void handlePortStatusMessage(IOFSwitch sw,
                                           OFPortStatus m,
                                           boolean updateStorage) {
        short portNumber = m.getDesc().getPortNumber();
        OFPhysicalPort port = m.getDesc();
        if (m.getReason() == (byte)OFPortReason.OFPPR_MODIFY.ordinal()) {
            sw.setPort(port);
            if (updateStorage)
                updatePortInfo(sw, port);
            log.debug("Port #{} modified for {}", portNumber, sw);
        } else if (m.getReason() == (byte)OFPortReason.OFPPR_ADD.ordinal()) {
            sw.setPort(port);
            if (updateStorage)
                updatePortInfo(sw, port);
            log.debug("Port #{} added for {}", portNumber, sw);
        } else if (m.getReason() == 
                   (byte)OFPortReason.OFPPR_DELETE.ordinal()) {
            sw.deletePort(portNumber);
            if (updateStorage)
                removePortInfo(sw, portNumber);
            log.debug("Port #{} deleted for {}", portNumber, sw);
        }
    }
    
    /**
     * flcontext_cache - Keep a thread local stack of contexts
     */
	protected static final ThreadLocal<Stack<FloodlightContext>> flcontext_cache =
		new ThreadLocal <Stack<FloodlightContext>> () {
			@Override
			protected Stack<FloodlightContext> initialValue() {
				return new Stack<FloodlightContext>();
			}
		};

	/**
	 * flcontext_alloc - pop a context off the stack, if required create a new one
	 * @return FloodlightContext
	 */
	protected static FloodlightContext flcontext_alloc() {
		FloodlightContext flcontext = null;

		if (flcontext_cache.get().empty()) {
			flcontext = new FloodlightContext();
		}
		else {
			flcontext = flcontext_cache.get().pop();
		}

		return flcontext;
	}

	/**
	 * flcontext_free - Free the context to the current thread
	 * @param flcontext
	 */
	protected void flcontext_free(FloodlightContext flcontext) {
		flcontext.getStorage().clear();
		flcontext_cache.get().push(flcontext);
	}

    /**
     * Handle replies to certain OFMessages, and pass others off to listeners
     * @param sw The switch for the message
     * @param m The message
     * @param bContext The floodlight context. If null then floodlight context would
     * be allocated in this function
     * @throws IOException
     */
    protected void handleMessage(IOFSwitch sw, OFMessage m,
                                 FloodlightContext bContext)
            throws IOException {
        Ethernet eth = null;
        long startTime = 0;
        
        if (pktinProcTime.isEnabled()) {
            startTime = System.nanoTime();
        }

        switch (m.getType()) {
            case PACKET_IN:
                OFPacketIn pi = (OFPacketIn)m;
                if (Controller.ALWAYS_DECODE_ETH) {
                    eth = new Ethernet();
                    eth.deserialize(pi.getPacketData(), 0,
                            pi.getPacketData().length);
                    counterStore.updatePacketInCounters(sw, m, eth);
                }
                // fall through to default case...

            default:
                
                List<IOFMessageListener> listeners = null;
                if (messageListeners.containsKey(m.getType())) {
                    listeners = messageListeners.get(m.getType()).
                            getOrderedListeners();
                }
                        
                FloodlightContext bc = null;
                if (listeners != null) {
                    // Check if floodlight context is passed from the calling 
                    // function, if so use that floodlight context, otherwise 
                    // allocate one
                    if (bContext == null) {
                        bc = flcontext_alloc();
                    } else {
                        bc = bContext;
                    }
                    if (eth != null) {
                        IFloodlightProviderService.bcStore.put(bc, 
                                IFloodlightProviderService.CONTEXT_PI_PAYLOAD, 
                                eth);
                    }
                    
                    // Get the starting time (overall and per-component) of 
                    // the processing chain for this packet if performance
                    // monitoring is turned on
                    long startTime_ns = pktinProcTime.getStartTimeOnePkt();
                    long compStartTime_ns;                       
                    Command cmd;
                    for (IOFMessageListener listener : listeners) {
                        if (listener instanceof IOFSwitchFilter) {
                            if (!((IOFSwitchFilter)listener).isInterested(sw)) {
                                continue;
                            }
                        }

                        // Get the start time of processing current packet for this listener
                        compStartTime_ns = 
                                pktinProcTime.getStartTimeOneComponent();
                        cmd = listener.receive(sw, m, bc);
                        pktinProcTime.
                            updateCumulativeTimeOneComp(compStartTime_ns,
                                                        listener.getId());
                        
                        if (Command.STOP.equals(cmd)) {
                            break;
                        }
                    }
                    pktinProcTime.updateCumulativeTimeTotal(startTime_ns);
                } else {
                    log.error("Unhandled OF Message: {} from {}", m, sw);
                }
                if ((bContext == null) && (bc != null)) flcontext_free(bc);
                
                if (pktinProcTime.isEnabled()) {
                    long processingTime = System.nanoTime() - startTime;
                    if (ptWarningThresholdInNano > 0 && processingTime > ptWarningThresholdInNano) {
                        log.warn("Time to process packet-in: {} us", processingTime/1000.0);
                        if (eth != null)
                            log.warn("{}", OFMessage.getDataAsString(sw, m, bContext));
                    }
                }
        }
    }
    
    /**
     * Log an OpenFlow error message from a switch
     * @param sw The switch that sent the error
     * @param error The error message
     */
    protected void logError(IOFSwitch sw, OFError error) {
        int etint = 0xffff & error.getErrorType();
        if (etint < 0 || etint >= OFErrorType.values().length) {
            log.error("Unknown error code {} from sw {}", etint, sw);
        }
        OFErrorType et = OFErrorType.values()[etint];
        switch (et) {
            case OFPET_HELLO_FAILED:
                OFHelloFailedCode hfc = 
                    OFHelloFailedCode.values()[0xffff & error.getErrorCode()];
                log.error("Error {} {} from {}", new Object[] {et, hfc, sw});
                break;
            case OFPET_BAD_REQUEST:
                OFBadRequestCode brc = 
                    OFBadRequestCode.values()[0xffff & error.getErrorCode()];
                log.error("Error {} {} from {}", new Object[] {et, brc, sw});
                break;
            case OFPET_BAD_ACTION:
                OFBadActionCode bac =
                    OFBadActionCode.values()[0xffff & error.getErrorCode()];
                log.error("Error {} {} from {}", new Object[] {et, bac, sw});
                break;
            case OFPET_FLOW_MOD_FAILED:
                OFFlowModFailedCode fmfc =
                    OFFlowModFailedCode.values()[0xffff & error.getErrorCode()];
                log.error("Error {} {} from {}", new Object[] {et, fmfc, sw});
                break;
            case OFPET_PORT_MOD_FAILED:
                OFPortModFailedCode pmfc =
                    OFPortModFailedCode.values()[0xffff & error.getErrorCode()];
                log.error("Error {} {} from {}", new Object[] {et, pmfc, sw});
                break;
            case OFPET_QUEUE_OP_FAILED:
                OFQueueOpFailedCode qofc =
                    OFQueueOpFailedCode.values()[0xffff & error.getErrorCode()];
                log.error("Error {} {} from {}", new Object[] {et, qofc, sw});
                break;
            default:
                break;
        }
    }
    
    /**
     * Add a switch that has completed the initial handshake with the
     * controller to the list of connected switches.
     * @param sw the switch to connect
     */
    /*
    protected void connectSwitch(OFSwitchImpl sw) {
        // FIXME: robv: I don't think this code is completely thread-safe. I don't
        // think it will work correctly if multiple switches with the same DPID
        // connect at the same time. I think to handle that we'd need to have
        // a controller-wide lock on the switch lists instead of trying to have
        // per-switch locks. Having a single lock would reduce concurrency but
        OFSwitchImpl oldSw = (OFSwitchImpl) this.connectedSwitches.get(sw.getId());
        if (sw == oldSw) {
            // Note == for object equality, not .equals for value
            log.info("New switch connection for switch {} that's already connected", sw);
            return;
        }

        log.info("Switch handshake successful: {}", sw);

        if (oldSw != null) {
            if (oldSw.isActive())
                deactivateSwitch(oldSw);
            disconnectSwitch(oldSw);
            // Close the channel to disconnect the controller from the switch.
            // This will eventually trigger a removeSwitch(), which will cause
            // a "Not removing Switch ... already removed debug message.
            // FIXME: Should be some better way to handle this to avoid spurious
            // debug message.
            oldSw.getChannel().close();
        }
        
        sw.getWriteLock().lock();
        try {
            connectedSwitches.put(sw.getId(), sw);
            sw.setConnected(true);
        }
        finally {
            sw.getWriteLock().unlock();
        }
    }
    */
    /**
     * Remove a switch from the list of connected switches
     * @param sw the switch to disconnect
     */
    /*
    protected void disconnectSwitch(IOFSwitch sw) {
        oldSw.getListenerWriteLock().lock();
        try {
            log.error("New switch connection {} for already-connected switch {}",
                      sw, oldSw);
            oldSw.setConnected(false);
            if (oldSw)
            updateInactiveSwitchInfo(oldSw);

            // we need to clean out old switch state definitively 
            // before adding the new switch
            if (switchListeners != null) {
                for (IOFSwitchListener listener : switchListeners) {
                    listener.removedSwitch(oldSw);
                }
            }
            // will eventually trigger a removeSwitch(), which will cause
            // a "Not removing Switch ... already removed debug message.
            oldSw.getChannel().close();
        }
        finally {
            oldSw.getWriteLock().unlock();
        }
    }
    */
    
    /**
     * Add a switch to the active switch list and call the switch listeners.
     * This happens either when a switch first connects (and the controller is
     * not in the slave role) or when the role of the controller changes from
     * slave to master.
     * @param sw the switch that has been added
     */
    protected void addSwitch(IOFSwitch sw) {
        // TODO: is it safe to modify the HashMap without holding 
        // the old switch's lock?
        OFSwitchImpl oldSw = (OFSwitchImpl) this.activeSwitches.put(sw.getId(), sw);
        if (sw == oldSw) {
            // Note == for object equality, not .equals for value
            log.info("New add switch for pre-existing switch {}", sw);
            return;
        }
        
        if (oldSw != null) {
            oldSw.getListenerWriteLock().lock();
            try {
                log.error("New switch added {} for already-added switch {}",
                          sw, oldSw);
                // Set the connected flag to false to suppress calling
                // the listeners for this switch in processOFMessage
                oldSw.setConnected(false);
                
                updateInactiveSwitchInfo(oldSw);
    
                // we need to clean out old switch state definitively 
                // before adding the new switch
                // FIXME: It seems not completely kosher to call the
                // switch listeners here. I thought one of the points of
                // having the asynchronous switch update mechanism was so
                // the addedSwitch and removedSwitch were always called
                // from a single thread to simplify concurrency issues
                // for the listener.
                if (switchListeners != null) {
                    for (IOFSwitchListener listener : switchListeners) {
                        listener.removedSwitch(oldSw);
                    }
                }
                // will eventually trigger a removeSwitch(), which will cause
                // a "Not removing Switch ... already removed debug message.
                // TODO: Figure out a way to handle this that avoids the
                // spurious debug message.
                oldSw.getChannel().close();
            }
            finally {
                oldSw.getListenerWriteLock().unlock();
            }
        }
        
        updateActiveSwitchInfo(sw);
        Update update = new Update(sw, true);
        try {
            this.updates.put(update);
        } catch (InterruptedException e) {
            log.error("Failure adding update to queue", e);
        }
    }

    /**
     * Remove a switch from the active switch list and call the switch listeners.
     * This happens either when the switch is disconnected or when the
     * controller's role for the switch changes from master to slave.
     * @param sw the switch that has been removed
     */
    protected void removeSwitch(IOFSwitch sw) {
        // No need to acquire the listener lock, since
        // this method is only called after netty has processed all
        // pending messages
        if (!this.activeSwitches.remove(sw.getId(), sw) || !sw.isConnected()) {
            log.debug("Not removing switch {}; already removed", sw);
            return;
        }
            
        // FIXME: I think there's a race condition if we call updateInactiveSwitchInfo
        // here if role support is enabled. In that case if the switch is being
        // removed because we've been switched to being in the slave role, then I think
        // it's possible that the new master may have already been promoted to master
        // and written out the active switch state to storage. If we now execute
        // updateInactiveSwitchInfo we may wipe out all of the state that was
        // written out by the new master. Maybe need to revisit how we handle all
        // of the switch state that's written to storage.
        
        updateInactiveSwitchInfo(sw);
        Update update = new Update(sw, false);
        try {
            this.updates.put(update);
        } catch (InterruptedException e) {
            log.error("Failure adding update to queue", e);
        }
    }
    
    // ***************
    // IFloodlightProvider
    // ***************
    
    @Override
    public synchronized void addOFMessageListener(OFType type, 
                                                  IOFMessageListener listener) {
        ListenerDispatcher<OFType, IOFMessageListener> ldd = 
            messageListeners.get(type);
        if (ldd == null) {
            ldd = new ListenerDispatcher<OFType, IOFMessageListener>();
            messageListeners.put(type, ldd);
        }
        ldd.addListener(type, listener);
        
        if (log.isDebugEnabled()) {
            StringBuffer sb = new StringBuffer();
            sb.append("OFListeners for ");
            sb.append(type);
            sb.append(": ");
            for (IOFMessageListener l : ldd.getOrderedListeners()) {
                sb.append(l.getName());
                sb.append(",");
            }
            log.debug(sb.toString());
        }
    }

    @Override
    public synchronized void removeOFMessageListener(OFType type,
                                                     IOFMessageListener listener) {
        ListenerDispatcher<OFType, IOFMessageListener> ldd = 
            messageListeners.get(type);
        if (ldd != null) {
            ldd.removeListener(listener);
        }
    }
    
    public void removeOFMessageListeners(OFType type) {
        messageListeners.remove(type);
    }

    @Override
    public Map<Long, IOFSwitch> getSwitches() {
<<<<<<< HEAD
        return Collections.unmodifiableMap(this.switches);
=======
        return this.activeSwitches;
>>>>>>> 2e9427e2
    }

    @Override
    public void addOFSwitchListener(IOFSwitchListener listener) {
        this.switchListeners.add(listener);
    }

    @Override
    public void removeOFSwitchListener(IOFSwitchListener listener) {
        this.switchListeners.remove(listener);
    }

    @Override
    public Map<OFType, List<IOFMessageListener>> getListeners() {
        Map<OFType, List<IOFMessageListener>> lers = 
            new HashMap<OFType, List<IOFMessageListener>>();
        for(Entry<OFType, ListenerDispatcher<OFType, IOFMessageListener>> e : 
            messageListeners.entrySet()) {
            lers.put(e.getKey(), e.getValue().getOrderedListeners());
        }
        return Collections.unmodifiableMap(lers);
    }
    
    @Override
    public boolean injectOfMessage(IOFSwitch sw, OFMessage msg,
                                   FloodlightContext bc) {
        // FIXME: Do we need to be able to inject messages to switches
        // where we're the slave controller (i.e. they're connected but
        // not active)?
        // FIXME: Don't we need synchronization logic here so we're holding
        // the listener read lock when we call handleMessage? After some
        // discussions it sounds like the right thing to do here would be to
        // inject the message as a netty upstream channel event so it goes
        // through the normal netty event processing, including being
        // handled 
        if (!activeSwitches.containsKey(sw.getId())) return false;
        
        try {
            // Pass Floodlight context to the handleMessages()
            handleMessage(sw, msg, bc);
        } catch (IOException e) {
            log.error("Error reinjecting OFMessage on switch {}", 
                      HexString.toHexString(sw.getId()));
            return false;
        }
        return true;
    }

    @Override
    public ScheduledExecutorService getScheduledExecutor() {
        return executor;
    }

    @Override
    public synchronized void terminate() {
        log.info("Calling System.exit");
        System.exit(1);
    }
    
    @Override
    public boolean injectOfMessage(IOFSwitch sw, OFMessage msg) {
        // call the overloaded version with floodlight context set to null    
        return injectOfMessage(sw, msg, null);
    }
    
    @Override
    public void handleOutgoingMessage(IOFSwitch sw, OFMessage m,
                                      FloodlightContext bc) {
        if (log.isDebugEnabled()) {
            String str = OFMessage.getDataAsString(sw, m, bc);
            log.trace("{}", str);
        }

        List<IOFMessageListener> listeners = null;
        if (messageListeners.containsKey(m.getType())) {
            listeners = 
                    messageListeners.get(m.getType()).getOrderedListeners();
        }
            
        if (listeners != null) {                
            for (IOFMessageListener listener : listeners) {
                if (listener instanceof IOFSwitchFilter) {
                    if (!((IOFSwitchFilter)listener).isInterested(sw)) {
                        continue;
                    }
                }
                if (Command.STOP.equals(listener.receive(sw, m, bc))) {
                    break;
                }
            }
        }
    }

    @Override
    public BasicFactory getOFMessageFactory() {
        return factory;
    }
    
    // *************
    // IOFController
    // *************
    
    @Override
    public String getControllerId() {
        return "localhost";
    }
    
    // **************
    // Initialization
    // **************

    protected void updateAllInactiveSwitchInfo() {
        String controllerId = getControllerId();
        String[] switchColumns = { SWITCH_DATAPATH_ID,
                                   SWITCH_CONTROLLER_ID,
                                   SWITCH_ACTIVE };
        String[] portColumns = { PORT_ID, PORT_SWITCH };
        IResultSet switchResultSet = null;
        try {
            OperatorPredicate op = 
                    new OperatorPredicate(SWITCH_CONTROLLER_ID,
                                          OperatorPredicate.Operator.EQ,
                                          controllerId);
            switchResultSet = 
                    storageSource.executeQuery(SWITCH_TABLE_NAME,
                                               switchColumns,
                                               op, null);
            while (switchResultSet.next()) {
                IResultSet portResultSet = null;
                try {
                    String datapathId =
                            switchResultSet.getString(SWITCH_DATAPATH_ID);
                    switchResultSet.setBoolean(SWITCH_ACTIVE, Boolean.FALSE);
                    op = new OperatorPredicate(PORT_SWITCH, 
                                               OperatorPredicate.Operator.EQ,
                                               datapathId);
                    portResultSet = 
                            storageSource.executeQuery(PORT_TABLE_NAME,
                                                       portColumns,
                                                       op, null);
                    while (portResultSet.next()) {
                        portResultSet.deleteRow();
                    }
                    portResultSet.save();
                }
                finally {
                    if (portResultSet != null)
                        portResultSet.close();
                }
            }
            switchResultSet.save();
        }
        finally {
            if (switchResultSet != null)
                switchResultSet.close();
        }
    }
    
    protected void updateControllerInfo() {
        updateAllInactiveSwitchInfo();
        
        // Write out the controller info to the storage source
        Map<String, Object> controllerInfo = new HashMap<String, Object>();
        String id = getControllerId();
        controllerInfo.put(CONTROLLER_ID, id);
        storageSource.updateRow(CONTROLLER_TABLE_NAME, controllerInfo);
    }
    
    protected void updateActiveSwitchInfo(IOFSwitch sw) {
        // Obtain the row info for the switch
        Map<String, Object> switchInfo = new HashMap<String, Object>();
        String datapathIdString = sw.getStringId();
        switchInfo.put(SWITCH_DATAPATH_ID, datapathIdString);
        String controllerId = getControllerId();
        switchInfo.put(SWITCH_CONTROLLER_ID, controllerId);
        Date connectedSince = sw.getConnectedSince();
        switchInfo.put(SWITCH_CONNECTED_SINCE, connectedSince);
        Channel channel = sw.getChannel();
        SocketAddress socketAddress = channel.getRemoteAddress();
        if (socketAddress != null) {
            String socketAddressString = socketAddress.toString();
            switchInfo.put(SWITCH_SOCKET_ADDRESS, socketAddressString);
            if (socketAddress instanceof InetSocketAddress) {
                InetSocketAddress inetSocketAddress =
                        (InetSocketAddress)socketAddress;
                InetAddress inetAddress = inetSocketAddress.getAddress();
                String ip = inetAddress.getHostAddress();
                switchInfo.put(SWITCH_IP, ip);
            }
        }
        
        // Write out the switch features info
        OFFeaturesReply featuresReply = sw.getFeaturesReply();
        long capabilities = U32.f(featuresReply.getCapabilities());
        switchInfo.put(SWITCH_CAPABILITIES, capabilities);
        long buffers = U32.f(featuresReply.getBuffers());
        switchInfo.put(SWITCH_BUFFERS, buffers);
        long tables = U32.f(featuresReply.getTables());
        switchInfo.put(SWITCH_TABLES, tables);
        long actions = U32.f(featuresReply.getActions());
        switchInfo.put(SWITCH_ACTIONS, actions);
        switchInfo.put(SWITCH_ACTIVE, Boolean.TRUE);
        
        // Update the switch
        storageSource.updateRowAsync(SWITCH_TABLE_NAME, switchInfo);
        
        // Update the ports
        for (OFPhysicalPort port: sw.getPorts().values()) {
            updatePortInfo(sw, port);
        }
    }
    
    protected void updateInactiveSwitchInfo(IOFSwitch sw) {
        // Update the controller info in the storage source to be inactive
        Map<String, Object> switchInfo = new HashMap<String, Object>();
        String datapathIdString = sw.getStringId();
        switchInfo.put(SWITCH_DATAPATH_ID, datapathIdString);
        //switchInfo.put(SWITCH_CONNECTED_SINCE, null);
        switchInfo.put(SWITCH_ACTIVE, Boolean.FALSE);
        storageSource.updateRowAsync(SWITCH_TABLE_NAME, switchInfo);
    }

    protected void updatePortInfo(IOFSwitch sw, OFPhysicalPort port) {
        String datapathIdString = sw.getStringId();
        Map<String, Object> portInfo = new HashMap<String, Object>();
        int portNumber = U16.f(port.getPortNumber());
        String id = datapathIdString + "|" + portNumber;
        portInfo.put(PORT_ID, id);
        portInfo.put(PORT_SWITCH, datapathIdString);
        portInfo.put(PORT_NUMBER, portNumber);
        byte[] hardwareAddress = port.getHardwareAddress();
        String hardwareAddressString = HexString.toHexString(hardwareAddress);
        portInfo.put(PORT_HARDWARE_ADDRESS, hardwareAddressString);
        String name = port.getName();
        portInfo.put(PORT_NAME, name);
        long config = U32.f(port.getConfig());
        portInfo.put(PORT_CONFIG, config);
        long state = U32.f(port.getState());
        portInfo.put(PORT_STATE, state);
        long currentFeatures = U32.f(port.getCurrentFeatures());
        portInfo.put(PORT_CURRENT_FEATURES, currentFeatures);
        long advertisedFeatures = U32.f(port.getAdvertisedFeatures());
        portInfo.put(PORT_ADVERTISED_FEATURES, advertisedFeatures);
        long supportedFeatures = U32.f(port.getSupportedFeatures());
        portInfo.put(PORT_SUPPORTED_FEATURES, supportedFeatures);
        long peerFeatures = U32.f(port.getPeerFeatures());
        portInfo.put(PORT_PEER_FEATURES, peerFeatures);
        storageSource.updateRowAsync(PORT_TABLE_NAME, portInfo);
    }
    
    protected void removePortInfo(IOFSwitch sw, short portNumber) {
        String datapathIdString = sw.getStringId();
        String id = datapathIdString + "|" + portNumber;
        storageSource.deleteRowAsync(PORT_TABLE_NAME, id);
    }

    protected Role getInitialRole() {
        // FIXME: This code should be changed to get the settings from
        // the property file used by the module loader once Alex has
        // that code written instead of using system properties.
        Role role = null;
        String roleString = System.getProperty("floodlight.role");
        if (roleString == null) {
            String rolePath = System.getProperty("floodlight.role.path");
            if (rolePath != null) {
                Properties properties = new Properties();
                try {
                    properties.load(new FileInputStream(rolePath));
                    roleString = properties.getProperty("floodlight.role");
                }
                catch (IOException exc) {
                    log.error("Error reading current role value from file: {}", rolePath);
                }
            }
        }
        
        if (roleString != null) {
            // Canonicalize the string to the form used for the enum constants
            roleString = roleString.trim().toUpperCase();
            try {
                role = Role.valueOf(roleString);
            }
            catch (IllegalArgumentException exc) {
                log.error("Invalid current role value: {}", roleString);
            }
        }
        
        return role;
    }
    
    /**
     * Tell controller that we're ready to accept switches loop
     * @throws IOException 
     */
    public void run() {
        try {            
           final ServerBootstrap bootstrap = createServerBootStrap(workerThreads);

            bootstrap.setOption("reuseAddr", true);
            bootstrap.setOption("child.keepAlive", true);
            bootstrap.setOption("child.tcpNoDelay", true);
            bootstrap.setOption("child.sendBufferSize", Controller.SEND_BUFFER_SIZE);

            ChannelPipelineFactory pfact = 
                    new OpenflowPipelineFactory(this, null);
            bootstrap.setPipelineFactory(pfact);
            InetSocketAddress sa = new InetSocketAddress(openFlowPort);
            final ChannelGroup cg = new DefaultChannelGroup();
            cg.add(bootstrap.bind(sa));
            
            log.info("Listening for switch connections on {}", sa);
        } catch (Exception e) {
            throw new RuntimeException(e);
        }

        // main loop
        while (true) {
            try {
                Update update = updates.take();
                log.debug("Dispatching switch update {} {}",
                          update.sw, update.added);
                if (switchListeners != null) {
                    for (IOFSwitchListener listener : switchListeners) {
                        if (update.added)
                            listener.addedSwitch(update.sw);
                        else
                            listener.removedSwitch(update.sw);
                    }
                }
            } catch (InterruptedException e) {
                return;
            } catch (StorageException e) {
                log.error("Storage exception in controller " + 
                          "updates loop; terminating process",
                          e);
                return;
            } catch (Exception e) {
                log.error("Exception in controller updates loop", e);
            }
        }
    }

    private ServerBootstrap createServerBootStrap(int threads) {
        if (threads == 0) {
            return new ServerBootstrap(
                    new NioServerSocketChannelFactory(
                            Executors.newCachedThreadPool(),
                            Executors.newCachedThreadPool()));
        } else {
            return new ServerBootstrap(
                    new NioServerSocketChannelFactory(
                            Executors.newCachedThreadPool(),
                            Executors.newCachedThreadPool(), threads));
        }
    }

    private void initVendorMessages() {
        // Configure openflowj to be able to parse the role request/reply
        // vendor messages.
        OFBasicVendorId niciraVendorId = new OFBasicVendorId(
                OFNiciraVendorData.NX_VENDOR_ID, 4);
        OFVendorId.registerVendorId(niciraVendorId);
        OFBasicVendorDataType roleRequestVendorData =
                new OFBasicVendorDataType(
                        OFRoleRequestVendorData.NXT_ROLE_REQUEST,
                        OFRoleRequestVendorData.getInstantiable());
        niciraVendorId.registerVendorDataType(roleRequestVendorData);
        OFBasicVendorDataType roleReplyVendorData =
                new OFBasicVendorDataType(
                        OFRoleReplyVendorData.NXT_ROLE_REPLY,
                        OFRoleReplyVendorData.getInstantiable());
         niciraVendorId.registerVendorDataType(roleReplyVendorData);
    }
    
    /**
     * Initialize internal data structures
     */
    public void init() {
        // These data structures are initialized here because other
        // module's startUp() might be called before ours
        this.messageListeners =
                new ConcurrentHashMap<OFType, 
                                      ListenerDispatcher<OFType, 
                                                         IOFMessageListener>>();
        this.switchListeners = new CopyOnWriteArraySet<IOFSwitchListener>();
        this.activeSwitches = new ConcurrentHashMap<Long, IOFSwitch>();
        this.connectedSwitches = new ConcurrentHashMap<Long, IOFSwitch>();
        this.updates = new LinkedBlockingQueue<Update>();
        this.factory = new BasicFactory();
        this.providerMap = new HashMap<String, List<IInfoProvider>>();
        this.setRole(getInitialRole());
        initVendorMessages();
    }
    
    /**
     * Startup all of the controller's components
     */
    public void startupComponents() {
        log.debug("Doing controller internal setup");
        // Create the table names we use
        storageSource.createTable(CONTROLLER_TABLE_NAME, null);
        storageSource.createTable(SWITCH_TABLE_NAME, null);
        storageSource.createTable(PORT_TABLE_NAME, null);
        storageSource.setTablePrimaryKeyName(CONTROLLER_TABLE_NAME,
                                             CONTROLLER_ID);
        storageSource.setTablePrimaryKeyName(SWITCH_TABLE_NAME,
                                             SWITCH_DATAPATH_ID);
        storageSource.setTablePrimaryKeyName(PORT_TABLE_NAME, PORT_ID);
        
        while (true) {
            try {
                updateControllerInfo();
                break;
            }
            catch (StorageException e) {
                log.info("Waiting for storage source");
                try {
                    Thread.sleep(1000);
                } catch (InterruptedException e1) {
                }
            }
        }
        log.info("Connected to storage source");
                
        // Processing Time Warning Threshold
        ptWarningThresholdInNano = Long.parseLong(System.getProperty(
             "net.floodlightcontroller.core.PTWarningThresholdInMilli", "0")) * 1000000;
        if (ptWarningThresholdInNano > 0) {
            log.info("Packet processing time threshold for warning set to {} ms.",
                 ptWarningThresholdInNano/1000000);
        }
       
        // Add our REST API
        restApi.addRestletRoutable(new CoreWebRoutable());
    }
    
    @Override
    public void setCmdLineOptions(CmdLineSettings settings) {
        this.openFlowPort = settings.getOpenFlowPort();
    }

	@Override
	public void addInfoProvider(String type, IInfoProvider provider) {
		if (!providerMap.containsKey(type)) {
			providerMap.put(type, new ArrayList<IInfoProvider>());
		}
		providerMap.get(type).add(provider);
	}

	@Override
	public void removeInfoProvider(String type, IInfoProvider provider) {
		if (!providerMap.containsKey(type)) {
			log.debug("Provider type {} doesn't exist.", type);
			return;
		}
		
		providerMap.get(type).remove(provider);
	}
	
	public Map<String, Object> getControllerInfo(String type) {
		if (!providerMap.containsKey(type)) return null;
		
		Map<String, Object> result = new LinkedHashMap<String, Object>();
		for (IInfoProvider provider : providerMap.get(type)) {
			result.putAll(provider.getInfo(type));
		}
		
		return result;
	}
}<|MERGE_RESOLUTION|>--- conflicted
+++ resolved
@@ -1272,11 +1272,7 @@
 
     @Override
     public Map<Long, IOFSwitch> getSwitches() {
-<<<<<<< HEAD
-        return Collections.unmodifiableMap(this.switches);
-=======
-        return this.activeSwitches;
->>>>>>> 2e9427e2
+        return Collections.unmodifiableMap(this.activeSwitches);
     }
 
     @Override
