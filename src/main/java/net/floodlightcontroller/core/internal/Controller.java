/**
*    Copyright 2011, Big Switch Networks, Inc.
*    Originally created by David Erickson, Stanford University
*
*    Licensed under the Apache License, Version 2.0 (the "License"); you may
*    not use this file except in compliance with the License. You may obtain
*    a copy of the License at
*
*         http://www.apache.org/licenses/LICENSE-2.0
*
*    Unless required by applicable law or agreed to in writing, software
*    distributed under the License is distributed on an "AS IS" BASIS, WITHOUT
*    WARRANTIES OR CONDITIONS OF ANY KIND, either express or implied. See the
*    License for the specific language governing permissions and limitations
*    under the License.
**/

package net.floodlightcontroller.core.internal;

import java.io.FileInputStream;
import java.io.IOException;
import java.lang.management.ManagementFactory;
import java.lang.management.RuntimeMXBean;
import java.net.InetSocketAddress;
import java.util.ArrayList;
import java.util.Collections;
import java.util.Date;
import java.util.HashMap;
import java.util.HashSet;
import java.util.Iterator;
import java.util.LinkedHashMap;
import java.util.List;
import java.util.Map;
import java.util.Map.Entry;
import java.util.Properties;
import java.util.Set;
import java.util.Stack;
import java.util.concurrent.BlockingQueue;
import java.util.concurrent.ConcurrentHashMap;
import java.util.concurrent.ConcurrentMap;
import java.util.concurrent.CopyOnWriteArraySet;
import java.util.concurrent.Executors;
import java.util.concurrent.LinkedBlockingQueue;
import java.util.concurrent.ScheduledExecutorService;
import java.util.concurrent.TimeUnit;

import net.floodlightcontroller.core.FloodlightContext;
import net.floodlightcontroller.core.HAListenerTypeMarker;
import net.floodlightcontroller.core.IFloodlightProviderService;
import net.floodlightcontroller.core.IHAListener;
import net.floodlightcontroller.core.IInfoProvider;
import net.floodlightcontroller.core.IListener.Command;
import net.floodlightcontroller.core.IOFMessageListener;
import net.floodlightcontroller.core.IOFSwitch;
import net.floodlightcontroller.core.IOFSwitchDriver;
import net.floodlightcontroller.core.IOFSwitchListener;
import net.floodlightcontroller.core.OFSwitchBase;
import net.floodlightcontroller.core.RoleInfo;
import net.floodlightcontroller.core.SwitchSyncRepresentation;
import net.floodlightcontroller.core.annotations.LogMessageDoc;
import net.floodlightcontroller.core.annotations.LogMessageDocs;
import net.floodlightcontroller.core.module.FloodlightModuleException;
import net.floodlightcontroller.core.util.ListenerDispatcher;
import net.floodlightcontroller.core.web.CoreWebRoutable;
import net.floodlightcontroller.counter.ICounterStoreService;
import net.floodlightcontroller.debugcounter.IDebugCounterService;
import net.floodlightcontroller.debugcounter.IDebugCounterService.CounterType;
import net.floodlightcontroller.flowcache.IFlowCacheService;
import net.floodlightcontroller.packet.Ethernet;
import net.floodlightcontroller.perfmon.IPktInProcessingTimeService;
import net.floodlightcontroller.restserver.IRestApiService;
import net.floodlightcontroller.storage.IResultSet;
import net.floodlightcontroller.storage.IStorageSourceListener;
import net.floodlightcontroller.storage.IStorageSourceService;
import net.floodlightcontroller.storage.StorageException;
import net.floodlightcontroller.threadpool.IThreadPoolService;
import net.floodlightcontroller.util.LoadMonitor;

import org.jboss.netty.bootstrap.ServerBootstrap;
import org.jboss.netty.channel.ChannelPipelineFactory;
import org.jboss.netty.channel.group.ChannelGroup;
import org.jboss.netty.channel.group.DefaultChannelGroup;
import org.jboss.netty.channel.socket.nio.NioServerSocketChannelFactory;
import org.openflow.protocol.OFMessage;
import org.openflow.protocol.OFPacketIn;
import org.openflow.protocol.OFPhysicalPort;
import org.openflow.protocol.OFType;
import org.openflow.protocol.factory.BasicFactory;
import org.openflow.protocol.statistics.OFDescriptionStatistics;
import org.openflow.util.HexString;
import org.openflow.vendor.nicira.OFNiciraVendorExtensions;
import org.sdnplatform.sync.IClosableIterator;
import org.sdnplatform.sync.IStoreClient;
import org.sdnplatform.sync.IStoreListener;
import org.sdnplatform.sync.ISyncService;
import org.sdnplatform.sync.ISyncService.Scope;
import org.sdnplatform.sync.Versioned;
import org.sdnplatform.sync.error.ObsoleteVersionException;
import org.sdnplatform.sync.error.SyncException;
import org.slf4j.Logger;
import org.slf4j.LoggerFactory;


/**
 * The main controller class.  Handles all setup and network listeners
 */
public class Controller implements IFloodlightProviderService,
            IStorageSourceListener {

    protected static Logger log = LoggerFactory.getLogger(Controller.class);

    static final String ERROR_DATABASE =
            "The controller could not communicate with the system database.";
    static final String SWITCH_SYNC_STORE_NAME =
            Controller.class.getCanonicalName() + ".stateStore";

    protected BasicFactory factory;
    protected ConcurrentMap<OFType,
                            ListenerDispatcher<OFType,IOFMessageListener>>
                                messageListeners;

    // OFSwitch driver binding map and order
    private ISwitchDriverRegistry driverRegistry;

    // The controllerNodeIPsCache maps Controller IDs to their IP address.
    // It's only used by handleControllerNodeIPsChanged
    protected HashMap<String, String> controllerNodeIPsCache;

    protected Set<IOFSwitchListener> switchListeners;
    protected ListenerDispatcher<HAListenerTypeMarker,IHAListener> haListeners;
    protected Map<String, List<IInfoProvider>> providerMap;
    protected BlockingQueue<IUpdate> updates;

    // Module dependencies
    private IRestApiService restApi;
    private ICounterStoreService counterStore = null;
    private IDebugCounterService debugCounters;
    private IFlowCacheService bigFlowCacheMgr;
    private IStorageSourceService storageSource;
    private IPktInProcessingTimeService pktinProcTime;
    private IThreadPoolService threadPool;
    private ScheduledExecutorService ses;
    private ISyncService syncService;
    private IStoreClient<Long, SwitchSyncRepresentation> storeClient;

    // Configuration options
    protected int openFlowPort = 6633;
    protected int workerThreads = 0;


    // This controller's current role that modules can use/query to decide
    // if they should operate in master or slave mode.
    // TODO: potentially we need to get rid of this field and modules must
    // then rely on the role notifications alone...
    protected volatile Role notifiedRole;

    private static final String
            INITIAL_ROLE_CHANGE_DESCRIPTION = "Controller startup.";
    private RoleManager roleManager;
    private SwitchManager switchManager;

    private static final int DEFAULT_CONSOLIDATE_STORE_TIME_DELAY_MS =
            15*1000; // 15s
    private int consolidateStoreTimeDelayMs =
            DEFAULT_CONSOLIDATE_STORE_TIME_DELAY_MS;


    // Flag to always flush flow table on switch reconnect (HA or otherwise)
    private boolean alwaysClearFlowsOnSwAdd = false;

    // Storage table names
    protected static final String CONTROLLER_TABLE_NAME = "controller_controller";
    protected static final String CONTROLLER_ID = "id";

    protected static final String SWITCH_CONFIG_TABLE_NAME = "controller_switchconfig";
    protected static final String SWITCH_CONFIG_CORE_SWITCH = "core_switch";

    protected static final String CONTROLLER_INTERFACE_TABLE_NAME = "controller_controllerinterface";
    protected static final String CONTROLLER_INTERFACE_ID = "id";
    protected static final String CONTROLLER_INTERFACE_CONTROLLER_ID = "controller_id";
    protected static final String CONTROLLER_INTERFACE_TYPE = "type";
    protected static final String CONTROLLER_INTERFACE_NUMBER = "number";
    protected static final String CONTROLLER_INTERFACE_DISCOVERED_IP = "discovered_ip";

    // Perf. related configuration
    protected static final int SEND_BUFFER_SIZE = 4 * 1024 * 1024;
    public static final int BATCH_MAX_SIZE = 100;
    protected static final boolean ALWAYS_DECODE_ETH = true;


    // Load monitor for overload protection
    protected final boolean overload_drop =
        Boolean.parseBoolean(System.getProperty("overload_drop", "false"));
    protected final LoadMonitor loadmonitor = new LoadMonitor(log);

    /**
     *  A convenience wrapper around the DebugCounterService
     */
    public static class Counter {
        private final IDebugCounterService debugCounterService;
        private final String name;

        public Counter(IDebugCounterService debugCounterService,
                       String name,
                       String description,
                       CounterType type) {
            this.debugCounterService = debugCounterService;
            this.name = name;
            this.debugCounterService.registerCounter(name,
                                                     description,
                                                     type);
        }

        public void increment() {
            this.debugCounterService.updateCounter(name);
        }

        public void increment(int incrementAmount) {
            this.debugCounterService.updateCounter(name, incrementAmount);
        }
    }
    public static class Counters {
        public static final String prefix = "controller-";
        public Counter setRoleEqual;
        public Counter setSameRole;
        public Counter setRoleMaster;
        public Counter remoteStoreNotification;
        public Counter switchActivated;
        public Counter errorSameSwitchReactivated; // err
        public Counter switchWithSameDpidActivated; // warn
        public Counter newSwitchActivated;   // new switch
        public Counter syncedSwitchActivated;
        public Counter newSwitchFromStore;
        public Counter updatedSwitchFromStore;
        public Counter switchDisconnected;
        public Counter syncedSwitchRemoved;
        public Counter unknownSwitchRemovedFromStore;
        public Counter consolidateStoreRunCount;
        public Counter switchesNotReconnectingToNewMaster;
        public Counter switchPortChanged;
        public Counter switchOtherChange;
        public Counter dispatchMessageWhileSlave;
        public Counter dispatchMessage;  // does this cnt make sense? more specific?? per type? count stops?
        public Counter controllerNodeIpsChanged;
        public Counter messageReceived;
        public Counter messageInputThrottled;
        public Counter switchDisconnectReadTimeout;
        public Counter switchDisconnectHandshakeTimeout;
        public Counter switchDisconnectIOError;
        public Counter switchDisconnectParseError;
        public Counter switchDisconnectSwitchStateException;
        public Counter rejectedExecutionException;
        public Counter switchDisconnectOtherException;
        public Counter switchConnected;
        public Counter unhandledMessage;
        public Counter packetInWhileSwitchIsSlave;
        public Counter epermErrorWhileSwitchIsMaster;
        public Counter roleNotResentBecauseRolePending;
        public Counter roleRequestSent;
        public Counter roleReplyTimeout;
        public Counter roleReplyReceived; // expected RoleReply received
        public Counter roleReplyErrorUnsupported;

        void createCounters(IDebugCounterService debugCounters) {
            setRoleEqual =
                new Counter(debugCounters,
                            prefix + "setRoleEqual",
                            "Controller received a role request with role of "+
                            "EQUAL which is unusual",
                            CounterType.COUNT_ON_DEMAND);
            setSameRole =
                new Counter(debugCounters,
                            prefix + "setSameRole",
                            "Controller received a role request for the same " +
                            "role the controller already had",
                            CounterType.COUNT_ON_DEMAND);

            setRoleMaster =
                new Counter(debugCounters,
                            prefix + "setRoleMaster",
                            "Controller received a role request with role of " +
                            "MASTER. This counter can be at most 1.",
                            CounterType.COUNT_ON_DEMAND);

            remoteStoreNotification =
                new Counter(debugCounters,
                            prefix + "remoteStoreNotification",
                            "Received a notification from the sync service " +
                            "indicating that switch information has changed",
                            CounterType.COUNT_ON_DEMAND);

            switchActivated =
                new Counter(debugCounters,
                            prefix + "switchActivated",
                            "A switch connected to this controller is now " +
                            "in MASTER role",
                            CounterType.ALWAYS_COUNT);

            errorSameSwitchReactivated = // err
                new Counter(debugCounters,
                            prefix + "errorSameSwitchReactivated",
                            "A switch that was already in active state " +
                            "was activated again. This indicates a " +
                            "controller defect",
                            CounterType.ALWAYS_COUNT);
            switchWithSameDpidActivated = // warn
                new Counter(debugCounters,
                            prefix + "switchWithSameDpidActivated",
                            "A switch with the same DPID as another switch " +
                            "connected to the controller. This can be " +
                            "caused by multiple switches configured with " +
                            "the same DPID or by a switch reconnecting very " +
                            "quickly.",
                            CounterType.ALWAYS_COUNT);

            newSwitchActivated =   // new switch
                new Counter(debugCounters,
                            prefix + "newSwitchActivated",
                            "A new switch has completed the handshake as " +
                            "MASTER. The switch was not known to any other " +
                            "controller in the cluster",
                            CounterType.ALWAYS_COUNT);
            syncedSwitchActivated =
                new Counter(debugCounters,
                            prefix + "syncedSwitchActivated",
                            "A switch has completed the handshake as " +
                            "MASTER. The switch was known to another " +
                            "controller in the cluster",
                            CounterType.ALWAYS_COUNT);

            newSwitchFromStore =
                new Counter(debugCounters,
                            prefix + "newSwitchFromStore",
                            "A new switch has connected to another " +
                            "another controller in the cluster. This " +
                            "controller instance has received a sync store " +
                            "notification for it.",
                            CounterType.ALWAYS_COUNT);

            updatedSwitchFromStore =
                new Counter(debugCounters,
                            prefix + "updatedSwitchFromStore",
                            "Information about a switch connected to " +
                            "another controller instance was updated in " +
                            "the sync store. This controller instance has " +
                            "received a notification for it",
                            CounterType.ALWAYS_COUNT);

            switchDisconnected =
                new Counter(debugCounters,
                            prefix + "switchDisconnected",
                            "FIXME: switch has disconnected",
                            CounterType.ALWAYS_COUNT);

            syncedSwitchRemoved =
                new Counter(debugCounters,
                            prefix + "syncedSwitchRemoved",
                            "A switch connected to another controller " +
                            "instance has disconnected from the controller " +
                            "cluster. This controller instance has " +
                            "received a notification for it",
                            CounterType.ALWAYS_COUNT);
            unknownSwitchRemovedFromStore =
                new Counter(debugCounters,
                            prefix + "unknownSwitchRemovedFromStore",
                            "This controller instances has received a sync " +
                            "store notification that a switch has " +
                            "disconnected but this controller instance " +
                            "did not have the any information about the switch",
                            CounterType.ALWAYS_COUNT);
            consolidateStoreRunCount =
                new Counter(debugCounters,
                            prefix + "consolidateStoreRunCount",
                            "This controller has transitioned from SLAVE " +
                            "to MASTER and waited for switches to reconnect. " +
                            "The controller has finished waiting and has " +
                            "reconciled switch entries in the sync store " +
                            "with live state",
                            CounterType.ALWAYS_COUNT);

            switchesNotReconnectingToNewMaster =
                new Counter(debugCounters,
                            prefix + "switchesNotReconnectingToNewMaster",
                            "Switches that were connected to another " +
                            "controller instance in the cluster but that " +
                            "did not reconnect to this controller after it " +
                            "transitioned to MASTER",
                            CounterType.ALWAYS_COUNT);
            switchPortChanged =
                new Counter(debugCounters,
                            prefix + "switchPortChanged",
                            "Number of times switch ports have changed",
                            CounterType.ALWAYS_COUNT);
            switchOtherChange =
                new Counter(debugCounters,
                            prefix + "switchOtherChange",
                            "Number of times other information of a switch " +
                            "has changed.",
                            CounterType.ALWAYS_COUNT);

            dispatchMessageWhileSlave =
                new Counter(debugCounters,
                            prefix + "dispatchMessageWhileSlave",
                            "Number of times an OF message was received " +
                            "and supposed to be dispatched but the " +
                            "controller was in SLAVE role and the message " +
                            "was not dispatched",
                            CounterType.ALWAYS_COUNT);
            dispatchMessage =  // does this cnt make sense? more specific?? per type? count stops?
                new Counter(debugCounters,
                            prefix + "dispatchMessage",
                            "Number of times an OF message was dispatched " +
                            "to registered modules",
                            CounterType.ALWAYS_COUNT);

            controllerNodeIpsChanged =
                new Counter(debugCounters,
                            prefix + "controllerNodesIpsChanged",
                            "IP addresses of controller nodes have changed",
                            CounterType.ALWAYS_COUNT);

        //------------------------
        // channel handler counters. Factor them out ??
            messageReceived =
                new Counter(debugCounters,
                            prefix + "messageReceived",
                            "Number of OpenFlow messages received. Some of " +
                            "these might be throttled",
                            CounterType.ALWAYS_COUNT);
            messageInputThrottled =
                new Counter(debugCounters,
                            prefix + "messageInputThrottled",
                            "Number of OpenFlow messages that were " +
                            "throttled due to high load from the sender",
                            CounterType.ALWAYS_COUNT);
        // TODO: more counters in messageReceived ??

            switchDisconnectReadTimeout =
                new Counter(debugCounters,
                            prefix + "switchDisconnectReadTimeout",
                            "Number of times a switch was disconnected due " +
                            "due the switch failing to send OpenFlow " +
                            "messages or responding to OpenFlow ECHOs",
                            CounterType.ALWAYS_COUNT);
            switchDisconnectHandshakeTimeout =
                new Counter(debugCounters,
                            prefix + "switchDisconnectHandshakeTimeout",
                            "Number of times a switch was disconnected " +
                            "because it failed to complete the handshake " +
                            "in time.",
                            CounterType.ALWAYS_COUNT);
            switchDisconnectIOError =
                new Counter(debugCounters,
                            prefix + "switchDisconnectIOError",
                            "Number of times a switch was disconnected " +
                            "due to IO errors on the switch connection.",
                            CounterType.ALWAYS_COUNT);
            switchDisconnectParseError =
                new Counter(debugCounters,
                           prefix + "switchDisconnectParseError",
                           "Number of times a switch was disconnected " +
                           "because it sent an invalid packet that could " +
                           "not be parsed",
                           CounterType.ALWAYS_COUNT);

            switchDisconnectSwitchStateException =
                new Counter(debugCounters,
                            prefix + "switchDisconnectSwitchStateException",
                            "Number of times a switch was disconnected " +
                            "because it sent messages that were invalid " +
                            "given the switch connection's state.",
                            CounterType.ALWAYS_COUNT);
            rejectedExecutionException =
                new Counter(debugCounters,
                            prefix + "rejectedExecutionException",
                            "TODO",
                            CounterType.ALWAYS_COUNT);

            switchDisconnectOtherException =
                new Counter(debugCounters,
                            prefix + "switchDisconnectOtherException",
                            "Number of times a switch was disconnected " +
                            "due to an exceptional situation not covered " +
                            "by other counters",
                            CounterType.ALWAYS_COUNT);

            switchConnected =
                new Counter(debugCounters,
                            prefix + "switchConnected",
                            "Number of times a new switch connection was " +
                            "established",
                            CounterType.ALWAYS_COUNT);

            unhandledMessage =
                new Counter(debugCounters,
                            prefix + "unhandledMessage",
                            "Number of times an OpenFlow message was " +
                            "received that the controller ignored because " +
                            "it was inapproriate given the switch " +
                            "connection's state.",
                            CounterType.ALWAYS_COUNT);

            packetInWhileSwitchIsSlave =
                new Counter(debugCounters,
                            prefix + "packetInWhileSwitchIsSlave",
                            "Number of times a packet in was received " +
                            "from a switch that was in SLAVE role. " +
                            "Possibly inidicates inconsistent roles.",
                            CounterType.ALWAYS_COUNT);
            epermErrorWhileSwitchIsMaster =
                new Counter(debugCounters,
                            prefix + "epermErrorWhileSwitchIsMaster",
                            "Number of times a permission error was " +
                            "received while the switch was in MASTER role. " +
                            "Possibly inidicates inconsistent roles.",
                            CounterType.ALWAYS_COUNT);

            roleNotResentBecauseRolePending =
                new Counter(debugCounters,
                            prefix + "roleNotResentBecauseRolePending",
                            "The controller tried to reestablish a role " +
                            "with a switch but did not do so because a " +
                            "previous role request was still pending",
                            CounterType.ALWAYS_COUNT);
            roleRequestSent =
                new Counter(debugCounters,
                            prefix + "roleRequestSent",
                            "Number of times the controller sent a role " +
                            "request to a switch.",
                            CounterType.ALWAYS_COUNT);
            roleReplyTimeout =
                new Counter(debugCounters,
                            prefix + "roleReplyTimeout",
                            "Number of times a role request message did not " +
                            "receive the expected reply from a switch",
                            CounterType.ALWAYS_COUNT);
            roleReplyReceived = // expected RoleReply received
                new Counter(debugCounters,
                            prefix + "roleReplyReceived",
                            "Number of times the controller received the " +
                            "expected role reply message from a switch",
                            CounterType.ALWAYS_COUNT);
            roleReplyErrorUnsupported =
                new Counter(debugCounters,
                            prefix + "roleReplyErrorUnsupported",
                            "Number of times the controller received an " +
                            "error from a switch in response to a role " +
                            "request indicating that the switch does not " +
                            "support roles.",
                            CounterType.ALWAYS_COUNT);
        }
    }

    private Counters counters;

    Counters getCounters() {
        return this.counters;
    }



    /**
     * A utility class to manage the <i>controller roles</i>.
     *
     * A utility class to manage the <i>controller roles</i>  as opposed
     * to the switch roles. The class manages the controllers current role,
     * handles role change requests, and maintains the list of connected
     * switch(-channel) so it can notify the switches of role changes.
     *
     * We need to ensure that every connected switch is always send the
     * correct role. Therefore, switch add, sending of the intial role, and
     * changing role need to use mutexes to ensure this. This has the ugly
     * side-effect of requiring calls between controller and OFChannelHandler
     *
     * This class is fully thread safe. Its method can safely be called from
     * any thread.
     *
     * @author gregor
     *
     */
    private class RoleManager {
        // This role represents the role that has been set by setRole. This
        // role might or might now have been notified to listeners just yet.
        // This is updated by setRole. doSetRole() will use this value as
        private Role role;
        private String roleChangeDescription;

        // The current role info. This is updated /after/ dampening
        // switches and
        // listener notifications have been enqueued (but potentially before
        // they have been dispatched)
        private RoleInfo currentRoleInfo;
        private final Set<OFChannelHandler> connectedChannelHandlers;

        /**
         * @param role initial role
         * @param roleChangeDescription initial value of the change description
         * @throws NullPointerException if role or roleChangeDescription is null
         * @throws IllegalArgumentException if role is EQUAL
         */
        public RoleManager(Role role, String roleChangeDescription) {
            if (role == null)
                throw new NullPointerException("role must not be null");
            if (role == Role.EQUAL)
                throw new IllegalArgumentException("role must not be EQUAL");
            if (roleChangeDescription == null) {
                throw new NullPointerException("roleChangeDescription must " +
                                               "not be null");
            }

            this.role = role;
            this.roleChangeDescription = roleChangeDescription;
            this.connectedChannelHandlers = new HashSet<OFChannelHandler>();
            this.currentRoleInfo = new RoleInfo(this.role,
                                           this.roleChangeDescription,
                                           new Date());
        }

        /**
         * Add a newly connected OFChannelHandler. The channel handler is added
         * we send the current role to the channel handler. All subsequent role
         * changes will be send to all connected
         * @param h The OFChannelHandler to add
         */
        public synchronized void
                addOFChannelHandlerAndSendRole(OFChannelHandler h) {
            connectedChannelHandlers.add(h);
            h.sendRoleRequest(this.role);
        }

        /**
         * Remove OFChannelHandler. E.g., due do disconnect.
         * @param h The OFChannelHandler to remove.
         */
        public synchronized void removeOFChannelHandler(OFChannelHandler h) {
            connectedChannelHandlers.remove(h);
        }

        /**
         * Re-assert a role for the given channel handler.
         *
         * The caller specifies the role that should be reasserted. We only
         * reassert the role if the controller's current role matches the
         * reasserted role and there is no role request for the reasserted role
         * pending.
         * @param h The OFChannelHandler on which we should reassert.
         * @param role The role to reassert
         */
        public synchronized void reassertRole(OFChannelHandler h, Role role) {
            // check if the requested reassertion actually makes sense
            if (this.role != role)
                return;
            h.sendRoleRequestIfNotPending(this.role);
        }

        /**
         * Set the controller's new role and notify switches.
         *
         * This method updates the controllers current role and notifies all
         * connected switches of the new role is different from the current
         * role. We dampen calls to this method. See class description for
         * details.
         *
         * @param role The new role.
         * @param roleChangeDescription A textual description of why the role
         * was changed. For information purposes only.
         * @throws NullPointerException if role or roleChangeDescription is null
         */
        public synchronized void setRole(Role role, String roleChangeDescription) {
            if (role == null)
                throw new NullPointerException("role must not be null");
            if (roleChangeDescription == null) {
                throw new NullPointerException("roleChangeDescription must " +
                                               "not be null");
            }
            if (role == Role.EQUAL) {
                counters.setRoleEqual.increment();
                log.debug("Received role request for EQUAL, setting to MASTER"
                          + " instead");
                role = Role.MASTER;
            }
            if (role == this.role) {
                counters.setSameRole.increment();
                log.debug("Received role request for {} but controller is "
                        + "already {}. Ingoring it.", role, this.role);
                return;
            }
            if (this.role == Role.MASTER && role == Role.SLAVE) {
                log.info("Received role request to transition from MASTER to "
                          + " SLAVE (reason: {}). Terminating floodlight.",
                          roleChangeDescription);
                System.exit(0);
            }

            // At this point we are guaranteed that we will execute the code
            // below exactly once during the lifetime of this process! And
            // it will be a to MASTER transition
            counters.setRoleMaster.increment();
            log.info("Received role request for {} (reason: {})."
                     + " Initiating transition", role, roleChangeDescription);

            this.role = role;
            this.roleChangeDescription = roleChangeDescription;

            // TODO: we currently notify switches synchronously from the REST
            // API handler. We could (should?) do this asynchronously.
            currentRoleInfo = new RoleInfo(this.role,
                                           this.roleChangeDescription,
                                           new Date());
            for (OFChannelHandler h: connectedChannelHandlers)
                h.sendRoleRequest(this.role);

            Controller.this.switchManager.setRole(this.role);
            Controller.this.addUpdateToQueue(new HARoleUpdate(this.role));
        }

        /**
         * Return the RoleInfo object describing the current role.
         *
         * Return the RoleInfo object describing the current role. The
         * RoleInfo object is used by REST API users. We need to return
         * a defensive copy.
         * @return the current RoleInfo object
         */
        public synchronized RoleInfo getRoleInfo() {
            return new RoleInfo(currentRoleInfo);
        }
    }


    /**
     * This is a utility class to encapsulate code that deals with switch
     * life cycles. It interacts with the sync store to read/write switches
     * to/from the store and it maintains the switch maps.
     * @author gregor
     *
     */
    private class SwitchManager implements IStoreListener<Long> {
        private Role role;
        private ConcurrentHashMap<Long,IOFSwitch> activeSwitches;
        private ConcurrentHashMap<Long,IOFSwitch> syncedSwitches;

        public SwitchManager(Role role) {
            this.role = role;
            this.activeSwitches = new ConcurrentHashMap<Long, IOFSwitch>();
            this.syncedSwitches = new ConcurrentHashMap<Long, IOFSwitch>();
        }

        @Override
        public void keysModified(Iterator<Long> keys, UpdateType type) {
            if (type == UpdateType.LOCAL) {
                // We only care for remote updates
                return;
            }
            counters.remoteStoreNotification.increment();
            while(keys.hasNext()) {
                Long key = keys.next();
                Versioned<SwitchSyncRepresentation> versionedSwitch = null;
                try {
                    versionedSwitch = storeClient.get(key);
                } catch (SyncException e) {
                    log.error("Exception while retrieving switch " +
                              HexString.toHexString(key) +
                              " from sync store. Skipping", e);
                    continue;
                }
                // versionedSwtich won't be null. storeClient.get() always
                // returns a non-null or throws an exception
                if (versionedSwitch.getValue() == null) {
                    switchRemovedFromStore(key);
                }
                SwitchSyncRepresentation storedSwitch =
                        versionedSwitch.getValue();
                IOFSwitch sw = getOFSwitchInstance(storedSwitch.getDescription());
                sw.setFeaturesReply(storedSwitch.getFeaturesReply());
                if (!key.equals(storedSwitch.getFeaturesReply().getDatapathId())) {
                    log.error("Inconsistent DPIDs from switch sync store: " +
                              "key is {} but sw.getId() says {}. Ignoring",
                              HexString.toHexString(key), sw.getStringId());
                }
                switchAddedToStore(sw);
            }
        }


        public synchronized void setRole(Role role) {
            this.role = role;
            Runnable consolidateStoreTask = new Runnable() {
                @Override
                public void run() {
                    consolidateStore();
                }
            };
            Controller.this.ses.schedule(consolidateStoreTask,
                                         consolidateStoreTimeDelayMs,
                                         TimeUnit.MILLISECONDS);
        }

        @LogMessageDocs({
        @LogMessageDoc(level="ERROR",
                message="Switch {switch} activated but was already active",
                explanation="A switch that was already activated was " +
                            "activated again. This should not happen.",
                recommendation=LogMessageDoc.REPORT_CONTROLLER_BUG
                ),
        @LogMessageDoc(level="WARN",
                message="New switch added {switch} for already-added switch {switch}",
                explanation="A switch with the same DPID as another switch " +
                        "connected to the controller.  This can be caused by " +
                        "multiple switches configured with the same DPID, or " +
                        "by a switch reconnected very quickly after " +
                        "disconnecting.",
                recommendation="If this happens repeatedly, it is likely there " +
                        "are switches with duplicate DPIDs on the network.  " +
                        "Reconfigure the appropriate switches.  If it happens " +
                        "very rarely, then it is likely this is a transient " +
                        "network problem that can be ignored."
                )
        })
        /**
         * Called when a switch is activated, i.e., when it enters master
         * role relative to this controller.
         * @param sw
         */
        public synchronized void switchActivated(IOFSwitch sw) {
            if (role == Role.SLAVE)
                return; // only react to switch connections when master
            Long dpid = sw.getId();
            counters.switchActivated.increment();
            IOFSwitch oldSw = this.activeSwitches.put(dpid, sw);
            addSwitchToStore(sw);

            if (oldSw == sw)  {
                // Note == for object equality, not .equals for value
                // TODO: should we wipe the flow table if
                // alwaysClearFlowsOnSwAdd is set? OTOH this case should
                // really never happen.
                counters.errorSameSwitchReactivated.increment();
                log.error("Switch {} activated but was already active", sw);
                return;
            }

            if (oldSw != null) {
                // This happens either when we have switches with duplicate
                // DPIDs or when a switch reconnects before we saw the
                // disconnect
                counters.switchWithSameDpidActivated.increment();
                log.warn("New switch added {} for already-added switch {}",
                          sw, oldSw);
                // We need to disconnect and remove the old switch
                // TODO: we notify switch listeners that the switch has been
                // removed and then we notify them that the new one has been
                // added. One could argue that a switchChanged notification
                // might be more appropriate in this case....
                oldSw.cancelAllStatisticsReplies();
                addUpdateToQueue(new SwitchUpdate(dpid,
                                                  SwitchUpdateType.REMOVED));
                oldSw.disconnectOutputStream();
                // Add the new switch and clear FlowMods
                // TODO: if this is the same switch re-connecting rather than
                // a DPID collision it would make sense to not wipe the flow
                // table.
                sw.clearAllFlowMods();
                addUpdateToQueue(new SwitchUpdate(dpid,
                                                  SwitchUpdateType.ADDED));
                addUpdateToQueue(new SwitchUpdate(dpid,
                                                  SwitchUpdateType.ACTIVATED));
                return;
            }

            IOFSwitch storedSwitch = this.syncedSwitches.get(sw.getId());
            if (storedSwitch == null) {
                // The switch isn't known to the controller cluster. We
                // need to send a switchAdded notification and clear all
                // flows.
                // TODO: if we switch was recently (seconds) connected we
                // might decide to not wipe the flow table.
                sw.clearAllFlowMods();
                addUpdateToQueue(new SwitchUpdate(dpid,
                                                  SwitchUpdateType.ADDED));
                addUpdateToQueue(new SwitchUpdate(dpid,
                                                  SwitchUpdateType.ACTIVATED));
                counters.newSwitchActivated.increment();
            } else {
                // FIXME: switch was in store. check if ports or anything else
                // has changed and send update.
                if (alwaysClearFlowsOnSwAdd)
                    sw.clearAllFlowMods();
                addUpdateToQueue(new SwitchUpdate(dpid,
                                                  SwitchUpdateType.ACTIVATED));
                sendNotificationsIfSwitchDiffers(storedSwitch, sw);
                counters.syncedSwitchActivated.increment();
                this.syncedSwitches.remove(dpid);
            }
        }

        /**
         * Called when we receive a store notification about a new or updated
         * switch.
         * @param sw
         */
        public synchronized void switchAddedToStore(IOFSwitch sw) {
            if (role != Role.SLAVE)
                return; // only read from store if slave
            Long dpid = sw.getId();

            IOFSwitch oldSw = syncedSwitches.put(dpid, sw);
            if (oldSw == null)  {
                counters.newSwitchFromStore.increment();
                addUpdateToQueue(new SwitchUpdate(dpid, SwitchUpdateType.ADDED));
            } else {
                // The switch already exists in storage, see if anything
                // has changed
                sendNotificationsIfSwitchDiffers(oldSw, sw);
                counters.updatedSwitchFromStore.increment();
            }
        }

        /**
         * Called when we receive a store notification about a switch that
         * has been removed from the sync store
         * @param dpid
         */
        public synchronized void switchRemovedFromStore(long dpid) {
            if (role != Role.SLAVE)
                return; // only read from store if slave
            IOFSwitch oldSw = syncedSwitches.remove(dpid);
            if (oldSw != null) {
                counters.syncedSwitchRemoved.increment();
                addUpdateToQueue(new SwitchUpdate(dpid,
                                                  SwitchUpdateType.REMOVED));
            } else {
                // TODO: the switch was deleted (tombstone) before we ever
                // knew about it (or was deleted repeatedly). Can this
                // happen? When/how?
                counters.unknownSwitchRemovedFromStore.increment();
            }
        }

        public synchronized void switchDeactivated(IOFSwitch sw) {
            // ignore. we don't handle MASTER -> SLAVE transitions. We
            // expect a restart
        }

        /**
         * Called when a switch disconnects
         * @param sw
         */
        public synchronized void switchDisconnected(IOFSwitch sw) {
            if (role == Role.SLAVE)
                return; // only react to switch connections when master
            counters.switchDisconnected.increment();
            IOFSwitch oldSw = this.activeSwitches.get(sw.getId());
            if (oldSw != sw) {
                // This can happen if the disconnected switch was inactive
                // (SLAVE) then oldSw==null. Or if we previously had the
                // "added switch for already added switch case".
                // Either way we shouldn't notify or do anything else
                log.debug("removeSwitch called for switch {} but have {} in"
                          + " activeSwitches map. Ignoring", sw, oldSw);
                return;
            }
            log.debug("removeSwitch {}", sw);
            this.activeSwitches.remove(sw.getId());
            removeSwitchFromStore(sw.getId());
            // We cancel all outstanding statistics replies if the switch transition
            // from active. In the future we might allow statistics requests
            // from slave controllers. Then we need to move this cancelation
            // to switch disconnect
            sw.cancelAllStatisticsReplies();
            addUpdateToQueue(new SwitchUpdate(sw.getId(),
                                              SwitchUpdateType.REMOVED));
        }

        /**
         * Write the given switch to the sync store.
         * @param sw
         */
        private synchronized void addSwitchToStore(IOFSwitch sw) {
            // Add to store
            // FIXME: do we need to use a put that takes a versioned here?
            // need to verify
            try {
                storeClient.put(sw.getId(), new SwitchSyncRepresentation(sw));
            } catch (ObsoleteVersionException e) {
                // FIXME: what's the right behavior here. Can the store client
                // even throw this error?
            } catch (SyncException e) {
                log.error("Could not write switch " + sw.getStringId() +
                          " to sync store:", e);
            }
        }

        /**
         * Remove the given switch from the sync store.
         * @param dpid
         */
        private synchronized void removeSwitchFromStore(long dpid) {
            try {
                storeClient.delete(dpid);
            } catch (SyncException e) {
                // ObsoleteVerisonException can't happend because all
                // store modifications are synchronized
                log.error("Could not remove switch " +
                          HexString.toHexString(dpid) +
                          " from sync store:", e);
            }
        }

        /**
         * Check if the two switches differ in their ports or in other
         * fields and if they differ enqueue a switch update
         * @param sw1
         * @param sw2
         */
        private synchronized void sendNotificationsIfSwitchDiffers(IOFSwitch sw1,
                                                      IOFSwitch sw2) {
            // FIXME
            Set<OFPhysicalPort> sw1Ports =
                    new HashSet<OFPhysicalPort>(sw1.getPorts());
            Set<OFPhysicalPort> sw2Ports =
                    new HashSet<OFPhysicalPort>(sw2.getPorts());
            if (! sw1Ports.equals(sw2Ports)) {
                addUpdateToQueue(
                        new SwitchUpdate(sw2.getId(),
                                         SwitchUpdateType.PORTCHANGED));
            }
            if (false) {
                // FIXME: IF ANYTHING ELSE HAS CHANGED
                addUpdateToQueue(
                        new SwitchUpdate(sw2.getId(),
                                         SwitchUpdateType.OTHERCHANGE));
            }
        }

        /**
         * Remove all entries from the store that don't correspond to an
         * active switch.
         * TODO: is it a problem that this is fully synchronized
         */
        private synchronized void consolidateStore() {
            if (role == Role.SLAVE)
                return;
            counters.consolidateStoreRunCount.increment();
            log.info("Consolidating synced switches after MASTER transition");
            this.syncedSwitches.clear();
            IClosableIterator<Map.Entry<Long,Versioned<SwitchSyncRepresentation>>>
                    iter = null;
            try {
                iter = storeClient.entries();
            } catch (SyncException e) {
                log.error("Failed to read switches from sync store", e);
                return;
            }
            try {
                while(iter.hasNext()) {
                    Entry<Long, Versioned<SwitchSyncRepresentation>> entry =
                            iter.next();
                    if (!this.activeSwitches.containsKey(entry.getKey())) {
                        counters.switchesNotReconnectingToNewMaster.increment();
                        removeSwitchFromStore(entry.getKey());
                        addUpdateToQueue(new SwitchUpdate(entry.getKey(),
                                                     SwitchUpdateType.REMOVED));
                    }
                }
            } finally {
                if (iter != null)
                    iter.close();
            }
        }

        // FIXME: remove this method
        public Map<Long,IOFSwitch> getAllSwitchMap() {
            // this.syncedSwitches will be empty after the master transition
            Map<Long,IOFSwitch> switches =
                    new HashMap<Long, IOFSwitch>(this.syncedSwitches);
            if (this.role != Role.SLAVE)
                switches.putAll(this.activeSwitches);
            return switches;
        }

        public Set<Long> getAllSwitchDpids() {
            // this.syncedSwitches will be empty after the master transition
            Set<Long> dpids = new HashSet<Long>(this.syncedSwitches.keySet());
            if (this.role != Role.SLAVE)
                dpids.addAll(this.activeSwitches.keySet());
            return dpids;
        }

        public IOFSwitch getSwitch(long dpid) {
            if (this.role == Role.SLAVE)
                return this.syncedSwitches.get(dpid);
            // MASTER: if the switch is found in the active map return
            // otherwise look up the switch in the bigSync map. The bigSync map
            // wil be cleared after the transition is complete.
            IOFSwitch sw = this.activeSwitches.get(dpid);
            if (sw != null)
                return sw;
            return this.syncedSwitches.get(dpid);
        }
    }


    /**
     *  Updates handled by the main loop
     */
    interface IUpdate {
        /**
         * Calls the appropriate listeners
         */
        public void dispatch();
    }
    enum SwitchUpdateType {
        ADDED,
        REMOVED,
        ACTIVATED,
        DEACTIVATED,
        PORTCHANGED,
        OTHERCHANGE
    }
    /**
     * Update message indicating a switch was added or removed
     */
    class SwitchUpdate implements IUpdate {
        public long swId;
        public SwitchUpdateType switchUpdateType;
        public SwitchUpdate(long swId, SwitchUpdateType switchUpdateType) {
            this.swId = swId;
            this.switchUpdateType = switchUpdateType;
        }
        @Override
        public void dispatch() {
            if (log.isTraceEnabled()) {
                log.trace("Dispatching switch update {} {}",
                        HexString.toHexString(swId), switchUpdateType);
            }
            if (switchListeners != null) {
                for (IOFSwitchListener listener : switchListeners) {
                    switch(switchUpdateType) {
                        case ADDED:
                            // don't count here. We have more specific
                            // counters before the update is created
                            listener.switchAdded(swId);
                            break;
                        case REMOVED:
                            // don't count here. We have more specific
                            // counters before the update is created
                            listener.switchRemoved(swId);
                            break;
                        case PORTCHANGED:
                            counters.switchPortChanged.increment();
                            listener.switchPortChanged(swId);
                            break;
                        case ACTIVATED:
                            // don't count here. We have more specific
                            // counters before the update is created
                            listener.switchActivated(swId);
                            break;
                        case DEACTIVATED:
                            // ignore
                            break;
                        case OTHERCHANGE:
                            counters.switchOtherChange.increment();
                            listener.switchChanged(swId);
                            break;
                    }
                }
            }
        }
    }

    /**
     * Update message indicating controller's role has changed.
     * RoleManager, which enqueues these updates gurantees that we will
     * only have a single transition from SLAVE to MASTER.
     */
    private class HARoleUpdate implements IUpdate {
        private Role newRole;
        public HARoleUpdate(Role newRole) {
            if (newRole != Role.MASTER)
                throw new IllegalArgumentException("Only legal role change is"
                                                   + "to MASTER. Got to "
                                                   + newRole);
            this.newRole = newRole;
        }
        @Override
        public void dispatch() {
            if (log.isDebugEnabled()) {
                log.debug("Dispatching HA Role update newRole = {}",
                          newRole);
            }
            for (IHAListener listener : haListeners.getOrderedListeners()) {
                listener.transitionToMaster();
            }
            if (newRole != Role.SLAVE) {
                Controller.this.notifiedRole = newRole;
            }
        }
    }

    /**
     * Update message indicating
     * IPs of controllers in controller cluster have changed.
     */
    private class HAControllerNodeIPUpdate implements IUpdate {
        public Map<String,String> curControllerNodeIPs;
        public Map<String,String> addedControllerNodeIPs;
        public Map<String,String> removedControllerNodeIPs;
        public HAControllerNodeIPUpdate(
                HashMap<String,String> curControllerNodeIPs,
                HashMap<String,String> addedControllerNodeIPs,
                HashMap<String,String> removedControllerNodeIPs) {
            this.curControllerNodeIPs = curControllerNodeIPs;
            this.addedControllerNodeIPs = addedControllerNodeIPs;
            this.removedControllerNodeIPs = removedControllerNodeIPs;
        }
        @Override
        public void dispatch() {
            if (log.isTraceEnabled()) {
                log.trace("Dispatching HA Controller Node IP update "
                        + "curIPs = {}, addedIPs = {}, removedIPs = {}",
                        new Object[] { curControllerNodeIPs, addedControllerNodeIPs,
                            removedControllerNodeIPs }
                        );
            }
            if (haListeners != null) {
                for (IHAListener listener: haListeners.getOrderedListeners()) {
                    listener.controllerNodeIPsChanged(curControllerNodeIPs,
                            addedControllerNodeIPs, removedControllerNodeIPs);
                }
            }
        }
    }

    // ***************
    // Getters/Setters
    // ***************

    void setStorageSourceService(IStorageSourceService storageSource) {
        this.storageSource = storageSource;
    }

    IStorageSourceService getStorageSourceService() {
        return this.storageSource;
    }

    void setCounterStore(ICounterStoreService counterStore) {
        this.counterStore = counterStore;
    }

    void setDebugCounter(IDebugCounterService debugCounter) {
        this.debugCounters = debugCounter;
    }

    void setSyncService(ISyncService syncService) {
        this.syncService = syncService;
    }

    void setFlowCacheMgr(IFlowCacheService flowCacheMgr) {
        this.bigFlowCacheMgr = flowCacheMgr;
    }

    void setPktInProcessingService(IPktInProcessingTimeService pits) {
        this.pktinProcTime = pits;
    }

    void setRestApiService(IRestApiService restApi) {
        this.restApi = restApi;
    }

    void setThreadPoolService(IThreadPoolService tp) {
        this.threadPool = tp;
    }

    IThreadPoolService getThreadPoolService() {
        return this.threadPool;
    }

    @Override
    public Role getRole() {
        // FIXME:
        return notifiedRole;
    }

    @Override
    public RoleInfo getRoleInfo() {
        return roleManager.getRoleInfo();
    }

    @Override
    public void setRole(Role role, String roleChangeDescription) {
        roleManager.setRole(role, roleChangeDescription);
    }


    // ****************
    // Message handlers
    // ****************

    /**
     * Indicates that ports on the given switch have changed. Enqueue a
     * switch update.
     * @param sw
     */
     void notifyPortChanged(long dpid) {
        SwitchUpdate update = new SwitchUpdate(dpid,
                                               SwitchUpdateType.PORTCHANGED);
        addUpdateToQueue(update);
    }

    /**
     * flcontext_cache - Keep a thread local stack of contexts
     */
    protected static final ThreadLocal<Stack<FloodlightContext>> flcontext_cache =
        new ThreadLocal <Stack<FloodlightContext>> () {
            @Override
            protected Stack<FloodlightContext> initialValue() {
                return new Stack<FloodlightContext>();
            }
        };

    /**
     * flcontext_alloc - pop a context off the stack, if required create a new one
     * @return FloodlightContext
     */
    protected static FloodlightContext flcontext_alloc() {
        FloodlightContext flcontext = null;

        if (flcontext_cache.get().empty()) {
            flcontext = new FloodlightContext();
        }
        else {
            flcontext = flcontext_cache.get().pop();
        }

        return flcontext;
    }

    /**
     * flcontext_free - Free the context to the current thread
     * @param flcontext
     */
    protected void flcontext_free(FloodlightContext flcontext) {
        flcontext.getStorage().clear();
        flcontext_cache.get().push(flcontext);
    }


    /**
     *
     * Handle and dispatch a message to IOFMessageListeners.
     *
     * We only dispatch messages to listeners if the controller's role is MASTER.
     *
     * @param sw The switch sending the message
     * @param m The message the switch sent
     * @param flContext The floodlight context to use for this message. If
     * null, a new context will be allocated.
     * @throws IOException
     *
     * FIXME: this method and the ChannelHandler disagree on which messages
     * should be dispatched and which shouldn't
     */
    @LogMessageDocs({
        @LogMessageDoc(level="ERROR",
                message="Ignoring PacketIn (Xid = {xid}) because the data" +
                        " field is empty.",
                explanation="The switch sent an improperly-formatted PacketIn" +
                        " message",
                recommendation=LogMessageDoc.CHECK_SWITCH),
        @LogMessageDoc(level="WARN",
                message="Unhandled OF Message: {} from {}",
                explanation="The switch sent a message not handled by " +
                        "the controller")
    })
    protected void handleMessage(IOFSwitch sw, OFMessage m,
                                 FloodlightContext bContext)
            throws IOException {
        Ethernet eth = null;

        if (this.notifiedRole == Role.SLAVE) {
            counters.dispatchMessageWhileSlave.increment();
            // We are SLAVE. Do not dispatch messages to listeners.
            return;
        }
        counters.dispatchMessage.increment();

        switch (m.getType()) {
            case PACKET_IN:
                OFPacketIn pi = (OFPacketIn)m;

                if (pi.getPacketData().length <= 0) {
                    log.error("Ignoring PacketIn (Xid = " + pi.getXid() +
                              ") because the data field is empty.");
                    return;
                }

                if (Controller.ALWAYS_DECODE_ETH) {
                    eth = new Ethernet();
                    eth.deserialize(pi.getPacketData(), 0,
                            pi.getPacketData().length);
                    counterStore.updatePacketInCountersLocal(sw, m, eth);
                }
                // fall through to default case...

            default:

                List<IOFMessageListener> listeners = null;
                if (messageListeners.containsKey(m.getType())) {
                    listeners = messageListeners.get(m.getType()).
                            getOrderedListeners();
                }

                FloodlightContext bc = null;
                if (listeners != null) {
                    // Check if floodlight context is passed from the calling
                    // function, if so use that floodlight context, otherwise
                    // allocate one
                    if (bContext == null) {
                        bc = flcontext_alloc();
                    } else {
                        bc = bContext;
                    }
                    if (eth != null) {
                        IFloodlightProviderService.bcStore.put(bc,
                                IFloodlightProviderService.CONTEXT_PI_PAYLOAD,
                                eth);
                    }

                    // Get the starting time (overall and per-component) of
                    // the processing chain for this packet if performance
                    // monitoring is turned on
                    pktinProcTime.bootstrap(listeners);
                    pktinProcTime.recordStartTimePktIn();
                    Command cmd;
                    for (IOFMessageListener listener : listeners) {
                        pktinProcTime.recordStartTimeComp(listener);
                        cmd = listener.receive(sw, m, bc);
                        pktinProcTime.recordEndTimeComp(listener);

                        if (Command.STOP.equals(cmd)) {
                            break;
                        }
                    }
                    pktinProcTime.recordEndTimePktIn(sw, m, bc);
                } else {
                    if (m.getType() != OFType.BARRIER_REPLY)
                        log.warn("Unhandled OF Message: {} from {}", m, sw);
                    else
                        log.debug("Received a Barrier Reply, no listeners for it");
                }

                if ((bContext == null) && (bc != null)) flcontext_free(bc);
        }
    }




    void switchActivated(IOFSwitch sw) {
        this.switchManager.switchActivated(sw);
    }

    void switchDeactivated(IOFSwitch sw) {
        this.switchManager.switchDeactivated(sw);
    }

    void switchDisconnected(IOFSwitch sw) {
        this.switchManager.switchDisconnected(sw);
    }

    // ***************
    // IFloodlightProvider
    // ***************

    /**
     * Forward to RoleManager
     * @param h
     */
    void addSwitchChannelAndSendInitialRole(OFChannelHandler h) {
        roleManager.addOFChannelHandlerAndSendRole(h);
    }

    /**
     * Forwards to RoleManager
     * @param h
     */
    void removeSwitchChannel(OFChannelHandler h) {
        roleManager.removeOFChannelHandler(h);
    }

    /**
     * Forwards to RoleManager
     * @param h
     * @param role
     */
    void reassertRole(OFChannelHandler h, Role role) {
        roleManager.reassertRole(h, role);
    }

    // FIXME: remove this method
    @Override
    public Map<Long,IOFSwitch> getAllSwitchMap() {
        return this.switchManager.getAllSwitchMap();
    }

    @Override
    public Set<Long> getAllSwitchDpids() {
        return this.switchManager.getAllSwitchDpids();
    }

    @Override
    public IOFSwitch getSwitch(long dpid) {
        return this.switchManager.getSwitch(dpid);
    }

    @Override
    public void addOFSwitchListener(IOFSwitchListener listener) {
        this.switchListeners.add(listener);
    }

    @Override
    public void removeOFSwitchListener(IOFSwitchListener listener) {
        this.switchListeners.remove(listener);
    }

    @Override
    public synchronized void addOFMessageListener(OFType type,
                                                  IOFMessageListener listener) {
        ListenerDispatcher<OFType, IOFMessageListener> ldd =
            messageListeners.get(type);
        if (ldd == null) {
            ldd = new ListenerDispatcher<OFType, IOFMessageListener>();
            messageListeners.put(type, ldd);
        }
        ldd.addListener(type, listener);
    }

    @Override
    public synchronized void removeOFMessageListener(OFType type,
                                                     IOFMessageListener listener) {
        ListenerDispatcher<OFType, IOFMessageListener> ldd =
            messageListeners.get(type);
        if (ldd != null) {
            ldd.removeListener(listener);
        }
    }

    private void logListeners() {
        for (Map.Entry<OFType,
                       ListenerDispatcher<OFType,
                                          IOFMessageListener>> entry
             : messageListeners.entrySet()) {

            OFType type = entry.getKey();
            ListenerDispatcher<OFType, IOFMessageListener> ldd =
                    entry.getValue();

            StringBuilder sb = new StringBuilder();
            sb.append("OFListeners for ");
            sb.append(type);
            sb.append(": ");
            for (IOFMessageListener l : ldd.getOrderedListeners()) {
                sb.append(l.getName());
                sb.append(",");
            }
            log.debug(sb.toString());
        }

        StringBuilder sb = new StringBuilder();
        sb.append("HAListeners: ");
        for (IHAListener l: haListeners.getOrderedListeners()) {
            sb.append(l.getName());
            sb.append(", ");
        }
        log.debug(sb.toString());
    }

    public void removeOFMessageListeners(OFType type) {
        messageListeners.remove(type);
    }

    @Override
<<<<<<< HEAD
=======
    public Map<Long, IOFSwitch> getSwitches() {
        if (activeSwitches == null) return null;
        return Collections.unmodifiableMap(this.activeSwitches);
    }

    @Override
    public IOFSwitch getSwitchByDpid(String dpid) {
        Map<Long, IOFSwitch> switches = getSwitches();
        if (switches == null) return null;
        Long switchid = HexString.toLong(dpid);

        if (switchid != null && switches.containsKey(switchid)) {
            return switches.get(switchid);
        }

        // TODO: This is a hack for the demo, which only has one switch
        for (IOFSwitch sw : switches.values()) {
            return sw;
        }

        return null;
    }

    @Override
    public void addOFSwitchListener(IOFSwitchListener listener) {
        this.switchListeners.add(listener);
    }

    @Override
    public void removeOFSwitchListener(IOFSwitchListener listener) {
        this.switchListeners.remove(listener);
    }

    @Override
>>>>>>> d2439a59
    public Map<OFType, List<IOFMessageListener>> getListeners() {
        Map<OFType, List<IOFMessageListener>> lers =
            new HashMap<OFType, List<IOFMessageListener>>();
        for(Entry<OFType, ListenerDispatcher<OFType, IOFMessageListener>> e :
            messageListeners.entrySet()) {
            lers.put(e.getKey(), e.getValue().getOrderedListeners());
        }
        return Collections.unmodifiableMap(lers);
    }

    @Override
    @LogMessageDocs({
        @LogMessageDoc(message="Failed to inject OFMessage {message} onto " +
                "a null switch",
                explanation="Failed to process a message because the switch " +
                " is no longer connected."),
        @LogMessageDoc(level="ERROR",
                message="Error reinjecting OFMessage on switch {switch}",
                explanation="An I/O error occured while attempting to " +
                        "process an OpenFlow message",
                recommendation=LogMessageDoc.CHECK_SWITCH)
    })
    public boolean injectOfMessage(IOFSwitch sw, OFMessage msg,
                                   FloodlightContext bc) {
        if (sw == null) {
            log.info("Failed to inject OFMessage {} onto a null switch", msg);
            return false;
        }

        // FIXME: Do we need to be able to inject messages to switches
        // where we're the slave controller (i.e. they're connected but
        // not active)?
        if (!sw.isActive()) return false;

        try {
            // Pass Floodlight context to the handleMessages()
            handleMessage(sw, msg, bc);
        } catch (IOException e) {
            log.error("Error reinjecting OFMessage on switch {}",
                      sw.getStringId());
            return false;
        }
        return true;
    }

    @Override
    @LogMessageDoc(message="Calling System.exit",
                   explanation="The controller is terminating")
    public synchronized void terminate() {
        log.info("Calling System.exit");
        System.exit(1);
    }

    @Override
    public boolean injectOfMessage(IOFSwitch sw, OFMessage msg) {
        // call the overloaded version with floodlight context set to null
        return injectOfMessage(sw, msg, null);
    }

    @Override
    public void handleOutgoingMessage(IOFSwitch sw, OFMessage m,
                                      FloodlightContext bc) {
        if (log.isTraceEnabled()) {
            String str = OFMessage.getDataAsString(sw, m, bc);
            log.trace("{}", str);
        }

        List<IOFMessageListener> listeners = null;
        if (messageListeners.containsKey(m.getType())) {
            listeners =
                    messageListeners.get(m.getType()).getOrderedListeners();
        }

        if (listeners != null) {
            for (IOFMessageListener listener : listeners) {
                if (Command.STOP.equals(listener.receive(sw, m, bc))) {
                    break;
                }
            }
        }
    }

    @Override
    public BasicFactory getOFMessageFactory() {
        return factory;
    }

    // **************
    // Initialization
    // **************


    /**
     * Sets the initial role based on properties in the config params.
     * It looks for two different properties.
     * If the "role" property is specified then the value should be
     * either "EQUAL", "MASTER", or "SLAVE" and the role of the
     * controller is set to the specified value. If the "role" property
     * is not specified then it looks next for the "role.path" property.
     * In this case the value should be the path to a property file in
     * the file system that contains a property called "floodlight.role"
     * which can be one of the values listed above for the "role" property.
     * The idea behind the "role.path" mechanism is that you have some
     * separate heartbeat and master controller election algorithm that
     * determines the role of the controller. When a role transition happens,
     * it updates the current role in the file specified by the "role.path"
     * file. Then if floodlight restarts for some reason it can get the
     * correct current role of the controller from the file.
     * @param configParams The config params for the FloodlightProvider service
     * @return A valid role if role information is specified in the
     *         config params, otherwise null
     */
    @LogMessageDocs({
        @LogMessageDoc(message="Controller role set to {role}",
                explanation="Setting the initial HA role to "),
        @LogMessageDoc(level="ERROR",
                message="Invalid current role value: {role}",
                explanation="An invalid HA role value was read from the " +
                            "properties file",
                recommendation=LogMessageDoc.CHECK_CONTROLLER)
    })
    protected Role getInitialRole(Map<String, String> configParams) {
        Role role = Role.MASTER;
        String roleString = configParams.get("role");
        if (roleString == null) {
            String rolePath = configParams.get("rolepath");
            if (rolePath != null) {
                Properties properties = new Properties();
                try {
                    properties.load(new FileInputStream(rolePath));
                    roleString = properties.getProperty("floodlight.role");
                }
                catch (IOException exc) {
                    // Don't treat it as an error if the file specified by the
                    // rolepath property doesn't exist. This lets us enable the
                    // HA mechanism by just creating/setting the floodlight.role
                    // property in that file without having to modify the
                    // floodlight properties.
                }
            }
        }

        if (roleString != null) {
            // Canonicalize the string to the form used for the enum constants
            roleString = roleString.trim().toUpperCase();
            try {
                role = Role.valueOf(roleString);
            }
            catch (IllegalArgumentException exc) {
                log.error("Invalid current role value: {}", roleString);
            }
        }
        if (role == Role.EQUAL)
            role = Role.MASTER;

        log.info("Controller role set to {}", role);

        return role;
    }

    /**
     * Tell controller that we're ready to accept switches loop
     * @throws IOException
     */
    @Override
    @LogMessageDocs({
        @LogMessageDoc(message="Listening for switch connections on {address}",
                explanation="The controller is ready and listening for new" +
                        " switch connections"),
        @LogMessageDoc(message="Storage exception in controller " +
                        "updates loop; terminating process",
                explanation=ERROR_DATABASE,
                recommendation=LogMessageDoc.CHECK_CONTROLLER),
        @LogMessageDoc(level="ERROR",
                message="Exception in controller updates loop",
                explanation="Failed to dispatch controller event",
                recommendation=LogMessageDoc.GENERIC_ACTION)
    })
    public void run() {
        if (log.isDebugEnabled()) {
            logListeners();
        }

        try {
           final ServerBootstrap bootstrap = createServerBootStrap();

            bootstrap.setOption("reuseAddr", true);
            bootstrap.setOption("child.keepAlive", true);
            bootstrap.setOption("child.tcpNoDelay", true);
            bootstrap.setOption("child.sendBufferSize", Controller.SEND_BUFFER_SIZE);

            ChannelPipelineFactory pfact =
                    new OpenflowPipelineFactory(this, null);
            bootstrap.setPipelineFactory(pfact);
            InetSocketAddress sa = new InetSocketAddress(openFlowPort);
            final ChannelGroup cg = new DefaultChannelGroup();
            cg.add(bootstrap.bind(sa));

            log.info("Listening for switch connections on {}", sa);
        } catch (Exception e) {
            throw new RuntimeException(e);
        }

        // main loop
        while (true) {
            try {
                IUpdate update = updates.take();
                update.dispatch();
            } catch (InterruptedException e) {
                log.error("Received interrupted exception in updates loop;" +
                          "terminating process");
                terminate();
            } catch (StorageException e) {
                log.error("Storage exception in controller " +
                          "updates loop; terminating process", e);
                terminate();
            } catch (Exception e) {
                log.error("Exception in controller updates loop", e);
            }
            // Need to flush counters after the notification is dispatched
            debugCounters.flushCounters();
        }
    }

    private ServerBootstrap createServerBootStrap() {
        if (workerThreads == 0) {
            return new ServerBootstrap(
                    new NioServerSocketChannelFactory(
                            Executors.newCachedThreadPool(),
                            Executors.newCachedThreadPool()));
        } else {
            return new ServerBootstrap(
                    new NioServerSocketChannelFactory(
                            Executors.newCachedThreadPool(),
                            Executors.newCachedThreadPool(), workerThreads));
        }
    }

    private void setConfigParams(Map<String, String> configParams) {
        String ofPort = configParams.get("openflowport");
        if (ofPort != null) {
            this.openFlowPort = Integer.parseInt(ofPort);
        }
        log.debug("OpenFlow port set to {}", this.openFlowPort);
        String threads = configParams.get("workerthreads");
        if (threads != null) {
            this.workerThreads = Integer.parseInt(threads);
        }
        log.debug("Number of worker threads set to {}", this.workerThreads);

    }

    private void initVendorMessages() {
        // Configure openflowj to be able to parse the role request/reply
        // vendor messages.
        OFNiciraVendorExtensions.initialize();
    }

    /**
     * Initialize internal data structures
     */
    public void init(Map<String, String> configParams) {
        // These data structures are initialized here because other
        // module's startUp() might be called before ours
        this.messageListeners =
                new ConcurrentHashMap<OFType,
                                      ListenerDispatcher<OFType,
                                                         IOFMessageListener>>();
        this.switchListeners = new CopyOnWriteArraySet<IOFSwitchListener>();
        this.haListeners =
                new ListenerDispatcher<HAListenerTypeMarker, IHAListener>();
        this.driverRegistry = new NaiiveSwitchDriverRegistry();
        this.controllerNodeIPsCache = new HashMap<String, String>();
        this.updates = new LinkedBlockingQueue<IUpdate>();
        this.factory = BasicFactory.getInstance();
        this.providerMap = new HashMap<String, List<IInfoProvider>>();
        setConfigParams(configParams);
        Role initialRole = getInitialRole(configParams);
        this.notifiedRole = initialRole;
        initVendorMessages();

        String option = configParams.get("flushSwitchesOnReconnect");

        if (option != null && option.equalsIgnoreCase("true")) {
            this.setAlwaysClearFlowsOnSwAdd(true);
            log.info("Flush switches on reconnect -- Enabled.");
        } else {
            this.setAlwaysClearFlowsOnSwAdd(false);
            log.info("Flush switches on reconnect -- Disabled");
        }
        this.roleManager = new RoleManager(this.notifiedRole,
                                           INITIAL_ROLE_CHANGE_DESCRIPTION);
        this.switchManager = new SwitchManager(this.notifiedRole);
        this.counters = new Counters();
     }

    /**
     * Startup all of the controller's components
     */
    @LogMessageDoc(message="Waiting for storage source",
                explanation="The system database is not yet ready",
                recommendation="If this message persists, this indicates " +
                        "that the system database has failed to start. " +
                        LogMessageDoc.CHECK_CONTROLLER)
    public void startupComponents() throws FloodlightModuleException {
        // Create the table names we use
        storageSource.createTable(CONTROLLER_TABLE_NAME, null);
        storageSource.createTable(CONTROLLER_INTERFACE_TABLE_NAME, null);
        storageSource.createTable(SWITCH_CONFIG_TABLE_NAME, null);
        storageSource.setTablePrimaryKeyName(CONTROLLER_TABLE_NAME,
                                             CONTROLLER_ID);
        storageSource.addListener(CONTROLLER_INTERFACE_TABLE_NAME, this);

        // Startup load monitoring
        if (overload_drop) {
            this.loadmonitor.startMonitoring(
                this.threadPool.getScheduledExecutor());
        }

        // Add our REST API
        restApi.addRestletRoutable(new CoreWebRoutable());

        this.ses = threadPool.getScheduledExecutor();

        try {
            this.syncService.registerStore(SWITCH_SYNC_STORE_NAME, Scope.LOCAL);
            this.storeClient = this.syncService
                    .getStoreClient(SWITCH_SYNC_STORE_NAME,
                                    Long.class,
                                    SwitchSyncRepresentation.class);
            this.storeClient.addStoreListener(this.switchManager);
        } catch (SyncException e) {
            throw new FloodlightModuleException("Error while setting up sync service", e);
        }
        this.counters.createCounters(debugCounters);
    }

    @Override
    public void addInfoProvider(String type, IInfoProvider provider) {
        if (!providerMap.containsKey(type)) {
            providerMap.put(type, new ArrayList<IInfoProvider>());
        }
        providerMap.get(type).add(provider);
    }

    @Override
    public void removeInfoProvider(String type, IInfoProvider provider) {
        if (!providerMap.containsKey(type)) {
            log.debug("Provider type {} doesn't exist.", type);
            return;
        }

        providerMap.get(type).remove(provider);
    }

    @Override
    public Map<String, Object> getControllerInfo(String type) {
        if (!providerMap.containsKey(type)) return null;

        Map<String, Object> result = new LinkedHashMap<String, Object>();
        for (IInfoProvider provider : providerMap.get(type)) {
            result.putAll(provider.getInfo(type));
        }

        return result;
    }

    @Override
    public void addHAListener(IHAListener listener) {
        this.haListeners.addListener(null,listener);
    }

    @Override
    public void removeHAListener(IHAListener listener) {
        this.haListeners.removeListener(listener);
    }


    /**
     * Handle changes to the controller nodes IPs and dispatch update.
     */
    protected void handleControllerNodeIPChanges() {
        HashMap<String,String> curControllerNodeIPs = new HashMap<String,String>();
        HashMap<String,String> addedControllerNodeIPs = new HashMap<String,String>();
        HashMap<String,String> removedControllerNodeIPs =new HashMap<String,String>();
        String[] colNames = { CONTROLLER_INTERFACE_CONTROLLER_ID,
                           CONTROLLER_INTERFACE_TYPE,
                           CONTROLLER_INTERFACE_NUMBER,
                           CONTROLLER_INTERFACE_DISCOVERED_IP };
        synchronized(controllerNodeIPsCache) {
            // We currently assume that interface Ethernet0 is the relevant
            // controller interface. Might change.
            // We could (should?) implement this using
            // predicates, but creating the individual and compound predicate
            // seems more overhead then just checking every row. Particularly,
            // since the number of rows is small and changes infrequent
            IResultSet res = storageSource.executeQuery(CONTROLLER_INTERFACE_TABLE_NAME,
                    colNames,null, null);
            while (res.next()) {
                if (res.getString(CONTROLLER_INTERFACE_TYPE).equals("Ethernet") &&
                        res.getInt(CONTROLLER_INTERFACE_NUMBER) == 0) {
                    String controllerID = res.getString(CONTROLLER_INTERFACE_CONTROLLER_ID);
                    String discoveredIP = res.getString(CONTROLLER_INTERFACE_DISCOVERED_IP);
                    String curIP = controllerNodeIPsCache.get(controllerID);

                    curControllerNodeIPs.put(controllerID, discoveredIP);
                    if (curIP == null) {
                        // new controller node IP
                        addedControllerNodeIPs.put(controllerID, discoveredIP);
                    }
                    else if (!curIP.equals(discoveredIP)) {
                        // IP changed
                        removedControllerNodeIPs.put(controllerID, curIP);
                        addedControllerNodeIPs.put(controllerID, discoveredIP);
                    }
                }
            }
            // Now figure out if rows have been deleted. We can't use the
            // rowKeys from rowsDeleted directly, since the tables primary
            // key is a compound that we can't disassemble
            Set<String> curEntries = curControllerNodeIPs.keySet();
            Set<String> removedEntries = controllerNodeIPsCache.keySet();
            removedEntries.removeAll(curEntries);
            for (String removedControllerID : removedEntries)
                removedControllerNodeIPs.put(removedControllerID, controllerNodeIPsCache.get(removedControllerID));
            controllerNodeIPsCache.clear();
            controllerNodeIPsCache.putAll(curControllerNodeIPs);
            counters.controllerNodeIpsChanged.increment();
            HAControllerNodeIPUpdate update = new HAControllerNodeIPUpdate(
                                curControllerNodeIPs, addedControllerNodeIPs,
                                removedControllerNodeIPs);
            if (!removedControllerNodeIPs.isEmpty() || !addedControllerNodeIPs.isEmpty()) {
                addUpdateToQueue(update);
            }
        }
    }

    @Override
    public Map<String, String> getControllerNodeIPs() {
        // We return a copy of the mapping so we can guarantee that
        // the mapping return is the same as one that will be (or was)
        // dispatched to IHAListeners
        HashMap<String,String> retval = new HashMap<String,String>();
        synchronized(controllerNodeIPsCache) {
            retval.putAll(controllerNodeIPsCache);
        }
        return retval;
    }

    @Override
    public void rowsModified(String tableName, Set<Object> rowKeys) {
        if (tableName.equals(CONTROLLER_INTERFACE_TABLE_NAME)) {
            handleControllerNodeIPChanges();
        }

    }

    @Override
    public void rowsDeleted(String tableName, Set<Object> rowKeys) {
        if (tableName.equals(CONTROLLER_INTERFACE_TABLE_NAME)) {
            handleControllerNodeIPChanges();
        }
    }

    @Override
    public long getSystemStartTime() {
        RuntimeMXBean rb = ManagementFactory.getRuntimeMXBean();
        return rb.getStartTime();
    }

    @Override
    public void setAlwaysClearFlowsOnSwAdd(boolean value) {
        this.alwaysClearFlowsOnSwAdd = value;
    }


    @Override
    public Map<String, Long> getMemory() {
        Map<String, Long> m = new HashMap<String, Long>();
        Runtime runtime = Runtime.getRuntime();
        m.put("total", runtime.totalMemory());
        m.put("free", runtime.freeMemory());
        return m;
    }

    @Override
    public Long getUptime() {
        RuntimeMXBean rb = ManagementFactory.getRuntimeMXBean();
        return rb.getUptime();
    }



    @Override
    public void addOFSwitchDriver(String manufacturerDescriptionPrefix,
                                  IOFSwitchDriver driver) {
        driverRegistry.addSwitchDriver(manufacturerDescriptionPrefix, driver);
    }

    /**
     * Forward to the registry to get an IOFSwitch instance.
     * @param desc
     * @return
     */
    IOFSwitch getOFSwitchInstance(OFDescriptionStatistics desc) {
        return driverRegistry.getOFSwitchInstance(desc);
    }


    @LogMessageDoc(level="WARN",
            message="Failure adding update {} to queue",
            explanation="The controller tried to add an internal notification" +
                        " to its message queue but the add failed.",
            recommendation=LogMessageDoc.REPORT_CONTROLLER_BUG)
    private void addUpdateToQueue(IUpdate update) {
        try {
            this.updates.put(update);
        } catch (InterruptedException e) {
            // This should never happen
            log.error("Failure adding update {} to queue.", update);
        }
    }

    void flushAll() {
        // Flush all flow-mods/packet-out/stats generated from this "train"
        OFSwitchBase.flush_all();
        counterStore.updateFlush();
        bigFlowCacheMgr.updateFlush();
        debugCounters.flushCounters();
    }

    /**
     * FOR TESTING ONLY.
     * Dispatch all updates in the update queue until queue is empty
     */
    void processUpdateQueueForTesting() {
        while(!updates.isEmpty()) {
            IUpdate update = updates.poll();
            if (update != null)
                update.dispatch();
        }
    }

    /**
     * FOR TESTING ONLY
     * @param update
     */
    void setConsolidateStoreTaskDelay(int consolidateStoreTaskDelayMs) {
        this.consolidateStoreTimeDelayMs = consolidateStoreTaskDelayMs;
    }

    /**
     * FOR TESTING ONLY
     * returns the store listener so we can send events to the listener
     */
    IStoreListener<Long> getStoreListener() {
        return this.switchManager;
    }


}<|MERGE_RESOLUTION|>--- conflicted
+++ resolved
@@ -1581,13 +1581,6 @@
     }
 
     @Override
-<<<<<<< HEAD
-=======
-    public Map<Long, IOFSwitch> getSwitches() {
-        if (activeSwitches == null) return null;
-        return Collections.unmodifiableMap(this.activeSwitches);
-    }
-
     @Override
     public IOFSwitch getSwitchByDpid(String dpid) {
         Map<Long, IOFSwitch> switches = getSwitches();
@@ -1607,17 +1600,6 @@
     }
 
     @Override
-    public void addOFSwitchListener(IOFSwitchListener listener) {
-        this.switchListeners.add(listener);
-    }
-
-    @Override
-    public void removeOFSwitchListener(IOFSwitchListener listener) {
-        this.switchListeners.remove(listener);
-    }
-
-    @Override
->>>>>>> d2439a59
     public Map<OFType, List<IOFMessageListener>> getListeners() {
         Map<OFType, List<IOFMessageListener>> lers =
             new HashMap<OFType, List<IOFMessageListener>>();
