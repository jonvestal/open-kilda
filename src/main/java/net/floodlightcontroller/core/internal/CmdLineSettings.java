--- conflicted
+++ resolved
@@ -6,28 +6,19 @@
  * Expresses the port settings of OpenFlow controller.
  */
 public class CmdLineSettings {
-<<<<<<< HEAD
     public static final int DEFAULT_OPENFLOW_PORT = 6633;
     public static final int DEFAULT_REST_PORT = 8080;
     public static final String DEFAULT_CONFIG_FILE = "floodlightdefault.properties";
-    
-=======
-    private final int DEFAULT_OPENFLOW_PORT = 6633;
-    private final int DEFAULT_REST_PORT = 8080;
     private final int DEFAULT_WORKER_THREADS = 0;
 
->>>>>>> e22c3f33
     @Option(name="-ofp", aliases="--openFlowPort",metaVar="PORT", usage="Port number for OpenFlow")
     private int openFlowPort = DEFAULT_OPENFLOW_PORT;
     @Option(name="-rp", aliases="--restPort", metaVar="PORT", usage="Port number for REST API")
     private int restPort = DEFAULT_REST_PORT;
-<<<<<<< HEAD
     @Option(name="-cf", aliases="--configFile", metaVar="FILE", usage="Floodlight configuration file")
     private String configFile = DEFAULT_CONFIG_FILE;
-=======
     @Option(name="-wt", aliases="--workerThreads", metaVar="THREADS", usage="Number of worker threads")
     private int workerThreads = DEFAULT_WORKER_THREADS;
->>>>>>> e22c3f33
     
     public int getOpenFlowPort() {
         return openFlowPort;
@@ -37,12 +28,11 @@
         return restPort;
     }
     
-<<<<<<< HEAD
     public String getModuleFile() {
     	return configFile;
-=======
+    }
+
     public int getWorkerThreads() {
         return workerThreads;
->>>>>>> e22c3f33
     }
 }