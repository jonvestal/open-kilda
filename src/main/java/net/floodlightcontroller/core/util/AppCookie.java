/**
*    Copyright 2011, Big Switch Networks, Inc. 
*    Originally created by David Erickson, Stanford University
* 
*    Licensed under the Apache License, Version 2.0 (the "License"); you may
*    not use this file except in compliance with the License. You may obtain
*    a copy of the License at
*
*         http://www.apache.org/licenses/LICENSE-2.0
*
*    Unless required by applicable law or agreed to in writing, software
*    distributed under the License is distributed on an "AS IS" BASIS, WITHOUT
*    WARRANTIES OR CONDITIONS OF ANY KIND, either express or implied. See the
*    License for the specific language governing permissions and limitations
*    under the License.
**/

package net.floodlightcontroller.core.util;

import java.util.concurrent.ConcurrentHashMap;

/***
 * FIXME Need a system for registering/binding applications to a unique ID
 * 
 * @author capveg
 *
 */

public class AppCookie {
    static final int APP_ID_BITS = 12;
    static final int APP_ID_SHIFT = (64 - APP_ID_BITS);
    /**the following bit will be set accordingly if the field is rewritten by application. e.g. VRS or floating IP */
    static final int SRC_MAC_REWRITE_BIT=13;
    static final int DEST_MAC_REWRITE_BIT=14;
    static final int SRC_IP_REWRITE_BIT=15;
    static final int DEST_IP_REWRITE_BIT=16;

 // we have bits 17-31 unused here ... that's ok!
    static final int USER_BITS = 32;
    static final int USER_SHIFT = 0;

<<<<<<< HEAD
    static final long REWRITE_MASK= 0x000f000000000000L;
=======
    private static ConcurrentHashMap<Integer, String> appIdMap =
            new ConcurrentHashMap<Integer, String>();
>>>>>>> 0efa3d47

    /**
     * Encapsulate an application ID and a user block of stuff into a cookie
     * 
     * @param application An ID to identify the application
     * @param user Some application specific data
     * @return a cookie for use in OFFlowMod.setCookie()
     */
    
    static public long makeCookie(int application, int user) {
        return ((application & ((1L << APP_ID_BITS) - 1)) << APP_ID_SHIFT) | user;
    }
    
    static public int extractApp(long cookie) {
        return (int)((cookie>> APP_ID_SHIFT) & ((1L << APP_ID_BITS) - 1));
    }
    
    static public int extractUser(long cookie) {
        return (int)((cookie>> USER_SHIFT) & ((1L << USER_BITS) - 1));
    }

<<<<<<< HEAD
    static public boolean isRewriteFlagSet(long cookie) {
        if ((cookie & REWRITE_MASK) !=0L)
            return true;
        return false;
    }
    static public boolean isSrcMacRewriteFlagSet(long cookie) {
        if ((cookie & (1L << (64-SRC_MAC_REWRITE_BIT))) !=0L)
            return true;
        return false;
    }
    static public boolean isDestMacRewriteFlagSet(long cookie) {
        if ((cookie & (1L << (64-DEST_MAC_REWRITE_BIT))) !=0L)
            return true;
        return false;
    }
    static public boolean isSrcIpRewriteFlagSet(long cookie) {
        if ((cookie & (1L << (64-SRC_IP_REWRITE_BIT))) !=0L)
            return true;
        return false;
    }
    static public boolean isDestIpRewriteFlagSet(long cookie) {
        if ((cookie & (1L << (64-DEST_IP_REWRITE_BIT))) !=0L)
            return true;
        return false;
    }
    static public long setSrcMacRewriteFlag(long cookie) {
        return cookie | (1L << (64-SRC_MAC_REWRITE_BIT));
    }
    static public long setDestMacRewriteFlag(long cookie) {
        return cookie | (1L << (64-DEST_MAC_REWRITE_BIT));
    }
    static public long setSrcIpRewriteFlag(long cookie) {
        return cookie | (1L << (64-SRC_IP_REWRITE_BIT));
    }
    static public long setDestIpRewriteFlag(long cookie) {
        return cookie | (1L << (64-DEST_IP_REWRITE_BIT));
=======
    /**
     * A lame attempt to prevent duplicate application ID.
     * TODO: Once bigdb is merged, we should expose appID->appName map
     *       via REST API so CLI doesn't need a separate copy of the map.
     *
     * @param application
     * @param appName
     * @throws AppIDInUseException
     */
    static public void registerApp(int application, String appName)
        throws AppIDInUseException
    {
        String oldApp = appIdMap.putIfAbsent(application, appName);
        if (oldApp != null) {
            throw new AppIDInUseException(application, oldApp);
        }
>>>>>>> 0efa3d47
    }
}<|MERGE_RESOLUTION|>--- conflicted
+++ resolved
@@ -39,12 +39,9 @@
     static final int USER_BITS = 32;
     static final int USER_SHIFT = 0;
 
-<<<<<<< HEAD
     static final long REWRITE_MASK= 0x000f000000000000L;
-=======
     private static ConcurrentHashMap<Integer, String> appIdMap =
             new ConcurrentHashMap<Integer, String>();
->>>>>>> 0efa3d47
 
     /**
      * Encapsulate an application ID and a user block of stuff into a cookie
@@ -66,7 +63,6 @@
         return (int)((cookie>> USER_SHIFT) & ((1L << USER_BITS) - 1));
     }
 
-<<<<<<< HEAD
     static public boolean isRewriteFlagSet(long cookie) {
         if ((cookie & REWRITE_MASK) !=0L)
             return true;
@@ -103,7 +99,7 @@
     }
     static public long setDestIpRewriteFlag(long cookie) {
         return cookie | (1L << (64-DEST_IP_REWRITE_BIT));
-=======
+    }
     /**
      * A lame attempt to prevent duplicate application ID.
      * TODO: Once bigdb is merged, we should expose appID->appName map
@@ -120,6 +116,5 @@
         if (oldApp != null) {
             throw new AppIDInUseException(application, oldApp);
         }
->>>>>>> 0efa3d47
     }
 }