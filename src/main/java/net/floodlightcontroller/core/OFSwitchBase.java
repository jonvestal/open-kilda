--- conflicted
+++ resolved
@@ -817,13 +817,9 @@
      * @param msglist
      * @throws IOException
      */
-<<<<<<< HEAD
-    public void write(List<OFMessage> msglist) throws IOException {
-=======
     protected void write(List<OFMessage> msglist) {
         if (channel == null || !isConnected())
             return;
->>>>>>> 95513ad1
         this.channel.write(msglist);
     }
 
@@ -1124,23 +1120,10 @@
         OFMessage barrierMsg = floodlightProvider.getOFMessageFactory().getMessage(
                 OFType.BARRIER_REQUEST);
         barrierMsg.setXid(getNextTransactionId());
-<<<<<<< HEAD
-        try {
-            List<OFMessage> msglist = new ArrayList<OFMessage>(1);
-            msglist.add(fm);
-            write(msglist);
-            msglist = new ArrayList<OFMessage>(1);
-            msglist.add(barrierMsg);
-            write(msglist);
-        } catch (Exception e) {
-            log.error("Failed to clear all flows on switch " + this, e);
-        }
-=======
         List<OFMessage> msglist = new ArrayList<OFMessage>(2);
         msglist.add(fm);
         msglist.add(barrierMsg);
         channel.write(msglist);
->>>>>>> 95513ad1
     }
 
     @Override
