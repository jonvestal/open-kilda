--- conflicted
+++ resolved
@@ -1,6 +1,20 @@
 # Changelog
 
-<<<<<<< HEAD
+## v1.21.2 (05/06/2019)
+### Improvements:
+-  [#2397](https://github.com/telstra/open-kilda/pull/2397) Use same transit VLAN for paths in both directions (Issue: [#2386](https://github.com/telstra/open-kilda/issues/2386)) [**storm-topologies**]
+-  [#2384](https://github.com/telstra/open-kilda/pull/2384) extend GRPC tests to iterate over all available firmware versions (6.4+) (Issue: [#2251](https://github.com/telstra/open-kilda/issues/2251)) [**tests**]
+-  [#2442](https://github.com/telstra/open-kilda/pull/2442) add verification that one transit vlan is created for a flow [**tests**]
+-  [#2437](https://github.com/telstra/open-kilda/pull/2437) Add global flag to switch H&S reroutes [**tests**]
+
+
+For the complete list of changes, check out [the commit log](https://github.com/telstra/open-kilda/compare/v1.21.1...v1.21.2).
+
+### Affected Components:
+flow
+
+---
+
 ## v1.21.1 (04/06/2019)
 ### Bug Fixes:
 -  [#2439](https://github.com/telstra/open-kilda/pull/2439) Fix failsafe transaction interface 
@@ -21,20 +35,6 @@
 
 ### Affected Components:
 swmanager, fl, nb, neo4j, flow, network, router
-=======
-## v1.21.2 (05/06/2019)
-### Improvements:
--  [#2397](https://github.com/telstra/open-kilda/pull/2397) Use same transit VLAN for paths in both directions (Issue: [#2386](https://github.com/telstra/open-kilda/issues/2386)) [**storm-topologies**]
--  [#2384](https://github.com/telstra/open-kilda/pull/2384) extend GRPC tests to iterate over all available firmware versions (6.4+) (Issue: [#2251](https://github.com/telstra/open-kilda/issues/2251)) [**tests**]
--  [#2442](https://github.com/telstra/open-kilda/pull/2442) add verification that one transit vlan is created for a flow [**tests**]
--  [#2437](https://github.com/telstra/open-kilda/pull/2437) Add global flag to switch H&S reroutes [**tests**]
-
-
-For the complete list of changes, check out [the commit log](https://github.com/telstra/open-kilda/compare/v1.21.1...v1.21.2).
-
-### Affected Components:
-flow
->>>>>>> c9d8403a
 
 ---
 
