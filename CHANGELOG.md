--- conflicted
+++ resolved
@@ -1,7 +1,5 @@
 # Changelog
 
-<<<<<<< HEAD
-=======
 ## v1.44.0 (04/12/2019)
 
 ### Features:
@@ -37,7 +35,6 @@
 
 ---
 
->>>>>>> 47b8eb15
 ## v1.43.1 (03/12/2019)
 
 ### Bug Fixes:
