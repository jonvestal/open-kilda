# Changelog

<<<<<<< HEAD
## v1.70.1 (07/09/2020)

### Features:
-  [#3674](https://github.com/telstra/open-kilda/pull/3674) Use floodlightrouter sw tracking for stats requests routing [**floodlight**][**storm-topologies**]

### Bug Fixes:
-  [#3708](https://github.com/telstra/open-kilda/pull/3708) Minor test fix for flow maxLatency history [**tests**]

### Improvements:
-  [#3680](https://github.com/telstra/open-kilda/pull/3680) check flow fields in flowHistory(state before/after) [**tests**]
-  [#3686](https://github.com/telstra/open-kilda/pull/3686) refactor tests(make sure that flowReroute is finished) [**tests**]
-  [#3687](https://github.com/telstra/open-kilda/pull/3687) remove workaround for #3677 [**tests**]
-  [#3702](https://github.com/telstra/open-kilda/pull/3702) max latency in ms for the api [**northbound**]
-  [#3707](https://github.com/telstra/open-kilda/pull/3707) More accurate handling of newrok dumps for region mappings [**storm-topologies**]
-  [#3691](https://github.com/telstra/open-kilda/pull/3691) Make BFD enable/disable API more obvious (Issue: [#2342](https://github.com/telstra/open-kilda/issues/2342)) [**storm-topologies**]
-  [#3706](https://github.com/telstra/open-kilda/pull/3706) Minor tests adjustments [**tests**]
-  [#3645](https://github.com/telstra/open-kilda/pull/3645) Update test framework to allow 2+ management floodlights for switch [**tests**]

For the complete list of changes, check out [the commit log](https://github.com/telstra/open-kilda/compare/v1.70.0...v1.70.1).

### Affected Components:
network, router, nb, nbworker, fl

---

## v1.70.0 (26/08/2020)

### Bug Fixes:
-  [#3688](https://github.com/telstra/open-kilda/pull/3688) Fix null pointer exception during producing flow dump (Issue: [#3552](https://github.com/telstra/open-kilda/issues/3552))
-  [#3689](https://github.com/telstra/open-kilda/pull/3689) Filter out one switch flows from affected flows [**storm-topologies**]
-  [#3692](https://github.com/telstra/open-kilda/pull/3692) Ignore overprovisioned isl check for ignore_bw flows
-  [#3696](https://github.com/telstra/open-kilda/pull/3696) Fix reroutes for max_latency path computation strategy

### Improvements:
-  [#3690](https://github.com/telstra/open-kilda/pull/3690) Improve reroute error logging
-  [#3679](https://github.com/telstra/open-kilda/pull/3679) Retry reroute with max_latency strategy

### Other changes:
-  [#3652](https://github.com/telstra/open-kilda/pull/3652) -adding feature to display flows stats graph on ISL (Issue: [#3646](https://github.com/telstra/open-kilda/issues/3646)) [**gui**]
-  [#3684](https://github.com/telstra/open-kilda/pull/3684) Add retries for grpc calls in functional tests [**tests**]

For the complete list of changes, check out [the commit log](https://github.com/telstra/open-kilda/compare/v1.69.0...v1.70.0).

### Affected Components:
flow-hs, gui, reroute

### Upgrade notes:

---

## v1.69.0 (13/08/2020)

### Features:
-  [#3623](https://github.com/telstra/open-kilda/pull/3623) Simultaneous switch availability in multiple regions [**floodlight**][**storm-topologies**]

### Bug Fixes:
-  [#3650](https://github.com/telstra/open-kilda/pull/3650) Save cookie -> flowId data for each switch (Issue: [#3628](https://github.com/telstra/open-kilda/issues/3628)) [**storm-topologies**]
-  [#3682](https://github.com/telstra/open-kilda/pull/3682) Fix deleting MOVED ISLs (Issue: [#3677](https://github.com/telstra/open-kilda/issues/3677)) [**storm-topologies**]
-  [#3685](https://github.com/telstra/open-kilda/pull/3685) Use chunked messages for flow history response (Issue: [#3681](https://github.com/telstra/open-kilda/issues/3681)) [**northbound**][**storm-topologies**]
-  [#3651](https://github.com/telstra/open-kilda/pull/3651) Make flow Degraded after reroute if protected flow is Down (Issue: [#3648](https://github.com/telstra/open-kilda/issues/3648)) 
-  [#3675](https://github.com/telstra/open-kilda/pull/3675) Add check for the allocated paths to ensure that all ISLs are active on those paths (Issue: [#3665](https://github.com/telstra/open-kilda/issues/3665)) 
-  [#3678](https://github.com/telstra/open-kilda/pull/3678) Use correct values in flow dump before flow update (Issue: [#3577](https://github.com/telstra/open-kilda/issues/3577)) 

### Improvements:
-  [#3683](https://github.com/telstra/open-kilda/pull/3683) Multi-floodlight part2 (feature-merge) (Issues: [#3580](https://github.com/telstra/open-kilda/issues/3580) [#3623](https://github.com/telstra/open-kilda/issues/3623)) [**floodlight**][**storm-topologies**]
-  [#3655](https://github.com/telstra/open-kilda/pull/3655) Remove default controller role hack [**floodlight**]
-  [#3621](https://github.com/telstra/open-kilda/pull/3621) minor improvements in func-tests (Issue: [#3677](https://github.com/telstra/open-kilda/issues/3677)) [**tests**]
-  [#3659](https://github.com/telstra/open-kilda/pull/3659) extend PartialUpdateSpec [**tests**]

### Other changes:
-  [#3649](https://github.com/telstra/open-kilda/pull/3649) Add test that reveals issue with protected paths #3648 (Issue: [#3648](https://github.com/telstra/open-kilda/issues/3648)) [**tests**]
-  [#3580](https://github.com/telstra/open-kilda/pull/3580) Update FL-route design documents [**docs**]

For the complete list of changes, check out [the commit log](https://github.com/telstra/open-kilda/compare/v1.68.1...v1.69.0).

### Affected Components:
ping, router, nb, nbworker, stats, flow-hs, fl, network

---

## v1.68.1 (10/08/2020)

### Features:
-  [#2746](https://github.com/telstra/open-kilda/pull/2746) Design for kilda apps 

### Bug Fixes:
-  [#3660](https://github.com/telstra/open-kilda/pull/3660) Fix link deleting in the Network topology (Issue: [#3656](https://github.com/telstra/open-kilda/issues/3656)) [**storm-topologies**]
-  [#3664](https://github.com/telstra/open-kilda/pull/3664) Fix possible race condition in get flow by switch operation (Issue: [#3603](https://github.com/telstra/open-kilda/issues/3603)) [**storm-topologies**]

### Improvements:
-  [#3672](https://github.com/telstra/open-kilda/pull/3672) Add catch of an exception when the ISL controller is not found [**storm-topologies**]
-  [#3676](https://github.com/telstra/open-kilda/pull/3676) Build outside of git repo 


For the complete list of changes, check out [the commit log](https://github.com/telstra/open-kilda/compare/v1.68.0...v1.68.1).

### Affected Components:
network, nbworker
=======
## v1.68.0 (03/08/2020)

### Features:
-  [#3604](https://github.com/telstra/open-kilda/pull/3604) Implementation of smart discovery feature. (Issue: [#3548](https://github.com/telstra/open-kilda/issues/3548)) [**storm-topologies**]

### Bug Fixes:
-  [#3654](https://github.com/telstra/open-kilda/pull/3654) Improve flow history dumps (Issue: [#3031](https://github.com/telstra/open-kilda/issues/3031)) 

### Improvements:
-  [#3653](https://github.com/telstra/open-kilda/pull/3653) Add missing fields to flow patch operation. [**northbound**][**storm-topologies**]
-  [#3657](https://github.com/telstra/open-kilda/pull/3657) improve cleanup in swapEndpointSpec [**tests**]
-  [#3666](https://github.com/telstra/open-kilda/pull/3666) Floodlight repo fetch tag insead branch 
-  [#3640](https://github.com/telstra/open-kilda/pull/3640) refactor rest according to #3639 [**tests**]

### Other changes:
-  [#3576](https://github.com/telstra/open-kilda/pull/3576) Decrease amount of kafka bolts in flrouter [**storm-topologies**]

For the complete list of changes, check out [the commit log](https://github.com/telstra/open-kilda/compare/v1.67.0...v1.68.0).

### Affected Components:
nb, flow-hs, router, nbworker, network
>>>>>>> 6b59b909

---

## v1.67.0 (29/07/2020)

### Features:
-  [#3641](https://github.com/telstra/open-kilda/pull/3641) Disable IPv6 on interfaces(VLAN) created by traffexam [**tests**]

### Improvements:
-  [#3569](https://github.com/telstra/open-kilda/pull/3569) Bump storm and kafka client libs (Issue: [#2977](https://github.com/telstra/open-kilda/issues/2977)) [**configuration**][**storm-topologies**]
-  [#3642](https://github.com/telstra/open-kilda/pull/3642) remove ignore annotation for "Traffic counters in ingress rule are reset on flow rerouting" (Issues: [#3641](https://github.com/telstra/open-kilda/issues/3641) [#3641](https://github.com/telstra/open-kilda/issues/3641)) [**tests**]
-  [#3644](https://github.com/telstra/open-kilda/pull/3644) minor fixes according to v1.66 [**tests**]


For the complete list of changes, check out [the commit log](https://github.com/telstra/open-kilda/compare/v1.66.1...v1.67.0).

### Affected Components:
isllatency, swmanager, ping, reroute, nbworker, stats, grpc, stats-router, network, flow-hs, router, otsdb, connected, portstate

---

## v1.66.1 (27/07/2020)

### Bug Fixes:
-  [#3662](https://github.com/telstra/open-kilda/pull/3662) Fix for issue in updating vlan for Flow (Issue: [#3661](https://github.com/telstra/open-kilda/issues/3661)) [**gui**]

For the complete list of changes, check out [the commit log](https://github.com/telstra/open-kilda/compare/v1.66.0...v1.66.1).

### Affected Components:
gui

---

## v1.66.0 (22/07/2020)

### Features:
-  [#3617](https://github.com/telstra/open-kilda/pull/3617) Add a filter by the flow status for the flow get operation (Issue: [#3615](https://github.com/telstra/open-kilda/issues/3615)) [**northbound**][**storm-topologies**]

### Bug Fixes:
-  [#3549](https://github.com/telstra/open-kilda/pull/3549) Correct calculataion of expected set vlan actions in flow validation (Issue: [#3077](https://github.com/telstra/open-kilda/issues/3077)) [**storm-topologies**]
-  [#3638](https://github.com/telstra/open-kilda/pull/3638) Fix kilda GUI cleanup issue on build (Issue: [#3637](https://github.com/telstra/open-kilda/issues/3637)) [**gui**]

### Improvements:
-  [#3602](https://github.com/telstra/open-kilda/pull/3602) add test for partialSwitchUpdate [**tests**]
-  [#3614](https://github.com/telstra/open-kilda/pull/3614) enable server42FlowRtt in feature toogle by default for func test [**tests**]
-  [#3620](https://github.com/telstra/open-kilda/pull/3620) fix "System does not create flow when reverse path has different bandwidth than forward path on the second link" [**tests**]
-  [#3632](https://github.com/telstra/open-kilda/pull/3632) ignore test according to #3627 [**tests**]
-  [#3592](https://github.com/telstra/open-kilda/pull/3592) Add more tests for rerouting pinned flows [**tests**]
-  [#3554](https://github.com/telstra/open-kilda/pull/3554) Add replug tests for round-trip case and no portDown case [**tests**]
-  [#3619](https://github.com/telstra/open-kilda/pull/3619) Add more verifications to MultiRerouteSpec [**tests**]
-  [#3624](https://github.com/telstra/open-kilda/pull/3624) Remove FlowReroteFact 
-  [#3629](https://github.com/telstra/open-kilda/pull/3629) Add test that shows no-retry behavior after global timeout on operation [**tests**]
-  [#3630](https://github.com/telstra/open-kilda/pull/3630) Minor test adjustments [**tests**]
-  [#3631](https://github.com/telstra/open-kilda/pull/3631) Minor fixes in perf tests [**tests**]
-  [#3634](https://github.com/telstra/open-kilda/pull/3634) Improvement/flows fields update (Issue: [#3601](https://github.com/telstra/open-kilda/issues/3601)) [**gui**]

For the complete list of changes, check out [the commit log](https://github.com/telstra/open-kilda/compare/v1.65.0...v1.66.0).

### Affected Components:
nb, gui, swmanager, nbworker

---

## v1.65.0 (14/07/2020)

### Features:
-  [#3594](https://github.com/telstra/open-kilda/pull/3594) Feature to filter down/Degraded flows and re-route them from flow list (Issue: [#3584](https://github.com/telstra/open-kilda/issues/3584)) [**gui**]
-  [#3548](https://github.com/telstra/open-kilda/pull/3548) Design for Smart discovery feature [**docs**]
-  [#3583](https://github.com/telstra/open-kilda/pull/3583) check status_info field in func tests [**tests**]

### Improvements:
-  [#3597](https://github.com/telstra/open-kilda/pull/3597) Add test for partial update of 'pinned' field [**tests**]
-  [#3599](https://github.com/telstra/open-kilda/pull/3599) Change format of History records in DB from ISO to epoch 
-  [#3600](https://github.com/telstra/open-kilda/pull/3600) fix FlowDiversitySpec according to #3591 [**tests**]
-  [#3606](https://github.com/telstra/open-kilda/pull/3606) ignore test related to server42+opentsdb [**tests**]
-  [#3518](https://github.com/telstra/open-kilda/pull/3518) Suppress stale discovery requests on FL side [**floodlight**]

### Other changes:
-  [#3586](https://github.com/telstra/open-kilda/pull/3586) Use logstash for test logs [**tests**]
-  [#3587](https://github.com/telstra/open-kilda/pull/3587) Added max_count parameter into flow history API [**api**][**northbound**][**storm-topologies**]
-  [#3089](https://github.com/telstra/open-kilda/pull/3089) Do not emit reroute commands for path, where edge switches are inactive [**storm-topologies**]
-  [#3607](https://github.com/telstra/open-kilda/pull/3607) Add an ability to remove pop [**northbound**][**storm-topologies**]
-  [#3608](https://github.com/telstra/open-kilda/pull/3608) Add func tests for history max_count [**tests**]
-  [#3622](https://github.com/telstra/open-kilda/pull/3622) Feature/down flows report (Issue: [#3585](https://github.com/telstra/open-kilda/issues/3585)) [**gui**]
-  [#3496](https://github.com/telstra/open-kilda/pull/3496) Revert "QinQ limit capabilities" [**floodlight**][**storm-topologies**]
-  [#3626](https://github.com/telstra/open-kilda/pull/3626) Added limits to migration 1.25 for performance

For the complete list of changes, check out [the commit log](https://github.com/telstra/open-kilda/compare/v1.64.2...v1.65.0).

### Affected Components:
reroute, fl, neo4j, swmanager, flow-hs, nb, nbworker, gui

### Upgrade notes:
Consider using the following migration scripts to update db:

- [1.25 migration-script](https://github.com/telstra/open-kilda/blob/v1.65.0/services/src/neo4j/migrations/1.25-change-type-of-flow-event-timestamp/1-change-type-of-history-timestamps-form-iso-to-epoch.xml)


In case of issues these rollback scripts should be executed:

- [1.25 rollback.cql](https://github.com/telstra/open-kilda/blob/v1.65.0/services/src/neo4j/migrations/1.25-change-type-of-flow-event-timestamp/rollback.cql)

---

## v1.64.2 (10/07/2020)

### Bug Fixes:
-  [#3598](https://github.com/telstra/open-kilda/pull/3598) On reroute failure retry it with ignore bw [**storm-topologies**]

For the complete list of changes, check out [the commit log](https://github.com/telstra/open-kilda/compare/v1.64.1...v1.64.2).

### Affected Components:
flow-hs, reroute

---

## v1.64.1 (08/07/2020)

### Bug Fixes:
-  [#3612](https://github.com/telstra/open-kilda/pull/3612) Hotfix for issue in flow list to get and display inventory flows (Issue: [#3611](https://github.com/telstra/open-kilda/issues/3611)) [**gui**]

For the complete list of changes, check out [the commit log](https://github.com/telstra/open-kilda/compare/v1.64.0...v1.64.1).

### Affected Components:
gui

---

## v1.64.0 (06/07/2020)

### Features:
-  [#3589](https://github.com/telstra/open-kilda/pull/3589) Added `location` field to Switch DTO (Issue: [#3571](https://github.com/telstra/open-kilda/issues/3571)) [**northbound**]
-  [#3595](https://github.com/telstra/open-kilda/pull/3595) Added PATCH Switch operation for `location` and `pop` fields. (Issue: [#3572](https://github.com/telstra/open-kilda/issues/3572)) [**northbound**][**storm-topologies**]
-  [#3542](https://github.com/telstra/open-kilda/pull/3542) Feature to display isl and switch maintenance mode on list pages (Issues: [#3532](https://github.com/telstra/open-kilda/issues/3532) [#3533](https://github.com/telstra/open-kilda/issues/3533)) [**gui**]
-  [#3579](https://github.com/telstra/open-kilda/pull/3579) Add `status_info` field to Flow (Issue: [#3570](https://github.com/telstra/open-kilda/issues/3570)) 

### Bug Fixes:
-  [#3593](https://github.com/telstra/open-kilda/pull/3593) Fix merge pr issues 
-  [#3541](https://github.com/telstra/open-kilda/pull/3541) Skip reroute requests for flows without affected path segment (Issue: [#3390](https://github.com/telstra/open-kilda/issues/3390)) [**storm-topologies**]
-  [#3562](https://github.com/telstra/open-kilda/pull/3562) Fix for authentication Xss and permission access issue  (Issue: [#3553](https://github.com/telstra/open-kilda/issues/3553)) [**gui**]
-  [#3574](https://github.com/telstra/open-kilda/pull/3574) One switch flows update status on switch events (Issue: [#1464](https://github.com/telstra/open-kilda/issues/1464)) [**storm-topologies**]
-  [#3578](https://github.com/telstra/open-kilda/pull/3578) Handle case when trying to update available bandwidth of non existent ISL (Issue: [#3255](https://github.com/telstra/open-kilda/issues/3255)) 

### Improvements:
-  [#3590](https://github.com/telstra/open-kilda/pull/3590) Add `pinned` flag to FlowPatchDto [**northbound**][**storm-topologies**]
-  [#3591](https://github.com/telstra/open-kilda/pull/3591) Forbid intentional reroutes for pinned flows [**storm-topologies**]
-  [#3537](https://github.com/telstra/open-kilda/pull/3537) Switch validation cleanup [**storm-topologies**]
-  [#3550](https://github.com/telstra/open-kilda/pull/3550) remove TODOs related to mapping [**tests**]
-  [#3556](https://github.com/telstra/open-kilda/pull/3556) minor improvements/fixes for func tests [**tests**]
-  [#3561](https://github.com/telstra/open-kilda/pull/3561) Add more tests to smoke_switches suite [**tests**]
-  [#3568](https://github.com/telstra/open-kilda/pull/3568) Add test that tries to create a single-sw flow with periodic pings [**tests**]
-  [#3581](https://github.com/telstra/open-kilda/pull/3581) Add group-id to history flow dump objects [**northbound**]
-  [#3582](https://github.com/telstra/open-kilda/pull/3582) Don't drop group id when updating flow without diverse_flowid param 

### Other changes:
-  [#3588](https://github.com/telstra/open-kilda/pull/3588) Improve Delete ISL logs [**northbound**][**storm-topologies**]
-  [#3525](https://github.com/telstra/open-kilda/pull/3525) In functional tests where possible remove the VIRTUAL tag [**tests**]
-  [#3538](https://github.com/telstra/open-kilda/pull/3538) Server42 Part 3 Storm Control Topology [**storm-topologies**]

For the complete list of changes, check out [the commit log](https://github.com/telstra/open-kilda/compare/v1.63.0...v1.64.0).

### Affected Components:
network, nb, swmanager, flow-hs, nbworker, gui, reroute

---

## v1.63.0 (24/06/2020)

### Bug Fixes:
-  [#3555](https://github.com/telstra/open-kilda/pull/3555) Raise moved discovery state priority [**storm-topologies**]

### Improvements:
-  [#3521](https://github.com/telstra/open-kilda/pull/3521) Repripritize reroute requests [**storm-topologies**]
-  [#3522](https://github.com/telstra/open-kilda/pull/3522) Fix log types for grpc speaker and server42
-  [#3526](https://github.com/telstra/open-kilda/pull/3526) Remove CopyField action from the VxLAN ingress rule. [**floodlight**][**storm-topologies**]
-  [#3529](https://github.com/telstra/open-kilda/pull/3529) Make COST_AND_AVAILABLE_BANDWIDTH a default PCE strategy.
-  [#3530](https://github.com/telstra/open-kilda/pull/3530) Added ping cache update for flow operations and check the `periodic_ping` flag for one switch flow. (Issue: [#3526](https://github.com/telstra/open-kilda/issues/3526))
-  [#3539](https://github.com/telstra/open-kilda/pull/3539) add assumeTrue for grpcStat test [**tests**]
-  [#3540](https://github.com/telstra/open-kilda/pull/3540) refactor depracated methods in func tests [**tests**]
-  [#3543](https://github.com/telstra/open-kilda/pull/3543) improve VxlanFlowV2Spec [**tests**]
-  [#3519](https://github.com/telstra/open-kilda/pull/3519) Bump kafka and storm client libs versions (Issue: [#3545](https://github.com/telstra/open-kilda/issues/3545)) [**configuration**][**northbound**][**storm-topologies**]

### Other changes:
-  [#3544](https://github.com/telstra/open-kilda/pull/3544) Minor stability adjustments in tests [**tests**]
-  [#3545](https://github.com/telstra/open-kilda/pull/3545) Revert "Bump kafka and storm client libs versions" (Issues: [#2977](https://github.com/telstra/open-kilda/issues/2977) [#3519](https://github.com/telstra/open-kilda/issues/3519)) [**storm-topologies**]

For the complete list of changes, check out [the commit log](https://github.com/telstra/open-kilda/compare/v1.61.0...v1.63.0).

### Affected Components:
grpc, router, otsdb, connected, isllatency, stats, flow-hs, nbworker, stats-router, portstate, reroute, ping, swmanager, network, fl, nb

### Upgrade notes:

---

## v1.61.0 (05/06/2020)

### Features:
-  [#3500](https://github.com/telstra/open-kilda/pull/3500) Server42 Part 2 DPDK (Issue: [#3436](https://github.com/telstra/open-kilda/issues/3436))
-  [#3504](https://github.com/telstra/open-kilda/pull/3504) Server 42 RTT: Remove goto meter from server 42 ingress rule [**storm-topologies**]
-  [#3516](https://github.com/telstra/open-kilda/pull/3516) Server 42 RTT: enable on WB switches [**floodlight**]

### Bug Fixes:
-  [#3515](https://github.com/telstra/open-kilda/pull/3515) Remove undefined activeEnter action reference from IslFsm [**storm-topologies**]

### Improvements:
-  [#3520](https://github.com/telstra/open-kilda/pull/3520) Improve GRPC error messages
-  [#3527](https://github.com/telstra/open-kilda/pull/3527) fix qinq + vxlan [**tests**]
-  [#3465](https://github.com/telstra/open-kilda/pull/3465) Bump storm and kafka versions [**storm-topologies**]
-  [#3083](https://github.com/telstra/open-kilda/pull/3083) Prevent network topology from altering ISL status into offline region [**storm-topologies**]
-  [#3511](https://github.com/telstra/open-kilda/pull/3511) Delete Flow Topology (Issue: [#3291](https://github.com/telstra/open-kilda/issues/3291)) [**floodlight**][**storm-topologies**]
-  [#3512](https://github.com/telstra/open-kilda/pull/3512) Reduce logging level for unhandled input in Flow H&S Speaker Worker
-  [#3485](https://github.com/telstra/open-kilda/pull/3485) kildaGui security vulnerabilitiy fixes (Issue: [#3482](https://github.com/telstra/open-kilda/issues/3482)) [**gui**]

### Other changes:
-  [#3509](https://github.com/telstra/open-kilda/pull/3509) Increase reliability of OfFlowStatsMapper [**floodlight**]
-  [#3514](https://github.com/telstra/open-kilda/pull/3514) Adjustments to allow running tests in non-default situations [**tests**]
-  [#3517](https://github.com/telstra/open-kilda/pull/3517) Add mirror group validation [**floodlight**][**storm-topologies**]

For the complete list of changes, check out [the commit log](https://github.com/telstra/open-kilda/compare/v1.60.0...v1.61.0).

### Affected Components:
grpc, stats, network, router, flow, flow-hs, swmanager, fl, gui

---

## v1.60.0 (01/06/2020)

### Features:
-  [#3438](https://github.com/telstra/open-kilda/pull/3438) Introducing flow with 2 levels of VLAN tagging on endpoints [**floodlight**][**storm-topologies**]


### Improvements:
-  [#3494](https://github.com/telstra/open-kilda/pull/3494) Add tests for partial update v2 api [**tests**]
-  [#3499](https://github.com/telstra/open-kilda/pull/3499) Add proper history wait in tests after path swap [**tests**]
-  [#3505](https://github.com/telstra/open-kilda/pull/3505) Run checkstyle task in Travis builds 
-  [#3506](https://github.com/telstra/open-kilda/pull/3506) add test to cover #3498 (Issue: [#3498](https://github.com/telstra/open-kilda/issues/3498)) [**tests**]
-  [#3510](https://github.com/telstra/open-kilda/pull/3510) fix tests according to 1.59.0 v [**tests**]
-  [#3484](https://github.com/telstra/open-kilda/pull/3484) Various test stability fixes [**tests**]


For the complete list of changes, check out [the commit log](https://github.com/telstra/open-kilda/compare/v1.59.0...v1.60.0).

### Affected Components:
flow-hs, swmanager, fl

---

## v1.59.0 (26/05/2020)

### Features:
-  [#3462](https://github.com/telstra/open-kilda/pull/3462) Server 42 RTT: Added feature toggle (Issue: [#3454](https://github.com/telstra/open-kilda/issues/3454)) [**api**][**northbound**][**storm-topologies**]
-  [#3402](https://github.com/telstra/open-kilda/pull/3402) Server 42 RTT Ingress rule [**floodlight**]
-  [#3487](https://github.com/telstra/open-kilda/pull/3487) Server 42 RTT: Added single table mode (Issue: [#3462](https://github.com/telstra/open-kilda/issues/3462)) [**storm-topologies**]
-  [#3454](https://github.com/telstra/open-kilda/pull/3454) Server 42 RTT: push/pop vlan (Issue: [#3402](https://github.com/telstra/open-kilda/issues/3402)) [**floodlight**][**storm-topologies**]
-  [#3227](https://github.com/telstra/open-kilda/pull/3227) Model update for kilda applications 
-  [#3490](https://github.com/telstra/open-kilda/pull/3490) Add "cost and available bandwidth" path computation strategy [**northbound**][**storm-topologies**]

### Bug Fixes:
-  [#3448](https://github.com/telstra/open-kilda/pull/3448) Increase accuracy extra OF commands produces for ingress flow segment (Issue: [#3446](https://github.com/telstra/open-kilda/issues/3446)) [**floodlight**]
-  [#3401](https://github.com/telstra/open-kilda/pull/3401) Allowed flow deletion when there are no flow encapsulation resources (Issue: [#3256](https://github.com/telstra/open-kilda/issues/3256)) 
-  [#3486](https://github.com/telstra/open-kilda/pull/3486) Disable port discovery race condition removal (Issue: [#3474](https://github.com/telstra/open-kilda/issues/3474)) [**storm-topologies**]
-  [#3237](https://github.com/telstra/open-kilda/pull/3237) Fixed allocation of a protected path when updating a flow via APIv2. (Issue: [#3033](https://github.com/telstra/open-kilda/issues/3033)) 
-  [#3501](https://github.com/telstra/open-kilda/pull/3501) Fixed unmapped props and buildIngressOnly method 
-  [#3502](https://github.com/telstra/open-kilda/pull/3502) Add sub second timestamp support to FlowRttMetricGenBolt 

### Improvements:
-  [#3456](https://github.com/telstra/open-kilda/pull/3456) Changed alert level of mapstruct warning "unmappedTargetField" from WARN to ERROR (Issue: [#3276](https://github.com/telstra/open-kilda/issues/3276)) [**floodlight**][**northbound**]
-  [#3459](https://github.com/telstra/open-kilda/pull/3459) Fix NPE in H&S reroute and update thrown for a flow with no paths (Issues: [#2954](https://github.com/telstra/open-kilda/issues/2954) [#3028](https://github.com/telstra/open-kilda/issues/3028) [#3467](https://github.com/telstra/open-kilda/issues/3467)) 
-  [#3473](https://github.com/telstra/open-kilda/pull/3473) Add fields to 'PATCH /flows/{flow-id}/' (Issue: [#3444](https://github.com/telstra/open-kilda/issues/3444)) [**northbound**][**storm-topologies**]
-  [#3495](https://github.com/telstra/open-kilda/pull/3495) Organize sw features detection tests [**tests**]
-  [#3432](https://github.com/telstra/open-kilda/pull/3432) Dispatch v1 flow create to flow hs [**api**][**northbound**]
-  [#3450](https://github.com/telstra/open-kilda/pull/3450) Minor housekeeping in network topology [**storm-topologies**]
-  [#3372](https://github.com/telstra/open-kilda/pull/3372) Flow HS changes for migrating swap endpoints (Issue: [#3291](https://github.com/telstra/open-kilda/issues/3291)) [**storm-topologies**]
-  [#3493](https://github.com/telstra/open-kilda/pull/3493) Northbound V1 requests redirected to FlowHSTopology (Issue: [#3291](https://github.com/telstra/open-kilda/issues/3291)) [**northbound**]
-  [#3498](https://github.com/telstra/open-kilda/pull/3498) Redirect reroute requests to FlowHSTopology (Issue: [#3291](https://github.com/telstra/open-kilda/issues/3291)) [**storm-topologies**]
-  [#3377](https://github.com/telstra/open-kilda/pull/3377) Added swap endpoints FSM in the Flow HS Topology (Issue: [#3291](https://github.com/telstra/open-kilda/issues/3291)) [**storm-topologies**]

### Other changes:
-  [#3503](https://github.com/telstra/open-kilda/pull/3503) Fix the way how lab service starts traffexam [**tests**]
-  [#3447](https://github.com/telstra/open-kilda/pull/3447) Refactor test that disconnects fl region [**tests**]

For the complete list of changes, check out [the commit log](https://github.com/telstra/open-kilda/compare/v1.58.0...v1.59.0).

### Affected Components:
neo4j, flow-hs, reroute, nb, network, swmanager, flow, fl, nbworker

### Upgrade notes:
Consider using the following migration scripts to update db:

- [1.24 migration-script](https://github.com/telstra/open-kilda/blob/v1.59.0/services/src/neo4j/migrations/1.24-flow-applications-indexes/1-add-applications-index.xml)

In case of issues these rollback scripts should be executed:

- [1.24 rollback.cql](https://github.com/telstra/open-kilda/blob/v1.59.0/services/src/neo4j/migrations/1.24-flow-applications-indexes/rollback.cql)

---

## v1.58.0 (25/05/2020)

### Features:
-  [#3394](https://github.com/telstra/open-kilda/pull/3394) Server 42 RTT: Added Turning Rule (Issue: [#3415](https://github.com/telstra/open-kilda/issues/3415)) [**floodlight**][**storm-topologies**]
-  [#3436](https://github.com/telstra/open-kilda/pull/3436) Server42 Part 1 Control and Stats apps [**storm-topologies**]
-  [#3415](https://github.com/telstra/open-kilda/pull/3415) Server 42 RTT: Added Input Rule (Issue: [#3409](https://github.com/telstra/open-kilda/issues/3409)) [**floodlight**]

### Bug Fixes:
-  [#3471](https://github.com/telstra/open-kilda/pull/3471) Do not take into account orphaned paths while returning flows for end… [**storm-topologies**]
-  [#3481](https://github.com/telstra/open-kilda/pull/3481) Add missing dependency to port state topo (Issue: [#3461](https://github.com/telstra/open-kilda/issues/3461)) [**storm-topologies**]

### Improvements:
-  [#3457](https://github.com/telstra/open-kilda/pull/3457) improve "Newly discovered link gets cost and max bandwidth from link props" [**tests**]
-  [#3215](https://github.com/telstra/open-kilda/pull/3215) Allow flowhs speaker request retry for all error codes 
-  [#3441](https://github.com/telstra/open-kilda/pull/3441) add test for #3430  [**tests**]
-  [#3409](https://github.com/telstra/open-kilda/pull/3409) Renamed server_42 options to server42 [**storm-topologies**]

### Other changes:
-  [#3361](https://github.com/telstra/open-kilda/pull/3361) Add inner vlan tag field into APIv2 requests/responses [**northbound**][**storm-topologies**]
-  [#3476](https://github.com/telstra/open-kilda/pull/3476) Workaround issue #3474 in tests [**tests**]
-  [#3452](https://github.com/telstra/open-kilda/pull/3452) Add test for errors during flow delete [**tests**]
-  [#3421](https://github.com/telstra/open-kilda/pull/3421) Fix build, add dependency for python wheels lib 

For the complete list of changes, check out [the commit log](https://github.com/telstra/open-kilda/compare/v1.57.0...v1.58.0).

### Affected Components:
nbworker, portstate, fl, nb, swmanager, flow, flow-hs, stats

---

## v1.57.0 (12/05/2020)

### Bug Fixes:
-  [#3453](https://github.com/telstra/open-kilda/pull/3453) Fixed the issue for flow list in isl (Issue: [#3451](https://github.com/telstra/open-kilda/issues/3451)) [**gui**]

### Improvements:
-  [#3458](https://github.com/telstra/open-kilda/pull/3458) Use round trip latency data for ISL alive confirmation (Issues: [#3175](https://github.com/telstra/open-kilda/issues/3175) [#3378](https://github.com/telstra/open-kilda/issues/3378) [#3407](https://github.com/telstra/open-kilda/issues/3407)) [**floodlight**][**storm-topologies**]
-  [#3426](https://github.com/telstra/open-kilda/pull/3426) Introduce bitfield enum types invalid entry [**floodlight**]
-  [#3407](https://github.com/telstra/open-kilda/pull/3407) Prioritize BFD alive status over round trip status (Issues: [#2353](https://github.com/telstra/open-kilda/issues/2353) [#3430](https://github.com/telstra/open-kilda/issues/3430)) [**storm-topologies**]
-  [#3442](https://github.com/telstra/open-kilda/pull/3442) Improvement/add switch meter permission (Issues: [#3420](https://github.com/telstra/open-kilda/issues/3420) [#3455](https://github.com/telstra/open-kilda/issues/3455)) [**gui**]
-  [#3443](https://github.com/telstra/open-kilda/pull/3443) use signleTable by default for func tests [**tests**]
-  [#3445](https://github.com/telstra/open-kilda/pull/3445) fix cleanup in "Unable to create flow with conflicting vlans" test [**tests**]
-  [#3449](https://github.com/telstra/open-kilda/pull/3449) fix swap protected path in multiTableFlow spec [**tests**]

### Other changes:
-  [#3202](https://github.com/telstra/open-kilda/pull/3202) Update README with project reorganization changes. [**docs**]
-  [#3247](https://github.com/telstra/open-kilda/pull/3247) Fix and prevent dependency classes conflict in src-java 

For the complete list of changes, check out [the commit log](https://github.com/telstra/open-kilda/compare/v1.56.1...v1.57.0).

### Affected Components:
fl, gui, network

---

## v1.56.1 (06/05/2020)

### Features:
-  [#3427](https://github.com/telstra/open-kilda/pull/3427) Feature/port discovery packets (Issue: [#3043](https://github.com/telstra/open-kilda/issues/3043)) [**gui**]


### Improvements:
-  [#3428](https://github.com/telstra/open-kilda/pull/3428) group cookie classes in single package 
-  [#3405](https://github.com/telstra/open-kilda/pull/3405) add tests for link-delete spec according to #3268 [**tests**]
-  [#3437](https://github.com/telstra/open-kilda/pull/3437) add tidy annotation for negative tests [**tests**]
-  [#3373](https://github.com/telstra/open-kilda/pull/3373) Protected Path Swap in Flow HS topology [**northbound**]

### Other changes:
-  [#3429](https://github.com/telstra/open-kilda/pull/3429) Remove some old tests and add references to #2954, #3028 [**tests**]

For the complete list of changes, check out [the commit log](https://github.com/telstra/open-kilda/compare/v1.56.0...v1.56.1).

### Affected Components:
nb, gui, flow-hs

---

## v1.56.0 (27/04/2020)

### Features:
-  [#3331](https://github.com/telstra/open-kilda/pull/3331) OF metadata bit manipulation toolset [**floodlight**]
-  [#3408](https://github.com/telstra/open-kilda/pull/3408) Server 42 RTT: Added Output rules [**floodlight**][**storm-topologies**]

### Bug Fixes:
-  [#3396](https://github.com/telstra/open-kilda/pull/3396) Fixed flow corruption by reroute after this flow has been updated. (Issue: [#3338](https://github.com/telstra/open-kilda/issues/3338))
-  [#3406](https://github.com/telstra/open-kilda/pull/3406) Fix/flow diversity update issue (Issue: [#3404](https://github.com/telstra/open-kilda/issues/3404)) [**gui**]
-  [#3418](https://github.com/telstra/open-kilda/pull/3418) Fix CTE exceptions introduced by merge [**storm-topologies**]
-  [#3388](https://github.com/telstra/open-kilda/pull/3388) Fixed response timeout for flow read ops. (Issue: [#3384](https://github.com/telstra/open-kilda/issues/3384)) [**storm-topologies**]

### Improvements:
-  [#3397](https://github.com/telstra/open-kilda/pull/3397) Do not build grpc-stub if no_grpc_stub is true
-  [#3268](https://github.com/telstra/open-kilda/pull/3268) Add ISL busy check when deleting ISL. [**northbound**][**storm-topologies**]
-  [#3109](https://github.com/telstra/open-kilda/pull/3109) Obviously report operation timeout into flow CRUD operations (Issue: [#3249](https://github.com/telstra/open-kilda/issues/3249))
-  [#3403](https://github.com/telstra/open-kilda/pull/3403) set Tidy annotation for grpc tests [**tests**]
-  [#3313](https://github.com/telstra/open-kilda/pull/3313) Toolset for cookie bit manipulations [**floodlight**][**storm-topologies**]
-  [#3416](https://github.com/telstra/open-kilda/pull/3416) SpeakerRequestBuildContext refactoring [**floodlight**]

### Other changes:
-  [#3399](https://github.com/telstra/open-kilda/pull/3399) Add test that blinks switch during reroute (Issue: [#3398](https://github.com/telstra/open-kilda/issues/3398)) [**tests**]
-  [#3414](https://github.com/telstra/open-kilda/pull/3414) Put test reports to 'build' instead of 'target' [**tests**]

For the complete list of changes, check out [the commit log](https://github.com/telstra/open-kilda/compare/v1.55.1...v1.56.0).

### Affected Components:
nbworker, stats, gui, flow, flow-hs, fl, connected, nb

## v1.55.1 (21/04/2020)

### Features:
-  [#3366](https://github.com/telstra/open-kilda/pull/3366) Added GRPC service stub [**tests**]
-  [#3371](https://github.com/telstra/open-kilda/pull/3371) Neo4j changes for migrating swap endpoints. (Issue: [#3291](https://github.com/telstra/open-kilda/issues/3291))

### Bug Fixes:
-  [#3395](https://github.com/telstra/open-kilda/pull/3395) Fixed incorrect Connected devices packet logging [**floodlight**]

### Improvements:
-  [#3393](https://github.com/telstra/open-kilda/pull/3393) Expose discovery latency as separate log field [**floodlight**]
-  [#3234](https://github.com/telstra/open-kilda/pull/3234) Make parallelism level configurable


For the complete list of changes, check out [the commit log](https://github.com/telstra/open-kilda/compare/v1.55.0...v1.55.1).

### Affected Components:
neo4j, grpc, fl

---

## v1.55.0 (16/04/2020)

### Features:
-  [#3382](https://github.com/telstra/open-kilda/pull/3382) Added switch properties for server 42 Flow RTT feature [**storm-topologies**]
-  [#3383](https://github.com/telstra/open-kilda/pull/3383) Adding feature to display number of flows on switch list and port list (Issue: [#3368](https://github.com/telstra/open-kilda/issues/3368)) [**gui**]

### Bug Fixes:
-  [#3386](https://github.com/telstra/open-kilda/pull/3386) Fixed incorrect NoviflowSpecificFeature methods [**floodlight**]

### Improvements:
-  [#3364](https://github.com/telstra/open-kilda/pull/3364) Add test that reveals #3341 [**tests**]
-  [#3238](https://github.com/telstra/open-kilda/pull/3238) Cleanup outdated template variables
-  [#3273](https://github.com/telstra/open-kilda/pull/3273) [Snyk] Security upgrade urllib3 from 1.25.3 to 1.25.8
-  [#3385](https://github.com/telstra/open-kilda/pull/3385) Add retries due to #3384. Refactor an autoreroute test [**tests**]
-  [#3387](https://github.com/telstra/open-kilda/pull/3387) add missing import and fix knockoutSwitch operation in AutoRerouteV2Spec [**tests**]


For the complete list of changes, check out [the commit log](https://github.com/telstra/open-kilda/compare/v1.54.0...v1.55.0).

### Affected Components:
gui, nbworker

---

## v1.54.0 (13/04/2020)

### Features:
-  [#3375](https://github.com/telstra/open-kilda/pull/3375) Feature/flow connected devices (Issue: [#3044](https://github.com/telstra/open-kilda/issues/3044)) [**gui**]
-  [#3359](https://github.com/telstra/open-kilda/pull/3359) add test for targetPathComputationStrategy and partialUpdate [**tests**]

### Bug Fixes:
-  [#3376](https://github.com/telstra/open-kilda/pull/3376) Remove potential reordering of OF events (Issue: [#3369](https://github.com/telstra/open-kilda/issues/3369)) [**floodlight**]

### Improvements:
-  [#3360](https://github.com/telstra/open-kilda/pull/3360) minor fixes in DefaultRulesSpec [**tests**]
-  [#3295](https://github.com/telstra/open-kilda/pull/3295) Flow reroute retry [**northbound**][**storm-topologies**]
-  [#3315](https://github.com/telstra/open-kilda/pull/3315) Extract ethernet packet body extractor into separate tool [**floodlight**]

### Other changes:
-  [#3332](https://github.com/telstra/open-kilda/pull/3332) Add ability to operate with qinq traffic into lab-service [**tests**]

For the complete list of changes, check out [the commit log](https://github.com/telstra/open-kilda/compare/v1.53.0...v1.54.0).

### Affected Components:
fl, reroute, gui, nb, flow-hs

---

## v1.53.0 (10/04/2020)

### Features:
-  [#3205](https://github.com/telstra/open-kilda/pull/3205) TraffExam update for apps scenario
-  [#3340](https://github.com/telstra/open-kilda/pull/3340) add tests for grpc stats in opentsdb [**tests**]
-  [#3346](https://github.com/telstra/open-kilda/pull/3346) Added feature toggle for GRPC stats [**storm-topologies**]
-  [#3154](https://github.com/telstra/open-kilda/pull/3154) add tests for pop and protected path [**tests**]

### Bug Fixes:
-  [#3093](https://github.com/telstra/open-kilda/pull/3093) Fix the mess with flow endpoints during the flow update
-  [#3355](https://github.com/telstra/open-kilda/pull/3355) Added termination awaiting into GRPC session
-  [#3357](https://github.com/telstra/open-kilda/pull/3357) Get GRPC stats from Active switches [**storm-topologies**]
-  [#3362](https://github.com/telstra/open-kilda/pull/3362) Fix flow patch issues (Issues: [#3351](https://github.com/telstra/open-kilda/issues/3351) [#3354](https://github.com/telstra/open-kilda/issues/3354)) [**northbound**]
-  [#3363](https://github.com/telstra/open-kilda/pull/3363) Fix Toggle for GRPC PacketInOut stats [**storm-topologies**]
-  [#3370](https://github.com/telstra/open-kilda/pull/3370) Fix issue in dependency version issue in gui build [**gui**]
-  [#3378](https://github.com/telstra/open-kilda/pull/3378) Revert "Use round trip latency data for ISL alive confirmation" (Issue: [#3175](https://github.com/telstra/open-kilda/issues/3175)) [**storm-topologies**]

### Improvements:
-  [#3287](https://github.com/telstra/open-kilda/pull/3287) extract knockout/reviveSwitch into switchHelper (Issue: [#3244](https://github.com/telstra/open-kilda/issues/3244)) [**tests**]
-  [#3358](https://github.com/telstra/open-kilda/pull/3358) Updated multi-table pipeline spec
-  [#3301](https://github.com/telstra/open-kilda/pull/3301) minor fixes in README files according to new structure [**docs**]
-  [#3175](https://github.com/telstra/open-kilda/pull/3175) Use round trip latency data for ISL alive confirmation [**floodlight**][**storm-topologies**]

### Other changes:
-  [#3343](https://github.com/telstra/open-kilda/pull/3343) Adding feature to display sum of flows on port and switch list (Issues: [#3306](https://github.com/telstra/open-kilda/issues/3306) [#3307](https://github.com/telstra/open-kilda/issues/3307)) [**gui**]
-  [#3345](https://github.com/telstra/open-kilda/pull/3345) Improve test to reproduce race more often [**tests**]
-  [#3347](https://github.com/telstra/open-kilda/pull/3347) Rework makePathMorePreferable method to not conflict with protected paths [**tests**]
-  [#3348](https://github.com/telstra/open-kilda/pull/3348) Fix instabilities in time comparisons in ConnectedDevicesSpec [**tests**]
-  [#3349](https://github.com/telstra/open-kilda/pull/3349) Generate openflowj resourses inside docker with python2.7 [**configuration**]
-  [#3353](https://github.com/telstra/open-kilda/pull/3353) Fix perfomance tests run via gradle [**tests**]
-  [#3293](https://github.com/telstra/open-kilda/pull/3293) Implement flow read in v2 over nbworker (Issue: [#3291](https://github.com/telstra/open-kilda/issues/3291)) [**api**][**northbound**][**storm-topologies**]
-  [#3365](https://github.com/telstra/open-kilda/pull/3365) Feature/flows history and flow list updates [**gui**]
-  [#3367](https://github.com/telstra/open-kilda/pull/3367) Improvement in flow diversity graph to display current flow in it (Issue: [#3265](https://github.com/telstra/open-kilda/issues/3265)) [**gui**]
-  [#3314](https://github.com/telstra/open-kilda/pull/3314) Swap endpoints V2 design. (Issue: [#3291](https://github.com/telstra/open-kilda/issues/3291)) [**docs**]

For the complete list of changes, check out [the commit log](https://github.com/telstra/open-kilda/compare/v1.52.0...v1.53.0).

### Affected Components:
flow-hs, network, grpc, fl, nbworker, stats, nb

### Upgrade notes:

---

## v1.52.0 (31/03/2020)

### Features:
-  [#3334](https://github.com/telstra/open-kilda/pull/3334) Added PacketInOutStats to stats Topology [**storm-topologies**]
-  [#3070](https://github.com/telstra/open-kilda/pull/3070) Design for Multiple ISLs on the same port (VLANs). (Issue: [#3053](https://github.com/telstra/open-kilda/issues/3053)) [**docs**]

### Bug Fixes:
-  [#3324](https://github.com/telstra/open-kilda/pull/3324) Improve get Flow DB requests for Connected Devices Service
-  [#3325](https://github.com/telstra/open-kilda/pull/3325) Ignore unmapped target properties in RequestedFlow

### Improvements:
-  [#3330](https://github.com/telstra/open-kilda/pull/3330) add missed else statement [**tests**]
-  [#3333](https://github.com/telstra/open-kilda/pull/3333) GRPC speaker messaging refactor
-  [#3231](https://github.com/telstra/open-kilda/pull/3231) Control docker-compose and makefile from confd [**configuration**]
-  [#3310](https://github.com/telstra/open-kilda/pull/3310) minor improvements in MetersSpec [**tests**]
-  [#3319](https://github.com/telstra/open-kilda/pull/3319) improve selecting swPair with diverse path in MultitableFlowsSpec [**tests**]
-  [#3320](https://github.com/telstra/open-kilda/pull/3320) improve grpc related tests [**tests**]
-  [#3352](https://github.com/telstra/open-kilda/pull/3352) Added extra checks for the null values in SimpleConversionCallback

### Other changes:
-  [#3336](https://github.com/telstra/open-kilda/pull/3336) Adjust tests to workaround issue #3335 [**tests**]
-  [#3337](https://github.com/telstra/open-kilda/pull/3337) Fix cleanups to always delete flows before bringing ports up [**tests**]
-  [#3342](https://github.com/telstra/open-kilda/pull/3342) Add comment in test regarding issue #3341 [**tests**]
-  [#3036](https://github.com/telstra/open-kilda/pull/3036) Support path computation strategy param in partial flow update (Issue: [#2894](https://github.com/telstra/open-kilda/issues/2894)) [**northbound**][**storm-topologies**]
-  [#3317](https://github.com/telstra/open-kilda/pull/3317) Teach lockkeeper to add latency between FL and switches [**tests**]
-  [#3323](https://github.com/telstra/open-kilda/pull/3323) Reduce trace size for PreviousTestFailedError [**tests**]
-  [#3327](https://github.com/telstra/open-kilda/pull/3327) Reorganize gui project (Issue: [#1137](https://github.com/telstra/open-kilda/issues/1137)) [**gui**]

For the complete list of changes, check out [the commit log](https://github.com/telstra/open-kilda/compare/v1.51.2...v1.52.0).

### Affected Components:
connected, gui, nb, stats, nbworker, grpc, flow-hs

---

## v1.51.2 (23/03/2020)

### Features:
-  [#3308](https://github.com/telstra/open-kilda/pull/3308) Added PacketInOutStats to GRPC API

### Bug Fixes:
-  [#3305](https://github.com/telstra/open-kilda/pull/3305) Hotfix to display sum of flow ( sum of bandwidth of flows) on a port (Issue: [#3298](https://github.com/telstra/open-kilda/issues/3298)) [**gui**]

### Improvements:
-  [#3289](https://github.com/telstra/open-kilda/pull/3289) check traffic during rerouteV2 in multiTable mode [**tests**]

### Other changes:
-  [#3139](https://github.com/telstra/open-kilda/pull/3139) Add test for breaking protected path during swap (Issue: [#3140](https://github.com/telstra/open-kilda/issues/3140)) [**tests**]
-  [#3303](https://github.com/telstra/open-kilda/pull/3303) Minor tests adjustments [**tests**]
-  [#3304](https://github.com/telstra/open-kilda/pull/3304) Multiple updates to EnduranceV2Spec [**tests**]
-  [#3275](https://github.com/telstra/open-kilda/pull/3275) Unignore some functional tests due to related issues being fixed [**tests**]
-  [#3253](https://github.com/telstra/open-kilda/pull/3253) Skip unit tests in travis build if the sonar step is run.

For the complete list of changes, check out [the commit log](https://github.com/telstra/open-kilda/compare/v1.51.1...v1.51.2).

### Affected Components:
grpc, gui

---

## v1.51.1 (17/03/2020)

### Bug Fixes:
-  [#3269](https://github.com/telstra/open-kilda/pull/3269) Fix the appearance of excess rules when flow update V2. (Issue: [#3266](https://github.com/telstra/open-kilda/issues/3266))
-  [#3271](https://github.com/telstra/open-kilda/pull/3271) Fixed PCE for diverse flow with not enough bandwidth ISL [**storm-topologies**]
-  [#3279](https://github.com/telstra/open-kilda/pull/3279) Fix NPE on response to unclosed FL session (Issue: [#3278](https://github.com/telstra/open-kilda/issues/3278)) [**floodlight**]
-  [#3280](https://github.com/telstra/open-kilda/pull/3280) Added configuration parameter `statistics.interval`. [**storm-topologies**]
-  [#3284](https://github.com/telstra/open-kilda/pull/3284) [Issue 3277] Fix V2 Flow Reroute after multiTable mode switching (Issue: [#3277](https://github.com/telstra/open-kilda/issues/3277))
-  [#3290](https://github.com/telstra/open-kilda/pull/3290) Do not ignore multiTable flags during RequestedFlow mapping [**storm-topologies**]
-  [#3186](https://github.com/telstra/open-kilda/pull/3186) Fixed resource allocation. (Issue: [#3047](https://github.com/telstra/open-kilda/issues/3047)) [**storm-topologies**]
-  [#3001](https://github.com/telstra/open-kilda/pull/3001) Fixed NB default password variable in NB confd template [**configuration**]
-  [#3258](https://github.com/telstra/open-kilda/pull/3258) Fixed switch sync during switch props update (Issue: [#3059](https://github.com/telstra/open-kilda/issues/3059)) [**storm-topologies**]

### Improvements:
-  [#3276](https://github.com/telstra/open-kilda/pull/3276) Clean up compile time warnings for kilda
-  [#3281](https://github.com/telstra/open-kilda/pull/3281) Minor adjustments in ConnectedDevicesSpec [**tests**]
-  [#3282](https://github.com/telstra/open-kilda/pull/3282) improve defaultFlowSpecs [**tests**]
-  [#3283](https://github.com/telstra/open-kilda/pull/3283) Fix call super hash codes and equals
-  [#3292](https://github.com/telstra/open-kilda/pull/3292) Add db indexes for flow history objects (Issue: [#3288](https://github.com/telstra/open-kilda/issues/3288))
-  [#3233](https://github.com/telstra/open-kilda/pull/3233) Remove unused code [**storm-topologies**]
-  [#3117](https://github.com/telstra/open-kilda/pull/3117) move verifyBurstSizeIsCorrect into switchHelper [**tests**]
-  [#3182](https://github.com/telstra/open-kilda/pull/3182) Add make target for creating virtual test topology [**tests**]

### Other changes:
-  [#2946](https://github.com/telstra/open-kilda/pull/2946) Updated migration steps for multi-table switch pipelines
-  [#3165](https://github.com/telstra/open-kilda/pull/3165) Rework unit-tests for flow H&S services [**tests**]

For the complete list of changes, check out [the commit log](https://github.com/telstra/open-kilda/compare/v1.51.0...v1.51.1).

### Affected Components:
flow, nbworker, stats, router, fl, flow-hs

### Upgrade notes:
Consider using the following migration scripts to update db:

- [1.23 migration-script](https://github.com/telstra/open-kilda/blob/v1.51.1/services/src/neo4j/migrations/1.23-flow-history-indexes/1-add-flow-history-index.xml)

In case of issues these rollback scripts should be executed:

- [1.23 rollback.cql](https://github.com/telstra/open-kilda/blob/v1.51.1/services/src/neo4j/migrations/1.23-flow-history-indexes/rollback.cql)

---

## v1.51.0 (11/03/2020)

### Features:
-  [#3203](https://github.com/telstra/open-kilda/pull/3203) ARP Part 6: Added shared rule (Issue: [#3118](https://github.com/telstra/open-kilda/issues/3118))
-  [#3142](https://github.com/telstra/open-kilda/pull/3142) ARP Part 4: Added ARP support into Floodlight (Issue: [#3118](https://github.com/telstra/open-kilda/issues/3118)) [**floodlight**]
-  [#3143](https://github.com/telstra/open-kilda/pull/3143) Enhancement/topology maintenance isl (Issue: [#3136](https://github.com/telstra/open-kilda/issues/3136)) [**gui**]
-  [#3144](https://github.com/telstra/open-kilda/pull/3144) ARP Part 5: Connected devices topology (Issue: [#3118](https://github.com/telstra/open-kilda/issues/3118)) [**floodlight**]
-  [#3217](https://github.com/telstra/open-kilda/pull/3217) Added ARP support to traff gens [**tests**]
-  [#3226](https://github.com/telstra/open-kilda/pull/3226) Add func tests for ARP connected devices [**tests**]
-  [#3177](https://github.com/telstra/open-kilda/pull/3177) Updated SwitchConnectedDevice db model
-  [#3119](https://github.com/telstra/open-kilda/pull/3119) ARP Part 1: Add ARP connected devices models (Issue: [#3118](https://github.com/telstra/open-kilda/issues/3118)) [**floodlight**][**northbound**]
-  [#3124](https://github.com/telstra/open-kilda/pull/3124) ARP Part 2: Update Switch Properties (Issue: [#3118](https://github.com/telstra/open-kilda/issues/3118)) [**storm-topologies**]
-  [#3187](https://github.com/telstra/open-kilda/pull/3187) Feature to add and update isl BFD flag (Issues: [#2883](https://github.com/telstra/open-kilda/issues/2883) [#2884](https://github.com/telstra/open-kilda/issues/2884)) [**gui**]
-  [#3188](https://github.com/telstra/open-kilda/pull/3188) Add flow reroute retry design [**docs**]
-  [#3129](https://github.com/telstra/open-kilda/pull/3129) Added LLDP shared rule V2 removing and installation (Issue: [#3056](https://github.com/telstra/open-kilda/issues/3056))
-  [#3134](https://github.com/telstra/open-kilda/pull/3134) ARP Part 3: Switch rules (Issue: [#3118](https://github.com/telstra/open-kilda/issues/3118)) [**floodlight**][**storm-topologies**]

### Bug Fixes:
-  [#3272](https://github.com/telstra/open-kilda/pull/3272) Do not install ARP rules on WB switches [**floodlight**]
-  [#3209](https://github.com/telstra/open-kilda/pull/3209) Fix flow endpoints update via APIv2. (Issue: [#3049](https://github.com/telstra/open-kilda/issues/3049))
-  [#3016](https://github.com/telstra/open-kilda/pull/3016) Fix error message when switch not found (Issue: [#2906](https://github.com/telstra/open-kilda/issues/2906)) [**storm-topologies**]
-  [#3274](https://github.com/telstra/open-kilda/pull/3274) Added default value for detect connected devices in V2 API [**northbound**]
-  [#3224](https://github.com/telstra/open-kilda/pull/3224) Fixed display of `diverse_with` field in response via APIv2. (Issue: [#2701](https://github.com/telstra/open-kilda/issues/2701))
-  [#3243](https://github.com/telstra/open-kilda/pull/3243) Fix incorrect switch validation log message [**storm-topologies**]
-  [#3248](https://github.com/telstra/open-kilda/pull/3248) Fix data points duplicates for switch statistics (Issue: [#2801](https://github.com/telstra/open-kilda/issues/2801)) [**floodlight**]
-  [#3183](https://github.com/telstra/open-kilda/pull/3183) Issue 2885: Fixed getting Flows by Endpoint (Issue: [#2885](https://github.com/telstra/open-kilda/issues/2885)) [**storm-topologies**]
-  [#3259](https://github.com/telstra/open-kilda/pull/3259) Fixed creating/updating flow using the `max_latency` strategy. (Issue: [#3254](https://github.com/telstra/open-kilda/issues/3254)) [**storm-topologies**]

### Improvements:
-  [#3267](https://github.com/telstra/open-kilda/pull/3267) Fix MetersSpec to properly expect default meters in multitable mode [**tests**]
-  [#3141](https://github.com/telstra/open-kilda/pull/3141) LLDP cleanup: Remove unused methods, renamed SwitchLldpInfoData [**floodlight**][**storm-topologies**]
-  [#3082](https://github.com/telstra/open-kilda/pull/3082) Forbid to turn off multiTable property if there are flows with LLDP enabled [**storm-topologies**]
-  [#3041](https://github.com/telstra/open-kilda/pull/3041) Removed constraints and indexes for old flow connected devices model
-  [#3235](https://github.com/telstra/open-kilda/pull/3235) Make FlowThrottlingBolt stateless for storm. [**storm-topologies**]
-  [#2665](https://github.com/telstra/open-kilda/pull/2665) Use multi-region floodlight for local build. Update lock-keeper to use iptables [**tests**]
-  [#3250](https://github.com/telstra/open-kilda/pull/3250) improve SwitchValidationSpec(wait for meter) [**tests**]
-  [#3251](https://github.com/telstra/open-kilda/pull/3251) Make packet loss test hw-only again [**tests**]


For the complete list of changes, check out [the commit log](https://github.com/telstra/open-kilda/compare/v1.50.0...v1.51.0).

### Affected Components:
nb, connected, fl, stats-router, flow-hs, swmanager, reroute, flow, neo4j, nbworker

### Upgrade notes:

Consider using the following migration scripts to update db:

- [1.21 migration-script](https://github.com/telstra/open-kilda/blob/v1.51.0/services/neo4j/migrations/1.21-remove-flow-connected-devices/1-remove-flow-connected-devices-index-and-constraint.xml)
- [1.22 migration-script](https://github.com/telstra/open-kilda/blob/v1.51.0/services/neo4j/migrations/1.22-switch-connected-devices-arp-indexes/1-add-switch-connected-devices-arp-index.xml)

In case of issues these rollback scripts should be executed:

- [1.22 rollback.cql](https://github.com/telstra/open-kilda/blob/v1.51.0/services/neo4j/migrations/1.22-switch-connected-devices-arp-indexes/rollback.cql)
- [1.21 rollback.cql](https://github.com/telstra/open-kilda/blob/v1.51.0/services/neo4j/migrations/1.21-remove-flow-connected-devices/rollback.cql)

---

## v1.50.0 (04/03/2020)

### Features:
-  [#3072](https://github.com/telstra/open-kilda/pull/3072) Add default meters validation (Issues: [#2969](https://github.com/telstra/open-kilda/issues/2969) [#3152](https://github.com/telstra/open-kilda/issues/3152)) [**floodlight**][**storm-topologies**]
-  [#3149](https://github.com/telstra/open-kilda/pull/3149) Added a reroute call when updating the maxLatency flow field. [**storm-topologies**]
-  [#3135](https://github.com/telstra/open-kilda/pull/3135) Added MAX_LATENCY PCE strategy.

### Bug Fixes:
-  [#3220](https://github.com/telstra/open-kilda/pull/3220) Added a filter in SwitchManagerTopology to check only the paths contained in flow. (Issue: [#3090](https://github.com/telstra/open-kilda/issues/3090)) [**storm-topologies**]

### Improvements:
-  [#3246](https://github.com/telstra/open-kilda/pull/3246) refactor tests according to 1.49 release [**tests**]
-  [#3221](https://github.com/telstra/open-kilda/pull/3221) improve MultitableFlowsSpec (Issue: [#3218](https://github.com/telstra/open-kilda/issues/3218)) [**tests**]
-  [#3092](https://github.com/telstra/open-kilda/pull/3092) Minor tweaks in tests according to default meters validation feature [**tests**]
-  [#3223](https://github.com/telstra/open-kilda/pull/3223) improve protectedPath specs [**tests**]


For the complete list of changes, check out [the commit log](https://github.com/telstra/open-kilda/compare/v1.49.0...v1.50.0).

### Affected Components:
router, swmanager, fl, nbworker

---

## v1.49.0 (28/02/2020)

### Features:
-  [#3075](https://github.com/telstra/open-kilda/pull/3075) [Server 42] Design for Round Trip Ping rules [**docs**]
-  [#3121](https://github.com/telstra/open-kilda/pull/3121) Design for ARP connected devices on switch (Issue: [#3118](https://github.com/telstra/open-kilda/issues/3118)) [**docs**]
-  [#2876](https://github.com/telstra/open-kilda/pull/2876) Design for LLDP connected devices on switch (Issue: [#2917](https://github.com/telstra/open-kilda/issues/2917)) [**docs**]

### Bug Fixes:
-  [#3088](https://github.com/telstra/open-kilda/pull/3088) Fix the responses in swagger docs. (Issues: [#2382](https://github.com/telstra/open-kilda/issues/2382) [#2765](https://github.com/telstra/open-kilda/issues/2765)) [**northbound**]
-  [#3039](https://github.com/telstra/open-kilda/pull/3039) Fix MeterVerifyCommand to handle inaccurate meter bandwidth and burst (Issue: [#3027](https://github.com/telstra/open-kilda/issues/3027)) [**floodlight**]
-  [#3174](https://github.com/telstra/open-kilda/pull/3174) Correct handle empty affected isl set in reroute throttling [**storm-topologies**]
-  [#3055](https://github.com/telstra/open-kilda/pull/3055) Fixed issue in flow path stats graph  (Issue: [#3052](https://github.com/telstra/open-kilda/issues/3052)) [**gui**]
-  [#3069](https://github.com/telstra/open-kilda/pull/3069) Fixed flow ping for VXLAN flows [**floodlight**]

### Improvements:
-  [#3208](https://github.com/telstra/open-kilda/pull/3208) improve building procedure for kilda-base-lab-service image
-  [#3084](https://github.com/telstra/open-kilda/pull/3084) Fixed unit test for multi table [**tests**]
-  [#3153](https://github.com/telstra/open-kilda/pull/3153) Get rid of flow wrappers in Ping topology. [**storm-topologies**]
-  [#3155](https://github.com/telstra/open-kilda/pull/3155) Added a status tag to the flow.latency metric in the Ping topology. [**storm-topologies**]
-  [#3030](https://github.com/telstra/open-kilda/pull/3030) Imrovement for gzip compression in UI and browser (Issue: [#3029](https://github.com/telstra/open-kilda/issues/3029)) [**gui**]
-  [#3160](https://github.com/telstra/open-kilda/pull/3160) Return empty list instead of null on dumpMeters request [**floodlight**]
-  [#3161](https://github.com/telstra/open-kilda/pull/3161) Get rid of the FlowPair wrapper. [**storm-topologies**]
-  [#3163](https://github.com/telstra/open-kilda/pull/3163) Get rid of UnidirectionalFlow wrapper. [**storm-topologies**]
-  [#3169](https://github.com/telstra/open-kilda/pull/3169) Move transit table_id to 5 [**floodlight**]
-  [#3112](https://github.com/telstra/open-kilda/pull/3112) improvement: generate topology with one-way link only [**tests**]
-  [#3191](https://github.com/telstra/open-kilda/pull/3191) Expose OF transaction id into speaker logs [**floodlight**]
-  [#3198](https://github.com/telstra/open-kilda/pull/3198) test improvements [**tests**]

### Other changes:
-  [#3211](https://github.com/telstra/open-kilda/pull/3211) Fix running Storm topology locally (in dev environment)
-  [#3091](https://github.com/telstra/open-kilda/pull/3091) Now verify cleanup per feature rather than per spec [**tests**]
-  [#3222](https://github.com/telstra/open-kilda/pull/3222) Docker base image for Lab-Api bumped to Ubuntu Eoan
-  [#3192](https://github.com/telstra/open-kilda/pull/3192) Fix running func-tests and perf-tests in IDEA.
-  [#3190](https://github.com/telstra/open-kilda/pull/3190) Fix python3 dependency list [**docs**]
-  [#3193](https://github.com/telstra/open-kilda/pull/3193) Fix build.gradle - proper task reference in buildAndCopyArtifacts.
-  [#3066](https://github.com/telstra/open-kilda/pull/3066) Fixed security vulnerability in kildagui [**gui**]

For the complete list of changes, check out [the commit log](https://github.com/telstra/open-kilda/compare/v1.48.2...v1.49.0).

### Affected Components:
nb, fl, gui, flow, reroute, nbworker, ping

---

## v1.48.1 (24/02/2020)

### Bug Fixes:
-  [#3204](https://github.com/telstra/open-kilda/pull/3204) Downgrade Kafka and Spring dependencies to pre-restructuring versions

### Improvements:
-  [#3213](https://github.com/telstra/open-kilda/pull/3213) Extend detaild of swmanager log messages
-  [#3219](https://github.com/telstra/open-kilda/pull/3219) Expose processed kafka record reference
-  [#3225](https://github.com/telstra/open-kilda/pull/3225) Accept custom Floodlight and Loxigen Git repositoies
-  [#3229](https://github.com/telstra/open-kilda/pull/3229) Lower the log level for unhandled tuples in H&S Flow topology

For the complete list of changes, check out [the commit log](https://github.com/telstra/open-kilda/compare/v1.48.0...v1.48.1).

### Affected Components:
nb, swmanager

---

## v1.48.0 (13/02/2020)

### Bug Fixes:
-  [#3181](https://github.com/telstra/open-kilda/pull/3181) Restore RollbacksSpec [**tests**]
-  [#3195](https://github.com/telstra/open-kilda/pull/3195) Fix elasticsearch image build

### Improvements:
-  [#3178](https://github.com/telstra/open-kilda/pull/3178) reorganize-project-change-docker-context: Change docker build context…
-  [#3180](https://github.com/telstra/open-kilda/pull/3180) Test/fixes and improvements rebase [**tests**]
-  [#3095](https://github.com/telstra/open-kilda/pull/3095) Reorganize the project (Issue: [#1137](https://github.com/telstra/open-kilda/issues/1137))

### Other changes:
-  [#3172](https://github.com/telstra/open-kilda/pull/3172) Add gradle compile params
-  [#3189](https://github.com/telstra/open-kilda/pull/3189) Copy log config to lab-api container [**tests**]

For the complete list of changes, check out [the commit log](https://github.com/telstra/open-kilda/compare/v1.47.2...v1.48.0).

---

## v1.47.2 (05/02/2020)

### Bug Fixes:
-  [#3162](https://github.com/telstra/open-kilda/pull/3162) Add reroute retries when transit rules can't be installed or verified (Issue: [#3128](https://github.com/telstra/open-kilda/issues/3128))
-  [#3156](https://github.com/telstra/open-kilda/pull/3156) Dump all switches to return visible switches [**floodlight**]
-  [#3132](https://github.com/telstra/open-kilda/pull/3132) Add test for #3128 (Issue: [#3128](https://github.com/telstra/open-kilda/issues/3128)) [**tests**]
-  [#3167](https://github.com/telstra/open-kilda/pull/3167) Fix reroute request filling in Flow H&S topology. (Issue: [#3128](https://github.com/telstra/open-kilda/issues/3128))


For the complete list of changes, check out [the commit log](https://github.com/telstra/open-kilda/compare/v1.47.1...v1.47.2).

### Affected Components:
fl, flow-hs

---

## v1.47.1 (03/02/2020)

### Bug Fixes:
-  [#3158](https://github.com/telstra/open-kilda/pull/3158) Skip corrupted flow while doing periodic pings invalidation. [**storm-topologies**]
-  [#3133](https://github.com/telstra/open-kilda/pull/3133) Reroute affected flows on switch up event. (Issue: [#3131](https://github.com/telstra/open-kilda/issues/3131)) [**storm-topologies**]
-  [#3159](https://github.com/telstra/open-kilda/pull/3159) Fixed incorrect log message in case of v2 FlowDelete. [**storm-topologies**]

For the complete list of changes, check out [the commit log](https://github.com/telstra/open-kilda/compare/v1.47.0...v1.47.1).

### Affected Components:
ping, reroute, network

---

## v1.47.0 (29/01/2020)

### Bug Fixes:
-  [#3148](https://github.com/telstra/open-kilda/pull/3148) Periodic pings perf [**northbound**][**storm-topologies**]
-  [#3006](https://github.com/telstra/open-kilda/pull/3006) Fix periodic pings (Issue: [#2873](https://github.com/telstra/open-kilda/issues/2873)) [**storm-topologies**]

### Improvements:
-  [#3138](https://github.com/telstra/open-kilda/pull/3138) Introduce PoP for the switch and take it into account in pce [**pce**]

For the complete list of changes, check out [the commit log](https://github.com/telstra/open-kilda/compare/v.1.46.0...v1.47.0).

### Affected Components:
ping, nbworker, flow, nb, flow-hs

---

## v1.46.0 (24/01/2020)

### Features:
-  [#3022](https://github.com/telstra/open-kilda/pull/3022) Server42 Control application initial commit (Issues: [#1137](https://github.com/telstra/open-kilda/issues/1137) [#2998](https://github.com/telstra/open-kilda/issues/2998))
-  [#3024](https://github.com/telstra/open-kilda/pull/3024) Feature: LLDP on switch (Issue: [#2917](https://github.com/telstra/open-kilda/issues/2917)) [**floodlight**][**northbound**][**storm-topologies**]
-  [#2911](https://github.com/telstra/open-kilda/pull/2911) Switch LLDP 4: Added flow rules (Issues: [#2779](https://github.com/telstra/open-kilda/issues/2779) [#2827](https://github.com/telstra/open-kilda/issues/2827) [#2876](https://github.com/telstra/open-kilda/issues/2876) [#2917](https://github.com/telstra/open-kilda/issues/2917) [#2927](https://github.com/telstra/open-kilda/issues/2927)) [**floodlight**][**storm-topologies**]
-  [#2914](https://github.com/telstra/open-kilda/pull/2914) Switch LLDP 3: catching on ISL ports (Issues: [#2917](https://github.com/telstra/open-kilda/issues/2917) [#2918](https://github.com/telstra/open-kilda/issues/2918)) [**floodlight**]
-  [#2916](https://github.com/telstra/open-kilda/pull/2916) Switch LLDP 1: Isl rules (Issue: [#2917](https://github.com/telstra/open-kilda/issues/2917)) [**floodlight**][**northbound**]
-  [#2918](https://github.com/telstra/open-kilda/pull/2918) Switch LLDP 2: switch connected device models (Issues: [#2916](https://github.com/telstra/open-kilda/issues/2916) [#2917](https://github.com/telstra/open-kilda/issues/2917))

### Bug Fixes:
-  [#3014](https://github.com/telstra/open-kilda/pull/3014) Fix NullPointerException [**storm-topologies**]
-  [#2952](https://github.com/telstra/open-kilda/pull/2952) Fix validation of encapsulation_type in v2 FlowUpdate API (Issue: [#2937](https://github.com/telstra/open-kilda/issues/2937)) [**northbound**][**storm-topologies**]
-  [#3025](https://github.com/telstra/open-kilda/pull/3025) Fix removing customer port rule when flow H&S delete. (Issue: [#2971](https://github.com/telstra/open-kilda/issues/2971)) [**floodlight**]
-  [#2937](https://github.com/telstra/open-kilda/pull/2937) Handle invalid encapsulation_type in v2 FlowCreate API (Issues: [#2650](https://github.com/telstra/open-kilda/issues/2650) [#2952](https://github.com/telstra/open-kilda/issues/2952)) [**northbound**][**storm-topologies**]
-  [#3002](https://github.com/telstra/open-kilda/pull/3002) Fix error message when switch not exist (Issue: [#2905](https://github.com/telstra/open-kilda/issues/2905)) [**storm-topologies**]
-  [#3067](https://github.com/telstra/open-kilda/pull/3067) Fix fails of PacketServiceTest [**tests**]
-  [#3068](https://github.com/telstra/open-kilda/pull/3068) Fixed missing @Ignore import [**tests**]

### Improvements:
-  [#2886](https://github.com/telstra/open-kilda/pull/2886) refactor tets with getSwithcFlow to cover #2885 (Issue: [#2885](https://github.com/telstra/open-kilda/issues/2885)) [**tests**]
-  [#3023](https://github.com/telstra/open-kilda/pull/3023) Extend log message for missing rules [**floodlight**]
-  [#3026](https://github.com/telstra/open-kilda/pull/3026) minor improvements in tests [**tests**]
-  [#2986](https://github.com/telstra/open-kilda/pull/2986) Add test for devices interaction with default flow [**tests**]
-  [#3054](https://github.com/telstra/open-kilda/pull/3054) add tests for 3049 issue (Issue: [#3049](https://github.com/telstra/open-kilda/issues/3049)) [**tests**]
-  [#2927](https://github.com/telstra/open-kilda/pull/2927) Add func tests for detecting lldp connected devices per-switch (Issue: [#2914](https://github.com/telstra/open-kilda/issues/2914)) [**tests**]
-  [#3058](https://github.com/telstra/open-kilda/pull/3058) add test "Flow ping can detect a broken path for a vxlan flow on an intermediate switch" (Issue: [#3069](https://github.com/telstra/open-kilda/issues/3069)) [**tests**]
-  [#3060](https://github.com/telstra/open-kilda/pull/3060) ignore tests according to #3059 (Issue: [#3059](https://github.com/telstra/open-kilda/issues/3059)) [**tests**]
-  [#3061](https://github.com/telstra/open-kilda/pull/3061) delete FlowPriorityRerouteSpec [**tests**]
-  [#3063](https://github.com/telstra/open-kilda/pull/3063) improve flowHistorySpec, covers: 3031,3038 (Issues: [#3031](https://github.com/telstra/open-kilda/issues/3031) [#3038](https://github.com/telstra/open-kilda/issues/3038)) [**tests**]

### Other changes:
-  [#2951](https://github.com/telstra/open-kilda/pull/2951) Limit number of tables for ovs switches [**floodlight**]
-  [#3017](https://github.com/telstra/open-kilda/pull/3017) Ignore port history tests due to #3007 [**tests**]
-  [#3018](https://github.com/telstra/open-kilda/pull/3018) Add comment that single-switch flow pings are actually useless [**tests**]
-  [#3042](https://github.com/telstra/open-kilda/pull/3042) Minor fixes in functional tests [**tests**]
-  [#3057](https://github.com/telstra/open-kilda/pull/3057) Add more stats verifications to existing tests [**tests**]

For the complete list of changes, check out [the commit log](https://github.com/telstra/open-kilda/compare/v1.45.2...v1.46.0).

### Affected Components:
router, nb, neo4j, flow-hs, nbworker, flow, fl, ping, connected

### Upgrade notes:

Consider using the following migration scripts to update db:

- [1.19 migration-script](https://github.com/telstra/open-kilda/blob/v1.46.0/services/neo4j/migrations/1.19-switch-lldp-property/1-set-switch-lldp-switchproperty-flag.xml)
- [1.20 migration-script](https://github.com/telstra/open-kilda/blob/v1.46.0/services/neo4j/migrations/1.20-switch-connected-devices/1-add-switch-connected-devices-index-and-constraint.xml)

In case of issues these rollback scripts should be executed:

- [1.20 rollback.cql](https://github.com/telstra/open-kilda/blob/v1.46.0/services/neo4j/migrations/1.20-switch-connected-devices/rollback.cql)
- [1.19 rollback.cql](https://github.com/telstra/open-kilda/blob/v1.46.0/services/neo4j/migrations/1.19-switch-lldp-property/rollback.cql)

---

## v1.45.2 (13/01/2020)

### Bug Fixes:
-  [#3107](https://github.com/telstra/open-kilda/pull/3107) Avoid reseting in progress flow status [**storm-topologies**]
-  [#3108](https://github.com/telstra/open-kilda/pull/3108) Fix double network failure handling [**northbound**][**storm-topologies**]

For the complete list of changes, check out [the commit log](https://github.com/telstra/open-kilda/compare/v1.45.1...v1.45.2).

### Affected Components:
nb, reroute, flow-hs

---

## v1.45.1 (30/12/2019)

### Bug Fixes:
-  [#2785](https://github.com/telstra/open-kilda/pull/2785) Reroute topology updates flow status for flows (Issue: [#2781](https://github.com/telstra/open-kilda/issues/2781)) [**storm-topologies**]
-  [#3086](https://github.com/telstra/open-kilda/pull/3086) Decrease parallelism for reply kafka spouts in flr [**storm-topologies**]
-  [#3062](https://github.com/telstra/open-kilda/pull/3062) Fix rollback in flow reroute [**storm-topologies**]


For the complete list of changes, check out [the commit log](https://github.com/telstra/open-kilda/compare/v1.45.0...v1.45.1).

### Affected Components:
flow-hs, router, reroute

---

## v1.45.0 (10/12/2019)

### Features:
-  [#3013](https://github.com/telstra/open-kilda/pull/3013) Feature/switch delete [**gui**]
-  [#2910](https://github.com/telstra/open-kilda/pull/2910) Rework PCE (Issue: [#2894](https://github.com/telstra/open-kilda/issues/2894)) [**docs**][**northbound**][**storm-topologies**]

### Bug Fixes:
-  [#3012](https://github.com/telstra/open-kilda/pull/3012) Change goToTable instruction for customer multi table flow (Issue: [#3010](https://github.com/telstra/open-kilda/issues/3010)) [**floodlight**]
-  [#2966](https://github.com/telstra/open-kilda/pull/2966) Fix northbound logging after update log4j to 2.11.0 [**storm-topologies**]
-  [#3020](https://github.com/telstra/open-kilda/pull/3020) Add DB migration for reworked PCE (Issue: [#2894](https://github.com/telstra/open-kilda/issues/2894))

### Improvements:
-  [#2985](https://github.com/telstra/open-kilda/pull/2985) Add cleanup verifier to check basic factors of a clean env [**tests**]
-  [#2990](https://github.com/telstra/open-kilda/pull/2990) Refactor IslCostSpec to test 'unstable isl' behavior [**tests**]
-  [#2958](https://github.com/telstra/open-kilda/pull/2958) add test for flows_reroute_using_default_encap_type feature toogle (Issue: [#2955](https://github.com/telstra/open-kilda/issues/2955)) [**tests**]
-  [#2926](https://github.com/telstra/open-kilda/pull/2926) Fix performance degradation in FL Kafka Producer [**floodlight**]
-  [#2992](https://github.com/telstra/open-kilda/pull/2992) Refactor multi-reroute spec to work with bigger amount of flows [**tests**]
-  [#2994](https://github.com/telstra/open-kilda/pull/2994) Update all func tests to use v2 API wherever possible (Issue: [#2921](https://github.com/telstra/open-kilda/issues/2921)) [**tests**]
-  [#2961](https://github.com/telstra/open-kilda/pull/2961) update See annotation for syncSwitch spec [**tests**]
-  [#2999](https://github.com/telstra/open-kilda/pull/2999) Remove outdated/unused config option floodlight.request.timeout
-  [#2997](https://github.com/telstra/open-kilda/pull/2997) ignore fucn tests according to bugs [**tests**]
-  [#3004](https://github.com/telstra/open-kilda/pull/3004) Revise flow priority reroute test with respect to h&s [**tests**]


For the complete list of changes, check out [the commit log](https://github.com/telstra/open-kilda/compare/v1.44.1...v1.45.0).

### Affected Components:
flow-hs, fl, reroute, gui, flow, nbworker, nb

### Upgrade notes:
Consider using the following migration scripts to update db:

- [1.18 migration-script](https://github.com/telstra/open-kilda/blob/v1.45.0/services/neo4j/migrations/1.18-path-computation-strategy/1-path-computation-strategy.xml)

In case of issues these rollback scripts should be executed:

- [1.18 rollback.cql](https://github.com/telstra/open-kilda/blob/v1.45.0/services/neo4j/migrations/1.18-path-computation-strategy/rollback.cql)

---

## v1.44.1 (09/12/2019)

### Bug Fixes:
-  [#3005](https://github.com/telstra/open-kilda/pull/3005) Fix flow segment validation relaxing set field action match [**floodlight**]

For the complete list of changes, check out [the commit log](https://github.com/telstra/open-kilda/compare/v1.44.0...v1.44.1).

### Affected Components:
fl

---

## v1.44.0 (04/12/2019)

### Features:
-  [#2818](https://github.com/telstra/open-kilda/pull/2818) Add Server 42 Design [**api**][**docs**]
-  [#2900](https://github.com/telstra/open-kilda/pull/2900) add tests for multiTable feature [**tests**]

### Bug Fixes:
-  [#2963](https://github.com/telstra/open-kilda/pull/2963) Fix for single switch flow (Issue: [#2947](https://github.com/telstra/open-kilda/issues/2947)) [**storm-topologies**]
-  [#2964](https://github.com/telstra/open-kilda/pull/2964) Fix for parse error in switch props update (Issue: [#2957](https://github.com/telstra/open-kilda/issues/2957)) [**storm-topologies**]
-  [#2991](https://github.com/telstra/open-kilda/pull/2991) Fix flow segment verify issue on OF1.2 switches [**floodlight**]
-  [#2993](https://github.com/telstra/open-kilda/pull/2993) Fix false-negative meter's validation [**floodlight**]

### Improvements:
-  [#2945](https://github.com/telstra/open-kilda/pull/2945) Valdate Switch Props against supported features (Issues: [#2932](https://github.com/telstra/open-kilda/issues/2932) [#2941](https://github.com/telstra/open-kilda/issues/2941)) [**storm-topologies**]
-  [#2826](https://github.com/telstra/open-kilda/pull/2826) Extend local execution time for storm topologies [**storm-topologies**]
-  [#2774](https://github.com/telstra/open-kilda/pull/2774) Extend speaker commands [**floodlight**]
-  [#2967](https://github.com/telstra/open-kilda/pull/2967) Improve error handling and logging in H&S FSMs
-  [#2835](https://github.com/telstra/open-kilda/pull/2835) Update some configuration for local setup to speed up test execution [**configuration**][**docs**][**tests**]
-  [#2965](https://github.com/telstra/open-kilda/pull/2965) Minor stability tweaks in functional tests [**tests**]
-  [#2973](https://github.com/telstra/open-kilda/pull/2973) Minor stability fixes in functional tests [**tests**]
-  [#2978](https://github.com/telstra/open-kilda/pull/2978) Fix stability of port history test [**tests**]
-  [#2984](https://github.com/telstra/open-kilda/pull/2984) Ignore test that fails due to #2983 [**tests**]

### Other changes:
-  [#2970](https://github.com/telstra/open-kilda/pull/2970) Minor test updates related to V2 migration [**tests**]
-  [#2979](https://github.com/telstra/open-kilda/pull/2979) Ignore port stats test as being unstable [**tests**]
-  [#2929](https://github.com/telstra/open-kilda/pull/2929) Feature/flow diversity and network path (Issues: [#2283](https://github.com/telstra/open-kilda/issues/2283) [#2371](https://github.com/telstra/open-kilda/issues/2371) [#2373](https://github.com/telstra/open-kilda/issues/2373)) [**gui**]

For the complete list of changes, check out [the commit log](https://github.com/telstra/open-kilda/compare/v1.43.1...v1.44.0).

### Affected Components:
flow-hs, fl, swmanager, nbworker

---

## v1.43.1 (03/12/2019)

### Bug Fixes:
-  [#2974](https://github.com/telstra/open-kilda/pull/2974) Handles reroute failures caused by over-provisioning  (Issue: [#2925](https://github.com/telstra/open-kilda/issues/2925))

For the complete list of changes, check out [the commit log](https://github.com/telstra/open-kilda/compare/v1.43.0...v1.43.1).

### Affected Components:
flow-hs

---

## v1.43.0 (27/11/2019)

### Features:
-  [#2892](https://github.com/telstra/open-kilda/pull/2892) Implement H&S update (Issue: [#2869](https://github.com/telstra/open-kilda/issues/2869)) [**storm-topologies**]
-  [#2869](https://github.com/telstra/open-kilda/pull/2869) Implement H&S delete [**storm-topologies**]

### Bug Fixes:
-  [#2923](https://github.com/telstra/open-kilda/pull/2923) PCE bug fix (Issue: [#2904](https://github.com/telstra/open-kilda/issues/2904)) [**storm-topologies**]
-  [#2931](https://github.com/telstra/open-kilda/pull/2931) Fix stability of SwitchPropertiesSpec [**tests**]
-  [#2936](https://github.com/telstra/open-kilda/pull/2936) Improve switch properties validation (Issue: [#2889](https://github.com/telstra/open-kilda/issues/2889)) [**northbound**][**storm-topologies**]

### Improvements:
-  [#2944](https://github.com/telstra/open-kilda/pull/2944) Allow some tests to be marked as those with perfect cleanup (Issue: [#2943](https://github.com/telstra/open-kilda/issues/2943)) [**tests**]
-  [#2950](https://github.com/telstra/open-kilda/pull/2950) minor improve in flowCrud specs [**tests**]
-  [#2953](https://github.com/telstra/open-kilda/pull/2953) improve swapEndpointSpec [**tests**]
-  [#2959](https://github.com/telstra/open-kilda/pull/2959) Added envs for regions and roles for FL log files in JSON [**configuration**]
-  [#2903](https://github.com/telstra/open-kilda/pull/2903) check that system doesn't ignore encapsulationType when ignoreBandwidth=true [**tests**]
-  [#2909](https://github.com/telstra/open-kilda/pull/2909) FloodlightRouter parallelism tune [**storm-topologies**]
-  [#2920](https://github.com/telstra/open-kilda/pull/2920) Mark v1 specs that have v2 alternative as low priority [**tests**]
-  [#2872](https://github.com/telstra/open-kilda/pull/2872) improve portHistoryspec [**tests**]
-  [#2940](https://github.com/telstra/open-kilda/pull/2940) improve checking of the lastUpdated field [**tests**]
-  [#2942](https://github.com/telstra/open-kilda/pull/2942) Define disruptor configuration for local environment [**configuration**][**storm-topologies**]

For the complete list of changes, check out [the commit log](https://github.com/telstra/open-kilda/compare/v1.42.1...v1.43.0).

### Affected Components:
swmanager, reroute, flow-hs, ping, connected, nbworker, router, nb, flow, network

---

## v1.42.1 (21/11/2019)

### Improvements:
-  [#2939](https://github.com/telstra/open-kilda/pull/2939) Temporary disable changing of `enable_bfd` flag [**northbound**]

For the complete list of changes, check out [the commit log](https://github.com/telstra/open-kilda/compare/v1.42.0...v1.42.1).

### Affected Components:
nb

---

## v1.42.0 (19/11/2019)

### Features:
-  [#2843](https://github.com/telstra/open-kilda/pull/2843) Isl rules for switch [**tests**]

### Improvements:
-  [#2930](https://github.com/telstra/open-kilda/pull/2930) improve SwitchPropertiesSpec [**tests**]

### Other changes:
-  [#2913](https://github.com/telstra/open-kilda/pull/2913) Adding improvement in topology  screen to icon menu (Issue: [#2912](https://github.com/telstra/open-kilda/issues/2912)) [**gui**]

For the complete list of changes, check out [the commit log](https://github.com/telstra/open-kilda/compare/v1.41.2...v1.42.0).

### Affected Components:
gui, neo4j

### Upgrade notes:

Consider using the following migration scripts to update db:

- [1.17 migration-script.xml](https://github.com/telstra/open-kilda/blob/develop/services/neo4j/migrations/1.17-config-multi-table/1-config-add-multi-table-flag.xml)

In case of issues these rollback scripts should be executed:

- [1.17 rollback.cql](https://github.com/telstra/open-kilda/blob/develop/services/neo4j/migrations/1.17-config-multi-table/rollback.cql)

---

## v1.41.2 (14/11/2019)

### Bug Fixes:
-  [#2919](https://github.com/telstra/open-kilda/pull/2919) Fix flow ping ethernet header [**floodlight**]

### Improvements:
-  [#2915](https://github.com/telstra/open-kilda/pull/2915) Make http async timeout for NB configurable [**northbound**]
-  [#2922](https://github.com/telstra/open-kilda/pull/2922) Fix OOM in Neo4jPersistenceManager caused by ClassGraph [**storm-topologies**]
-  [#2896](https://github.com/telstra/open-kilda/pull/2896) Add stability hotfixes and temporary ignore some tests [**tests**]
-  [#2899](https://github.com/telstra/open-kilda/pull/2899) Fix/security issues lodash [**gui**]
-  [#2902](https://github.com/telstra/open-kilda/pull/2902) Renamed org.openkilda.converter package [**floodlight**]

### Other changes:
-  [#2895](https://github.com/telstra/open-kilda/pull/2895) Update design doc for PCE (Issue: [#2894](https://github.com/telstra/open-kilda/issues/2894)) [**docs**]
-  [#2870](https://github.com/telstra/open-kilda/pull/2870) Remove outdated code [**tests**]

For the complete list of changes, check out [the commit log](https://github.com/telstra/open-kilda/compare/v1.41.1...v1.41.2).

### Affected Components:
nb, nbworker, swmanager, fl, flow-hs, network, reroute, flow, gui

---

## v1.41.1 (07/11/2019)

### Bug Fixes:
-  [#2908](https://github.com/telstra/open-kilda/pull/2908) Fix incorrect output port for single-switch-single-port flows [**floodlight**]

### Affected Components:
fl

---

## v1.41.0 (06/11/2019)

### Features:
-  [#2243](https://github.com/telstra/open-kilda/pull/2243) Extend flow validation with meter validation. (Issue: [#1249](https://github.com/telstra/open-kilda/issues/1249)) [**floodlight**][**storm-topologies**]
-  [#2845](https://github.com/telstra/open-kilda/pull/2845) add tests for v1/config API [**tests**]

### Bug Fixes:
-  [#2887](https://github.com/telstra/open-kilda/pull/2887) Added noviflow virtual switch checks to FeatureDetectorService [**floodlight**]
-  [#2898](https://github.com/telstra/open-kilda/pull/2898) Fix flow validation for Centec and E switches. [**storm-topologies**]
-  [#2901](https://github.com/telstra/open-kilda/pull/2901) Fix flow validation for Accton switches. [**floodlight**][**storm-topologies**]

### Improvements:
-  [#2880](https://github.com/telstra/open-kilda/pull/2880) improve checks for installed rules in vxlanFlowSpec [**tests**]
-  [#2854](https://github.com/telstra/open-kilda/pull/2854) refactor "System takes isl time_unstable info into account while creating a flow" [**tests**]
-  [#2663](https://github.com/telstra/open-kilda/pull/2663) Log message if ISL has negative cost (Issue: [#2319](https://github.com/telstra/open-kilda/issues/2319)) [**storm-topologies**]
-  [#2891](https://github.com/telstra/open-kilda/pull/2891) Increase PortHistorySpec stability [**tests**]
-  [#2482](https://github.com/telstra/open-kilda/pull/2482) Move flow validation to Nbworker topology. (Issue: [#1442](https://github.com/telstra/open-kilda/issues/1442)) [**floodlight**][**northbound**][**storm-topologies**]
-  [#2680](https://github.com/telstra/open-kilda/pull/2680) Extend network topology dashboard logger (Issue: [#2659](https://github.com/telstra/open-kilda/issues/2659)) [**floodlight**][**storm-topologies**]
-  [#2299](https://github.com/telstra/open-kilda/pull/2299) Make meter modify logic using the H&S approach. (Issue: [#2298](https://github.com/telstra/open-kilda/issues/2298)) [**floodlight**][**storm-topologies**]
-  [#2877](https://github.com/telstra/open-kilda/pull/2877) Fix minor sonar issues [**floodlight**][**storm-topologies**]
-  [#2846](https://github.com/telstra/open-kilda/pull/2846) add test System does not create a flow when bandwidth is not the same on the ISL [**tests**]


For the complete list of changes, check out [the commit log](https://github.com/telstra/open-kilda/compare/v1.40.0...v1.41.0).

### Affected Components:
flow, nbworker, nb, network, fl, flow-hs

---

## v1.40.0 (28/10/2019)

### Features:
-  [#2867](https://github.com/telstra/open-kilda/pull/2867) Feature/switch flows (Issue: [#2768](https://github.com/telstra/open-kilda/issues/2768)) [**gui**]

### Bug Fixes:
-  [#2871](https://github.com/telstra/open-kilda/pull/2871) Fixed BFD feature detector [**floodlight**]
-  [#2875](https://github.com/telstra/open-kilda/pull/2875) Fix db migrations versioning

### Improvements:
-  [#2848](https://github.com/telstra/open-kilda/pull/2848) add narrative annotation into SwitchPropertiesSpec [**tests**]
-  [#2853](https://github.com/telstra/open-kilda/pull/2853) Fix exception handling in northbound worker (Issue: [#2847](https://github.com/telstra/open-kilda/issues/2847)) [**storm-topologies**]
-  [#2863](https://github.com/telstra/open-kilda/pull/2863) minor fix in FlowCrudV2Spec [**tests**]
-  [#2864](https://github.com/telstra/open-kilda/pull/2864) Update jackson lib version [**storm-topologies**][**tests**]
-  [#2866](https://github.com/telstra/open-kilda/pull/2866) minor changes in vxlanFlow v1/v2 specs [**tests**]

### Other changes:
-  [#2699](https://github.com/telstra/open-kilda/pull/2699) Multitable switch isl lcm [**northbound**][**storm-topologies**]
-  [#2862](https://github.com/telstra/open-kilda/pull/2862) Fix major sonar issues [**floodlight**][**northbound**][**storm-topologies**][**tests**]
-  [#2868](https://github.com/telstra/open-kilda/pull/2868) Bumped versions of hbase, kafka, opentsdb, storm and zookeeper [**storm-topologies**]
-  [#2879](https://github.com/telstra/open-kilda/pull/2879) Revert "Bumped versions of hbase, kafka, opentsdb, storm and zookeeper" (Issue: [#2868](https://github.com/telstra/open-kilda/issues/2868))

For the complete list of changes, check out [the commit log](https://github.com/telstra/open-kilda/compare/v1.39.1...v1.40.0).

### Affected Components:
ping, flow-hs, flow, neo4j, nb, swmanager, nbworker, fl

### Upgrade notes:

Related to [#2699](https://github.com/telstra/open-kilda/pull/2699)

Also please consider using following migration scripts to update db:
- [1.16 migration-script.xml](https://github.com/telstra/open-kilda/blob/v1.40.0/services/neo4j/migrations/1.16-multi-table-flag/1-add-multi-table-flag.xml)

In case of issues these rollback scripts should be executed:
- [1.16 rollback.cql](https://github.com/telstra/open-kilda/blob/v1.40.0/services/neo4j/migrations/1.16-multi-table-flag/rollback.cql)

---

## v1.39.1 (17/10/2019)

### Bug Fixes:
-  [#2850](https://github.com/telstra/open-kilda/pull/2850) Replaced oraclejdk8 to openjdk8 [**tests**]

### Improvements:
-  [#2664](https://github.com/telstra/open-kilda/pull/2664) Create SimpleSwitchRule class for switch rules validation. (Issue: [#1442](https://github.com/telstra/open-kilda/issues/1442)) [**storm-topologies**]
-  [#2849](https://github.com/telstra/open-kilda/pull/2849) Improvement/controller filter default (Issues: [#2787](https://github.com/telstra/open-kilda/issues/2787) [#2803](https://github.com/telstra/open-kilda/issues/2803)) [**gui**]
-  [#2841](https://github.com/telstra/open-kilda/pull/2841) Allow to use traffexam on python-3.5.2 [**tests**]


For the complete list of changes, check out [the commit log](https://github.com/telstra/open-kilda/compare/v1.39.0...v1.39.1).

### Affected Components:
gui

---

## v1.39.0 (07/10/2019)

### Features:
-  [#2693](https://github.com/telstra/open-kilda/pull/2693) Added multitable support into floodlight logic [**floodlight**][**storm-topologies**]
-  [#2745](https://github.com/telstra/open-kilda/pull/2745) Add switch connection port info. Fix #2681 (Issue: [#2681](https://github.com/telstra/open-kilda/issues/2681)) [**northbound**][**storm-topologies**]
-  [#2812](https://github.com/telstra/open-kilda/pull/2812) Port history antiflap stats (Issue: [#2718](https://github.com/telstra/open-kilda/issues/2718)) [**storm-topologies**]
-  [#2814](https://github.com/telstra/open-kilda/pull/2814) Add disable port discovery feature (Issue: [#2794](https://github.com/telstra/open-kilda/issues/2794)) [**northbound**][**storm-topologies**]

### Bug Fixes:
-  [#2830](https://github.com/telstra/open-kilda/pull/2830) Fixed different timeFirstSeen and TimeLastSeen for Connected Devices
-  [#2836](https://github.com/telstra/open-kilda/pull/2836) Delete switch properties when switch is deleted [**storm-topologies**]
-  [#2840](https://github.com/telstra/open-kilda/pull/2840) Fix log message in LinkOperationService. [**storm-topologies**]
-  [#2842](https://github.com/telstra/open-kilda/pull/2842) Fix kafka test config [**tests**]

### Improvements:
-  [#2624](https://github.com/telstra/open-kilda/pull/2624) OF cookie management cleanup [**floodlight**][**storm-topologies**]
-  [#2823](https://github.com/telstra/open-kilda/pull/2823) Add notice for autogenerated files
-  [#2831](https://github.com/telstra/open-kilda/pull/2831) Tag more low-value tests as LOW_PRIORITY [**tests**]
-  [#2832](https://github.com/telstra/open-kilda/pull/2832) Removed migration 1.13 artifact
-  [#2833](https://github.com/telstra/open-kilda/pull/2833) improve waiting in MflStatSpec [**tests**]
-  [#2767](https://github.com/telstra/open-kilda/pull/2767) extend statistic test coverage for  different type of flow [**tests**]
-  [#2837](https://github.com/telstra/open-kilda/pull/2837) Moved initialization of connectedDevicesService to setup method [**floodlight**]
-  [#2838](https://github.com/telstra/open-kilda/pull/2838) Add perf test for verifying switch validation with a lot of flows [**tests**]
-  [#2658](https://github.com/telstra/open-kilda/pull/2658) Added helper code to move flow validation. (Issue: [#1442](https://github.com/telstra/open-kilda/issues/1442)) [**floodlight**][**storm-topologies**]
-  [#2796](https://github.com/telstra/open-kilda/pull/2796) add flowHistory test for v2 [**tests**]
-  [#2798](https://github.com/telstra/open-kilda/pull/2798) Extend Endurance test with a 'break isl' event [**tests**]
-  [#2799](https://github.com/telstra/open-kilda/pull/2799) Disable port discovery feature design (Issue: [#2794](https://github.com/telstra/open-kilda/issues/2794)) [**docs**]


For the complete list of changes, check out [the commit log](https://github.com/telstra/open-kilda/compare/v1.38.0...v1.39.0).

### Affected Components:
flow, flow-hs, network, router, fl, stats, neo4j, connected, nb, nbworker, swmanager

### Upgrade notes:

Related to [#2814](https://github.com/telstra/open-kilda/pull/2814)

Also please consider using following migration scripts to update db:
- [1.15 migration-script.xml](https://github.com/telstra/open-kilda/blob/v1.39.0/services/neo4j/migrations/1.15-port-properties/1-update-constraints.xml)

In case of issues these rollback scripts should be executed:
- [1.15 rollback.cql](https://github.com/telstra/open-kilda/blob/v1.39.0/services/neo4j/migrations/1.15-port-properties/rollback.cql)

---

## v1.38.0 (30/09/2019)

### Features:
-  [#2693](https://github.com/telstra/open-kilda/pull/2693) Added multitable support into floodlight logic [**floodlight**][**storm-topologies**]
-  [#2745](https://github.com/telstra/open-kilda/pull/2745) Add switch connection port info. Fix #2681 (Issue: [#2681](https://github.com/telstra/open-kilda/issues/2681)) [**northbound**][**storm-topologies**]
-  [#2812](https://github.com/telstra/open-kilda/pull/2812) Port history antiflap stats (Issue: [#2718](https://github.com/telstra/open-kilda/issues/2718)) [**storm-topologies**]

### Bug Fixes:
-  [#2830](https://github.com/telstra/open-kilda/pull/2830) Fixed different timeFirstSeen and TimeLastSeen for Connected Devices

### Improvements:
-  [#2624](https://github.com/telstra/open-kilda/pull/2624) OF cookie management cleanup [**floodlight**][**storm-topologies**]
-  [#2796](https://github.com/telstra/open-kilda/pull/2796) add flowHistory test for v2 [**tests**]
-  [#2831](https://github.com/telstra/open-kilda/pull/2831) Tag more low-value tests as LOW_PRIORITY [**tests**]
-  [#2832](https://github.com/telstra/open-kilda/pull/2832) Removed migration 1.13 artifact
-  [#2767](https://github.com/telstra/open-kilda/pull/2767) extend statistic test coverage for  different type of flow [**tests**]


For the complete list of changes, check out [the commit log](https://github.com/telstra/open-kilda/compare/v1.37.0...v1.38.0).

### Affected Components:
swmanager, network, stats, fl, flow-hs, nbworker, flow, nb, connected

---

## v1.37.0 (26/09/2019)

### Features:
-  [#2756](https://github.com/telstra/open-kilda/pull/2756) Added catching of LLDP by Floodlight (Issue: [#2582](https://github.com/telstra/open-kilda/issues/2582)) [**floodlight**]
-  [#2697](https://github.com/telstra/open-kilda/pull/2697) Added instalation of LLDP rules (Issue: [#2582](https://github.com/telstra/open-kilda/issues/2582)) [**floodlight**][**storm-topologies**]
-  [#2704](https://github.com/telstra/open-kilda/pull/2704) Added switch validation of LLDP (Issue: [#2582](https://github.com/telstra/open-kilda/issues/2582)) [**storm-topologies**]
-  [#2643](https://github.com/telstra/open-kilda/pull/2643) Added ability to collect Connected Devices for flow (Issue: [#2582](https://github.com/telstra/open-kilda/issues/2582)) [**floodlight**][**northbound**][**storm-topologies**]

### Bug Fixes:
-  [#2817](https://github.com/telstra/open-kilda/pull/2817) Fixed null LLDP meter (Issue: [#2582](https://github.com/telstra/open-kilda/issues/2582)) [**floodlight**]
-  [#2819](https://github.com/telstra/open-kilda/pull/2819) Do not catch LLDP if switch has only 1 OF table (Issue: [#2582](https://github.com/telstra/open-kilda/issues/2582)) [**floodlight**][**storm-topologies**]
-  [#2820](https://github.com/telstra/open-kilda/pull/2820) Validate LLDP meters with Noviflow burstsize limitations (Issue: [#2582](https://github.com/telstra/open-kilda/issues/2582)) [**storm-topologies**]
-  [#2825](https://github.com/telstra/open-kilda/pull/2825) Added LLDP cookies and meters to StatsTopology cache (Issue: [#2582](https://github.com/telstra/open-kilda/issues/2582)) [**storm-topologies**]
-  [#2810](https://github.com/telstra/open-kilda/pull/2810) Fixed handling of unexpected responses in SwitchManagerWorker in Network topology. (Issue: [#2809](https://github.com/telstra/open-kilda/issues/2809)) [**storm-topologies**]

### Improvements:
-  [#2816](https://github.com/telstra/open-kilda/pull/2816) Extend lldp tests with lldp+vxlan tests [**tests**]
-  [#2754](https://github.com/telstra/open-kilda/pull/2754) Add connected devices traffgen support to testing framework [**tests**]
-  [#2824](https://github.com/telstra/open-kilda/pull/2824) fix logic in makePathMorePreferable [**tests**]
-  [#2828](https://github.com/telstra/open-kilda/pull/2828) Update lldp tests to select switches for tests more granularly [**tests**]
-  [#2776](https://github.com/telstra/open-kilda/pull/2776) Add test for 'new switch connects' scenario [**tests**]
-  [#2782](https://github.com/telstra/open-kilda/pull/2782) add test "System doesn't reroute flow to a path with not enough bandwidth available" [**tests**]
-  [#2800](https://github.com/telstra/open-kilda/pull/2800) add waiter to openTsdbSpec [**tests**]
-  [#2808](https://github.com/telstra/open-kilda/pull/2808) Add test to verify single-port flow rules validation/synchronization [**tests**]
-  [#2739](https://github.com/telstra/open-kilda/pull/2739) Func tests for connected devices rules (Issue: [#2582](https://github.com/telstra/open-kilda/issues/2582)) [**tests**]
-  [#2807](https://github.com/telstra/open-kilda/pull/2807) Added event logging with getting statistics. (Issue: [#2801](https://github.com/telstra/open-kilda/issues/2801)) [**floodlight**][**storm-topologies**]
-  [#2815](https://github.com/telstra/open-kilda/pull/2815) Fixed 1.14 migration


For the complete list of changes, check out [the commit log](https://github.com/telstra/open-kilda/compare/v1.36.1...v1.37.0).

### Affected Components:
stats, nbworker, swmanager, fl, nb, flow, network, neo4j

### Upgrade notes:

Related to [#2643](https://github.com/telstra/open-kilda/pull/2643)

Also please consider using following migration scripts to update db:
- [1.14 migration-script.xml](https://github.com/telstra/open-kilda/blob/v1.37.0/services/neo4j/migrations/1.14-connected-device-indexes/1-add-connected-device-index.xml)

In case of issues these rollback scripts should be executed:
- [1.14 rollback.cql](https://github.com/telstra/open-kilda/blob/v1.37.0/services/neo4j/migrations/1.14-connected-device-indexes/rollback.cql)

## v1.36.1 (19/09/2019)

### Bug Fixes:
-  [#2813](https://github.com/telstra/open-kilda/pull/2813) Hotfix/isl round trip graph issue. [**gui**]

For the complete list of changes, check out [the commit log](https://github.com/telstra/open-kilda/compare/v1.36.0...v1.36.1).

### Affected Components:
GUI

---

## v1.36.0 (18/09/2019)

### Features:
-  [#2760](https://github.com/telstra/open-kilda/pull/2760) Feature to enable search functionality to drop-downs (Issues: [#2648](https://github.com/telstra/open-kilda/issues/2648) [#2737](https://github.com/telstra/open-kilda/issues/2737)) [**gui**]
-  [#2698](https://github.com/telstra/open-kilda/pull/2698) Allocate LLDP resources for flows (Issue: [#2582](https://github.com/telstra/open-kilda/issues/2582)) [**storm-topologies**]
-  [#2726](https://github.com/telstra/open-kilda/pull/2726) Port history feature [**northbound**][**storm-topologies**]

### Bug Fixes:
-  [#2752](https://github.com/telstra/open-kilda/pull/2752) Add protected paths to flow cache in stats topology. Fix #2749 [**storm-topologies**]
-  [#2790](https://github.com/telstra/open-kilda/pull/2790) Fix the search for N network paths. (Issue: [#2789](https://github.com/telstra/open-kilda/issues/2789)) [**storm-topologies**]
-  [#2546](https://github.com/telstra/open-kilda/pull/2546) Force `WorkerBolt` to be more strict with stored data [**storm-topologies**]
-  [#2804](https://github.com/telstra/open-kilda/pull/2804) Fix for handling bfd response from speaker in network topology [**storm-topologies**]

### Improvements:
-  [#2696](https://github.com/telstra/open-kilda/pull/2696) Enable nested VLAN support into OVS into lab-service [**tests**]
-  [#2764](https://github.com/telstra/open-kilda/pull/2764) add test  system is able to reuse current protected path when can't find new protected path while intentional reroute (Issue: [#2762](https://github.com/telstra/open-kilda/issues/2762)) [**tests**]
-  [#2725](https://github.com/telstra/open-kilda/pull/2725) improve procedure of making path more preferable (Issue: [#2426](https://github.com/telstra/open-kilda/issues/2426)) [**tests**]
-  [#2792](https://github.com/telstra/open-kilda/pull/2792) minor fix in swapEndpointSpec [**tests**]
-  [#2793](https://github.com/telstra/open-kilda/pull/2793) Changed default broadcast address for kilda discovery [**floodlight**]
-  [#2802](https://github.com/telstra/open-kilda/pull/2802) Revert unhandledInput behaviour in worker bolts [**storm-topologies**]

### Other changes:
-  [#2757](https://github.com/telstra/open-kilda/pull/2757) Remove obsolete section [**docs**]
-  [#2586](https://github.com/telstra/open-kilda/pull/2586) Add QinQ support into traffexam [**tests**]

For the complete list of changes, check out [the commit log](https://github.com/telstra/open-kilda/compare/v1.35.1...v1.36.0).

### Affected Components:
fl, neo4j, flow-hs, nb, flow, network, nbworker, stats

---

## v1.35.1 (11/09/2019)

### Features:
-  [#2753](https://github.com/telstra/open-kilda/pull/2753) Design for LLDP Connected devices feature (Issue: [#2582](https://github.com/telstra/open-kilda/issues/2582)) [**docs**]

### Bug Fixes:
-  [#2784](https://github.com/telstra/open-kilda/pull/2784) Fixed JSON deserialization when switch sync error. (Issue: [#2783](https://github.com/telstra/open-kilda/issues/2783)) [**northbound**][**storm-topologies**]

### Improvements:
-  [#2778](https://github.com/telstra/open-kilda/pull/2778) Change logic of verification duplicate isl in PCE
-  [#2775](https://github.com/telstra/open-kilda/pull/2775) add monitoring section in readme file for performance test [**tests**]


For the complete list of changes, check out [the commit log](https://github.com/telstra/open-kilda/compare/v1.35.0...v1.35.1).

### Affected Components:
network, swmanager, nb

---

## v1.35.0 (09/09/2019)

### Features:
-  [#2688](https://github.com/telstra/open-kilda/pull/2688) Added detectConnectedDevices fields to v1 Flow API (Issue: [#2582](https://github.com/telstra/open-kilda/issues/2582)) [**api**][**northbound**]
-  [#2703](https://github.com/telstra/open-kilda/pull/2703) Allocate LLDP resources (Issue: [#2582](https://github.com/telstra/open-kilda/issues/2582)) [**storm-topologies**]
-  [#2738](https://github.com/telstra/open-kilda/pull/2738) Add switch rules synchronization when switch activation. (Issue: [#2331](https://github.com/telstra/open-kilda/issues/2331)) [**storm-topologies**]

### Improvements:
-  [#2748](https://github.com/telstra/open-kilda/pull/2748) fix config for FL containers in docker-compose.yml [**configuration**]
-  [#2568](https://github.com/telstra/open-kilda/pull/2568) fix creating topology for performance test [**tests**]
-  [#2763](https://github.com/telstra/open-kilda/pull/2763) change flow description for auto tests [**tests**]
-  [#2766](https://github.com/telstra/open-kilda/pull/2766) Fix removing of unallocated resources on neo4j failure / constraint. [**storm-topologies**]
-  [#2771](https://github.com/telstra/open-kilda/pull/2771) Minor improvements in FlowSyncSpec [**tests**]
-  [#2773](https://github.com/telstra/open-kilda/pull/2773) Minor timeout increase for better test stability [**tests**]
-  [#2652](https://github.com/telstra/open-kilda/pull/2652) Propagate correlation id into completable future callbacks [**floodlight**]
-  [#2777](https://github.com/telstra/open-kilda/pull/2777) Fixed processing an activated switch if the meterEntry is null in the synchronization response. [**storm-topologies**]

For the complete list of changes, check out [the commit log](https://github.com/telstra/open-kilda/compare/v1.34.0...v1.35.0).

### Affected Components:
nb, fl, network, flow, swmanager, flow-hs

### Upgrade notes:
If you have an older version of Kilda installed, then you must migrate the data stored in Neo4j
before you deploy and start this version. You should execute migration scripts before starting of deployment:
 - [1.11 update-constraints-changelog.xml](https://github.com/telstra/open-kilda/blob/v1.35.0/services/neo4j/migrations/1.11-lldp-resources/1-update-constraints-changelog.xml)

In case of any issues you are able to rollback 1.8 changes using:
 - [1.11 rollback.cql](https://github.com/telstra/open-kilda/blob/v1.35.0/services/neo4j/migrations/1.11-lldp-resources/rollback.cql)

---

## v1.34.0 (02/09/2019)

### Features:
-  [#2679](https://github.com/telstra/open-kilda/pull/2679) Expose switch features over rest api [**northbound**][**storm-topologies**]

### Bug Fixes:
-  [#2730](https://github.com/telstra/open-kilda/pull/2730) Fix tag extension for cases when no IterationTags annotation present [**tests**]
-  [#2712](https://github.com/telstra/open-kilda/pull/2712) Fix switch rules synchronization. (Issues: [#2706](https://github.com/telstra/open-kilda/issues/2706) [#2707](https://github.com/telstra/open-kilda/issues/2707)) [**storm-topologies**]
-  [#2727](https://github.com/telstra/open-kilda/pull/2727) Split consumer groups for different regions [**floodlight**]

### Improvements:
-  [#2690](https://github.com/telstra/open-kilda/pull/2690) Switch Validation Refactoring (Issue: [#2582](https://github.com/telstra/open-kilda/issues/2582)) [**storm-topologies**]
-  [#2732](https://github.com/telstra/open-kilda/pull/2732) adjust flowCrud to work with not empty env [**tests**]
-  [#2733](https://github.com/telstra/open-kilda/pull/2733) Increase stats waiting timeout for better stability of test [**tests**]
-  [#2671](https://github.com/telstra/open-kilda/pull/2671) Produce LLDP packets by traffexam (Issue: [#2661](https://github.com/telstra/open-kilda/issues/2661))
-  [#2741](https://github.com/telstra/open-kilda/pull/2741) small improvements for tests [**tests**]

For the complete list of changes, check out [the commit log](https://github.com/telstra/open-kilda/compare/v1.33.0...v1.34.0).

### Affected Components:
nbworker, neo4j, fl, swmanager, nb

### Upgrade notes:

Related to [#2679](https://github.com/telstra/open-kilda/pull/2679)

Also please consider using following migration scripts to update db:
- [1.0 migration-script.xml](https://github.com/telstra/open-kilda/blob/v1.34.0/services/neo4j/migrations/1.10-switch-properties/1-rename-switch-features-changelog.xml)

In case of issues these rollback scripts should be executed:
- [1.10 rollback.cql](https://github.com/telstra/open-kilda/blob/v1.34.0/services/neo4j/migrations/1.10-switch-properties/rollback.cql)

---

## v1.33.0 (27/08/2019)

### Features:
-  [#2644](https://github.com/telstra/open-kilda/pull/2644) Add multitable flag for fl commands

### Bug Fixes:
-  [#2721](https://github.com/telstra/open-kilda/pull/2721) Fix CommandBuilder in the SwitchManager topology. [**storm-topologies**]
-  [#2724](https://github.com/telstra/open-kilda/pull/2724) Add retry when neo4j's ClientException is thrown [**storm-topologies**]
-  [#2729](https://github.com/telstra/open-kilda/pull/2729) Force stats topology cache sync to work with H&S requests [**storm-topologies**]

### Improvements:
-  [#2566](https://github.com/telstra/open-kilda/pull/2566) Minor change for which tests are tagged as SMOKE_SWITCHES [**tests**]
-  [#2711](https://github.com/telstra/open-kilda/pull/2711) Add 'purgeTopology' setup step in performance tests [**tests**]
-  [#2713](https://github.com/telstra/open-kilda/pull/2713) Adjust all tests to properly handle antiflap cooldown. [**tests**]
-  [#2653](https://github.com/telstra/open-kilda/pull/2653) extend vxlanFlow tests (APIv1) by checking rules [**tests**]
-  [#2723](https://github.com/telstra/open-kilda/pull/2723) add "See" annotation [**tests**]
-  [#2675](https://github.com/telstra/open-kilda/pull/2675) Get rid from ISL cost manipulation in DB. (Issue: [#2263](https://github.com/telstra/open-kilda/issues/2263)) [**storm-topologies**]
-  [#2687](https://github.com/telstra/open-kilda/pull/2687) refactor flowHelperV2,flowCrud,swapEndpoint files [**tests**]

### Other changes:
-  [#2715](https://github.com/telstra/open-kilda/pull/2715) Fixed RemoveFlow constructor error [**floodlight**]
-  [#2719](https://github.com/telstra/open-kilda/pull/2719) Revert "Take into account bugfix label while generating changelog"
-  [#2720](https://github.com/telstra/open-kilda/pull/2720) Take into account bugfix label while generating changelog
-  [#2722](https://github.com/telstra/open-kilda/pull/2722) Add missing flow reroute fail event in flow dashboard [**storm-topologies**]

For the complete list of changes, check out [the commit log](https://github.com/telstra/open-kilda/compare/v1.32.0...v1.33.0).

### Affected Components:
flow-hs, swmanager, flow, fl, network, stats

---

## v1.32.0 (20/08/2019)

### Features:
-  [#2669](https://github.com/telstra/open-kilda/pull/2669) Added models and repos for Connected Devices (Issue: [#2582](https://github.com/telstra/open-kilda/issues/2582))

### Bug Fixes:
-  [#2596](https://github.com/telstra/open-kilda/pull/2596) Added udp dst port match into broadcast default rule. (Issue: [#2595](https://github.com/telstra/open-kilda/issues/2595)) [**floodlight**]
-  [#2695](https://github.com/telstra/open-kilda/pull/2695) Fix flow delete without resources +flow reroute v2 resource deallocation [**storm-topologies**]
-  [#2700](https://github.com/telstra/open-kilda/pull/2700) Update tests to workaround issue #2595 [**tests**]
-  [#2705](https://github.com/telstra/open-kilda/pull/2705) Hot fix wrong error message expected in func tests [**tests**]
-  [#2709](https://github.com/telstra/open-kilda/pull/2709) Hot fix wrong error message expected in func tests [**tests**]
-  [#2710](https://github.com/telstra/open-kilda/pull/2710) Do not match UDP port for broadcast rule on Centec [**floodlight**]

### Improvements:
-  [#2691](https://github.com/telstra/open-kilda/pull/2691) Increase wait after wfm finished for better test stability. [**tests**]
-  [#2668](https://github.com/telstra/open-kilda/pull/2668) Use hs auto-reroutes by default. Update waiters for path allocation [**tests**]
-  [#2673](https://github.com/telstra/open-kilda/pull/2673) Simplify unit test exec process
-  [#2647](https://github.com/telstra/open-kilda/pull/2647) add tests: vxlan for api v2 [**tests**]
-  [#2682](https://github.com/telstra/open-kilda/pull/2682) Added switch features to switch DB model [**storm-topologies**]
-  [#2686](https://github.com/telstra/open-kilda/pull/2686) Add the default rules to switch rules synchronization. [**floodlight**][**storm-topologies**]

For the complete list of changes, check out [the commit log](https://github.com/telstra/open-kilda/compare/v1.31.0...v1.32.0).

### Upgrade notes:
It is required to synchronize default rules on all switches.

Also please consider using following migration scripts to update db:
- [1.9 migration-script.xml](https://github.com/telstra/open-kilda/blob/v1.32.0/services/neo4j/migrations/1.9-connected-devices/1-update-constraints-changelog.xml)

In case of issues these rollback scripts should be executed:
- [1.9 rollback.cql](https://github.com/telstra/open-kilda/blob/v1.32.0/services/neo4j/migrations/1.9-connected-devices/rollback.cql)

---

## v1.31.0 (14/08/2019)

### Bug Fixes:
-  [#2662](https://github.com/telstra/open-kilda/pull/2662) Fixed incorrect converting meter rate/burstsize from packets to kilobits [**floodlight**]
-  [#2685](https://github.com/telstra/open-kilda/pull/2685) Fix default flow creation in v2 +fixed resetting of FSM in case of retry [**northbound**]

### Improvements:
-  [#2672](https://github.com/telstra/open-kilda/pull/2672) Misc fixes in tests [**tests**]

### Other changes:
-  [#2637](https://github.com/telstra/open-kilda/pull/2637) Enable Vxlan support for v2 api [**floodlight**]
-  [#2683](https://github.com/telstra/open-kilda/pull/2683) Fix Kilda-FlowOperations-Filtered-Table Kibana search

For the complete list of changes, check out [the commit log](https://github.com/telstra/open-kilda/compare/v1.30.1...v1.31.0).

### Affected Components:
flow-hs, nb, fl

---

## v1.30.1 (07/08/2019)

### Bug Fixes:
-  [#2670](https://github.com/telstra/open-kilda/pull/2670) Fix flows in DOWN state without flow paths [**northbound**][**storm-topologies**]
-  [#2677](https://github.com/telstra/open-kilda/pull/2677) Fix error code for flow validation if flow is in DOWN state [**northbound**]
-  [#2678](https://github.com/telstra/open-kilda/pull/2678) Fix failed flow creation/reroute without paths

### Other changes:
-  [#2674](https://github.com/telstra/open-kilda/pull/2674) Introduce FlowOperations Kibana dashboard [**storm-topologies**]

For the complete list of changes, check out [the commit log](https://github.com/telstra/open-kilda/compare/v1.30.0...v1.30.1).

### Affected Components:
flow-hs, nb

---

## v1.30.0 (06/08/2019)

### Features:
-  [#2633](https://github.com/telstra/open-kilda/pull/2633) Adding feature to update isl bandwidth [**gui**]
-  [#2601](https://github.com/telstra/open-kilda/pull/2601) Introduce a custom dashboard logger for flow operations. [**storm-topologies**]

### Bug Fixes:
-  [#2645](https://github.com/telstra/open-kilda/pull/2645) Fix for installing meter for vxlan unicast (Issue: [#2635](https://github.com/telstra/open-kilda/issues/2635)) [**floodlight**]
-  [#2649](https://github.com/telstra/open-kilda/pull/2649) Fix: Ignore default rules when sync rules. [**storm-topologies**]
-  [#2655](https://github.com/telstra/open-kilda/pull/2655) Added go to table instruction to OF flow mapping (Issue: [#2375](https://github.com/telstra/open-kilda/issues/2375)) [**floodlight**]
-  [#2666](https://github.com/telstra/open-kilda/pull/2666) Fix flow create retries
-  [#2667](https://github.com/telstra/open-kilda/pull/2667) Added condition to skip cost reduction when link goes from state under maintenance and cost less than isl.cost.when.under.maintenance. (Issue: [#2319](https://github.com/telstra/open-kilda/issues/2319)) [**storm-topologies**]
-  [#2670](https://github.com/telstra/open-kilda/pull/2670) Fix flows in DOWN state without flow paths [**northbound**][**storm-topologies**]

### Improvements:
-  [#2626](https://github.com/telstra/open-kilda/pull/2626) test: "System recreates excess meter when flow is created with the same meterId" (Issue: [#2625](https://github.com/telstra/open-kilda/issues/2625)) [**tests**]
-  [#2631](https://github.com/telstra/open-kilda/pull/2631) Get rid of kafka breaker [**tests**]
-  [#2638](https://github.com/telstra/open-kilda/pull/2638) update meterSpec according to wb5164 switch [**tests**]
-  [#2516](https://github.com/telstra/open-kilda/pull/2516) add tests for checking the encapsulation-type field [**tests**]
-  [#2646](https://github.com/telstra/open-kilda/pull/2646) Add WB5164 support to tests as well as various misc fixes [**tests**]
-  [#2654](https://github.com/telstra/open-kilda/pull/2654) Refactor unit tests for install default rules [**floodlight**][**tests**]
-  [#2657](https://github.com/telstra/open-kilda/pull/2657) fix pinned flow spec [**tests**]
-  [#2602](https://github.com/telstra/open-kilda/pull/2602) Add ContentionSpec for v1 and v2 api [**tests**]
-  [#2612](https://github.com/telstra/open-kilda/pull/2612) add tests for pinned/protected/diverse/default flow via APIv2 (Issue: [#2575](https://github.com/telstra/open-kilda/issues/2575)) [**tests**]
-  [#2493](https://github.com/telstra/open-kilda/pull/2493) Repeat db transation on db locks (Issue: [#2391](https://github.com/telstra/open-kilda/issues/2391)) [**storm-topologies**]

For the complete list of changes, check out [the commit log](https://github.com/telstra/open-kilda/compare/v1.29.0...v1.30.0).

### Affected Components:
nb, neo4j, swmanager, network, flow-hs, nbworker, reroute, fl, flow

---

## v1.29.1 (01/08/2019)

### Bug Fixes:
-  [#2656](https://github.com/telstra/open-kilda/pull/2656) Hotfix to add permissions on switch, flow inventory and flow contracts. [**gui**]

For the complete list of changes, check out [the commit log](https://github.com/telstra/open-kilda/compare/v1.29.0...v1.29.1).

### Affected Components:
gui

---

## v1.29.0 (31/07/2019)

### Features:
-  [#2591](https://github.com/telstra/open-kilda/pull/2591) Fix sync rules in case VxLAN encapsulation. [**storm-topologies**]
-  [#2605](https://github.com/telstra/open-kilda/pull/2605) Add to FL getting of default rules such as they should be on the switch. [**floodlight**]
-  [#2611](https://github.com/telstra/open-kilda/pull/2611) Add the default rules validation in the switch validation. [**northbound**][**storm-topologies**]
-  [#2621](https://github.com/telstra/open-kilda/pull/2621) inPort and outPort are added as tags for the flow stats [**floodlight**][**storm-topologies**]

### Bug Fixes:
-  [#2628](https://github.com/telstra/open-kilda/pull/2628) Fix properly picking free port in swap endpoints test
-  [#2632](https://github.com/telstra/open-kilda/pull/2632) Fix flow create v2 issues +retries enhancement (Issue: [#2575](https://github.com/telstra/open-kilda/issues/2575)) [**floodlight**]
-  [#2640](https://github.com/telstra/open-kilda/pull/2640) Make flow create retries configurable [**configuration**]
-  [#2608](https://github.com/telstra/open-kilda/pull/2608) Limit traffexam bandwidth when examing in parallel [**tests**]
-  [#2609](https://github.com/telstra/open-kilda/pull/2609) Move ExtensionModule file to 'main' to properly resolve in helpers [**tests**]
-  [#2616](https://github.com/telstra/open-kilda/pull/2616) Fixed feature detection for E switches with 500 software (Issue: [#2615](https://github.com/telstra/open-kilda/issues/2615)) [**floodlight**]
-  [#2618](https://github.com/telstra/open-kilda/pull/2618) Fix one of swap endpoints tests [**tests**]

### Improvements:
-  [#2627](https://github.com/telstra/open-kilda/pull/2627) Add workaround to switch validation logic regarding E-switches. (Issue: [#2562](https://github.com/telstra/open-kilda/issues/2562)) [**storm-topologies**]
-  [#2583](https://github.com/telstra/open-kilda/pull/2583) Upd EnduranceSpec, add FlowPinger, add Dice for calling events randomly [**tests**]
-  [#2606](https://github.com/telstra/open-kilda/pull/2606) add new endpoint for managing iptables rules on floodlight (Issue: [#1268](https://github.com/telstra/open-kilda/issues/1268)) [**tests**]
-  [#2545](https://github.com/telstra/open-kilda/pull/2545) Update H&S reroute with encapsulation implementations
-  [#2617](https://github.com/telstra/open-kilda/pull/2617) add virtualImpl for managing floodlight access [**tests**]
-  [#2623](https://github.com/telstra/open-kilda/pull/2623) Add default rules validation test and update existing validation tests [**tests**]
-  [#2216](https://github.com/telstra/open-kilda/pull/2216) Create FloodlightDashboardLogger for logging OF events [**floodlight**]

For the complete list of changes, check out [the commit log](https://github.com/telstra/open-kilda/compare/v1.28.0...v1.29.0).

### Affected Components:
fl, nb, swmanager, router, stats, flow, flow-hs

---

## v1.28.0 (23/07/2019)

### Features:
-  [#2503](https://github.com/telstra/open-kilda/pull/2503) Fix flow validation in case VxLAN encapsulation. (Issue: [#647](https://github.com/telstra/open-kilda/issues/647)) [**floodlight**][**northbound**]

### Bug Fixes:
-  [#2603](https://github.com/telstra/open-kilda/pull/2603) Fix flow status of degraded flows w/ or w/o h&s flag [**tests**]
-  [#2607](https://github.com/telstra/open-kilda/pull/2607) Disable dumping table stats from OF 1.2 (Issue: [#2600](https://github.com/telstra/open-kilda/issues/2600)) [**floodlight**]

### Improvements:
-  [#2594](https://github.com/telstra/open-kilda/pull/2594) add test for a new vxlan default rule/meter [**tests**]
-  [#2571](https://github.com/telstra/open-kilda/pull/2571) Update SwapEndpointSpec with new tests and minor refactoring [**tests**]
-  [#2543](https://github.com/telstra/open-kilda/pull/2543) H&S reroute - minimize transaction contention and locks (Issue: [#2497](https://github.com/telstra/open-kilda/issues/2497)) [**storm-topologies**]
-  [#2579](https://github.com/telstra/open-kilda/pull/2579) add test 'System doesn't allow to create a one-switch flow on a DEACTIVATED switch' (Issue: [#2576](https://github.com/telstra/open-kilda/issues/2576)) [**tests**]
-  [#2589](https://github.com/telstra/open-kilda/pull/2589) Minor test updates for better stability [**tests**]

### Other changes:
-  [#2525](https://github.com/telstra/open-kilda/pull/2525) Get rid from event(wfm) topology [**storm-topologies**]
-  [#2184](https://github.com/telstra/open-kilda/pull/2184) Design for round trip latency (Issue: [#580](https://github.com/telstra/open-kilda/issues/580)) [**docs**]
-  [#2509](https://github.com/telstra/open-kilda/pull/2509) Configurable ping design (Issue: [#2542](https://github.com/telstra/open-kilda/issues/2542))
-  [#2517](https://github.com/telstra/open-kilda/pull/2517) Add logs for port update. [**floodlight**]

For the complete list of changes, check out [the commit log](https://github.com/telstra/open-kilda/compare/v1.27.0...v1.28.0).

### Affected Components:
flow-hs, flow, reroute, neo4j, nb, nbworker, gui, fl, event

### Upgrade notes:
If you have an older version of Kilda installed, then you must migrate the data stored in Neo4j
before you deploy and start this version. You should execute migration scripts before starting of deployment:
 - [1.8 create-index-on-flow-meter-changelog.xml](https://github.com/telstra/open-kilda/blob/v1.28.0/services/neo4j/migrations/1.8-index-on-flow-meter/1-create-index-on-flow-meter-changelog.xml)
 - [1.8 migration-changelog.xml](https://github.com/telstra/open-kilda/blob/v1.28.0/services/neo4j/migrations/1.8-index-on-flow-meter/2-migration-changelog.xml)

In case of any issues you are able to rollback 1.8 changes using:
 - [1.8 rollback-indexes.cql](https://github.com/telstra/open-kilda/blob/v1.28.0/services/neo4j/migrations/1.8-index-on-flow-meter/rollback-indexes.cql)
 - [1.8 rollback-migration.cql](https://github.com/telstra/open-kilda/blob/v1.28.0/services/neo4j/migrations/1.8-index-on-flow-meter/rollback-migration.cql)

---

## v1.27.0 (11/07/2019)

### Features:
-  [#2592](https://github.com/telstra/open-kilda/pull/2592) Add table stats to opentsdb (#2574) (Issue: [#2574](https://github.com/telstra/open-kilda/issues/2574)) [**floodlight**][**storm-topologies**]
-  [#2560](https://github.com/telstra/open-kilda/pull/2560) Do not ignore Inactive ISLs in latency Cache (Issue: [#580](https://github.com/telstra/open-kilda/issues/580)) [**storm-topologies**]
-  [#2539](https://github.com/telstra/open-kilda/pull/2539) add test for checking "get all flows for a switch" [**tests**]

### Improvements:
-  [#2532](https://github.com/telstra/open-kilda/pull/2532) extend ProtectedPathSpec by checking the 'flowStatusDetails' filed [**tests**]
-  [#2567](https://github.com/telstra/open-kilda/pull/2567) Changed update latency intervals (Issue: [#580](https://github.com/telstra/open-kilda/issues/580)) [**configuration**]
-  [#2570](https://github.com/telstra/open-kilda/pull/2570) Add special test that generates topo.yaml based on what is discovered [**tests**]
-  [#2476](https://github.com/telstra/open-kilda/pull/2476) Do not treat all speaker as unavailable on floodlightrouter start (Issue: [#2456](https://github.com/telstra/open-kilda/issues/2456)) [**storm-topologies**]
-  [#2478](https://github.com/telstra/open-kilda/pull/2478) Shared bolt cappable to produce periodic time tuples [**storm-topologies**]
-  [#2553](https://github.com/telstra/open-kilda/pull/2553) Fix for vxlan unicast ping rule [**floodlight**][**northbound**]
-  [#2494](https://github.com/telstra/open-kilda/pull/2494) add tests for creating 2047 and 4094 flows [**tests**]

For the complete list of changes, check out [the commit log](https://github.com/telstra/open-kilda/compare/v1.26.0...v1.27.0).

### Affected Components:
isllatency, fl, router, nb, ping, stats

---

## v1.26.0 (04/07/2019)

### Features:
-  [#2438](https://github.com/telstra/open-kilda/pull/2438) Excess rules and meters removing (Issues: [#2189](https://github.com/telstra/open-kilda/issues/2189) [#2215](https://github.com/telstra/open-kilda/issues/2215) [#2289](https://github.com/telstra/open-kilda/issues/2289)) [**api**][**floodlight**][**northbound**][**storm-topologies**]
-  [#2536](https://github.com/telstra/open-kilda/pull/2536) Add API to get all flows for a particular switch or endpoint. (Issue: [#2529](https://github.com/telstra/open-kilda/issues/2529)) [**api**][**northbound**][**storm-topologies**]

### Bug Fixes:
-  [#2569](https://github.com/telstra/open-kilda/pull/2569) Fix flow validation for swap endpoints functionality (for default flows) [**storm-topologies**]
-  [#2572](https://github.com/telstra/open-kilda/pull/2572) Do not use negative round trip latency for OpenTSDB
-  [#2573](https://github.com/telstra/open-kilda/pull/2573) Fix validation of switches that don't support meters (FLOW HS topology)
-  [#2577](https://github.com/telstra/open-kilda/pull/2577) Fix fsm flow create
-  [#2555](https://github.com/telstra/open-kilda/pull/2555) Fix occasionally failing SwapEndpoint test [**tests**]

### Improvements:
-  [#2528](https://github.com/telstra/open-kilda/pull/2528) extend FlowDiversitySpec by checking the "diverse_with" field [**tests**]
-  [#2561](https://github.com/telstra/open-kilda/pull/2561) add extra check to prevent fail on a small env [**tests**]
-  [#2564](https://github.com/telstra/open-kilda/pull/2564) Add test that reproduces #2563 [**tests**]
-  [#2535](https://github.com/telstra/open-kilda/pull/2535) [Network topo] Change logging level for port state events. [**storm-topologies**]
-  [#2506](https://github.com/telstra/open-kilda/pull/2506) Make most traffic examination to run in parallel in both directions [**tests**]

For the complete list of changes, check out [the commit log](https://github.com/telstra/open-kilda/compare/v1.25.0...v1.26.0).

### Affected Components:
nb, flow, nbworker, swmanager, fl, network, router, flow-hs

---

## v1.25.0 (01/07/2019)

### Features:
-  [#2508](https://github.com/telstra/open-kilda/pull/2508) PCE takes into account encapsulation type [**storm-topologies**]
-  [#2518](https://github.com/telstra/open-kilda/pull/2518) Add protected path status to API. (Issue: [#2513](https://github.com/telstra/open-kilda/issues/2513)) [**northbound**][**storm-topologies**]
-  [#2521](https://github.com/telstra/open-kilda/pull/2521) Tunnel id match extended [**floodlight**][**storm-topologies**]
-  [#2392](https://github.com/telstra/open-kilda/pull/2392) Add functional tests for flow swap endpoint feature [**tests**]
-  [#2530](https://github.com/telstra/open-kilda/pull/2530) RTL Part 5: change handling of OpenTsdb records (Issue: [#580](https://github.com/telstra/open-kilda/issues/580)) [**storm-topologies**]
-  [#2533](https://github.com/telstra/open-kilda/pull/2533) RTL Part 6: Added One Way latency manipulation (Issue: [#580](https://github.com/telstra/open-kilda/issues/580)) [**floodlight**][**storm-topologies**]
-  [#2473](https://github.com/telstra/open-kilda/pull/2473) Return diverse group flows id in get flow response (Issue: [#2465](https://github.com/telstra/open-kilda/issues/2465)) [**api**][**northbound**][**storm-topologies**]
-  [#2485](https://github.com/telstra/open-kilda/pull/2485) Issue 647 add vxlan methods to fl rebased [**floodlight**][**northbound**][**storm-topologies**]
-  [#2486](https://github.com/telstra/open-kilda/pull/2486) Design for representing protected path status in API [**api**]
-  [#2292](https://github.com/telstra/open-kilda/pull/2292) Feature/580 round trip latency (Issue: [#580](https://github.com/telstra/open-kilda/issues/580)) [**floodlight**][**storm-topologies**]
-  [#2558](https://github.com/telstra/open-kilda/pull/2558) Changed 'isl.latency' to 'isl.rtt' metric in GUI (Issue: [#580](https://github.com/telstra/open-kilda/issues/580)) [**gui**]

### Bug Fixes:
-  [#2498](https://github.com/telstra/open-kilda/pull/2498) Minor fixes for nb correlation id check and logging [**northbound**]
-  [#2504](https://github.com/telstra/open-kilda/pull/2504) Fix TagExtension to properly count execution times for a tag [**tests**]
-  [#2507](https://github.com/telstra/open-kilda/pull/2507) Fix for separate functional test execution [**tests**]
-  [#2510](https://github.com/telstra/open-kilda/pull/2510) Fix NPE in SwManager RouterBolt (Issue: [#2219](https://github.com/telstra/open-kilda/issues/2219)) [**storm-topologies**]
-  [#2520](https://github.com/telstra/open-kilda/pull/2520) Fix log message for validate switch request. [**northbound**]
-  [#2463](https://github.com/telstra/open-kilda/pull/2463) Make FSM independent (network-topology) (Issue: [#2457](https://github.com/telstra/open-kilda/issues/2457)) [**storm-topologies**]
-  [#2541](https://github.com/telstra/open-kilda/pull/2541) Fix correlation id checks for swagger ui (Issue: [#2515](https://github.com/telstra/open-kilda/issues/2515)) [**northbound**]
-  [#2548](https://github.com/telstra/open-kilda/pull/2548) Data migration for supported_transit_encapsulation
-  [#2549](https://github.com/telstra/open-kilda/pull/2549) Fix for swagger correlation id header name [**northbound**]
-  [#2556](https://github.com/telstra/open-kilda/pull/2556) Fix for round trip latency  (Issues: [#2554](https://github.com/telstra/open-kilda/issues/2554) [#580](https://github.com/telstra/open-kilda/issues/580)) [**gui**]

### Improvements:
-  [#2500](https://github.com/telstra/open-kilda/pull/2500) extend default flow tests [**tests**]
-  [#2446](https://github.com/telstra/open-kilda/pull/2446) add tests to smoke iteration [**tests**]
-  [#2514](https://github.com/telstra/open-kilda/pull/2514) fix logging for the setLinkBfd method [**tests**]
-  [#2519](https://github.com/telstra/open-kilda/pull/2519) add smoke_switches tag, and mark needed tests [**tests**]
-  [#2404](https://github.com/telstra/open-kilda/pull/2404) add possibility to use the `verifyRulesOnProtectedFlow` method when we have 1+ flows (Issue: [#2282](https://github.com/telstra/open-kilda/issues/2282)) [**tests**]
-  [#2346](https://github.com/telstra/open-kilda/pull/2346) Ensure ISL use link props data (Issue: [#2220](https://github.com/telstra/open-kilda/issues/2220)) [**storm-topologies**]
-  [#2540](https://github.com/telstra/open-kilda/pull/2540) fix test "Able to swap main and protected paths manually" [**tests**]

### Other changes:
-  [#2496](https://github.com/telstra/open-kilda/pull/2496) Make 'ovs-meters-enabled' configurable [**configuration**]

For the complete list of changes, check out [the commit log](https://github.com/telstra/open-kilda/compare/v1.24.0...v1.25.0).

### Affected Components:
fl, gui, network, neo4j, flow, nb, isllatency, swmanager

### Upgrade notes:
Use following migration scripts to update db:
- [1.6 migration-script.xml](https://github.com/telstra/open-kilda/blob/v1.25.0/services/neo4j/migrations/1.6-encapsulation-type/1-upper-case-flow-encapsulation-type-changelog.xml)
- [1.7 migration-script.xml](https://github.com/telstra/open-kilda/blob/v1.25.0/services/neo4j/migrations/1.7-supported-transit-encapsulation/1-supported-transit-encapsulation-to-switch-features-changelog.xml)

In case of issues these rollback scripts should be executed:
- [1.6 rollback.cql](https://github.com/telstra/open-kilda/blob/v1.25.0/services/neo4j/migrations/1.6-encapsulation-type/rollback.cql)
- [1.7 rollback.cql](https://github.com/telstra/open-kilda/blob/v1.25.0/services/neo4j/migrations/1.7-supported-transit-encapsulation/rollback.cql)

---

## v1.24.0 (19/06/2019)

### Features:
-  [#2304](https://github.com/telstra/open-kilda/pull/2304) Swap endpoints for flow [**api**][**northbound**][**storm-topologies**]
-  [#2471](https://github.com/telstra/open-kilda/pull/2471) RTL Part 3: Handle RTL packet in Floodlight (Issue: [#580](https://github.com/telstra/open-kilda/issues/580)) [**floodlight**][**storm-topologies**]
-  [#2472](https://github.com/telstra/open-kilda/pull/2472) Storm side vxlan rules [**storm-topologies**]
-  [#2350](https://github.com/telstra/open-kilda/pull/2350) Add an ability to choose encapsulation type in the CRUD flow over REST API. (Issue: [#647](https://github.com/telstra/open-kilda/issues/647)) [**northbound**][**storm-topologies**]
-  [#2417](https://github.com/telstra/open-kilda/pull/2417) Allow both default and VLAN tagged flows for the same port (Issue: [#2411](https://github.com/telstra/open-kilda/issues/2411)) [**floodlight**][**storm-topologies**]

### Bug Fixes:
-  [#2499](https://github.com/telstra/open-kilda/pull/2499) Restored cookie mismatch debug log level [**floodlight**]
-  [#2464](https://github.com/telstra/open-kilda/pull/2464) Fix switch validate and rules sync on meters unsupported switches (Issue: [#2453](https://github.com/telstra/open-kilda/issues/2453)) [**floodlight**][**storm-topologies**]
-  [#2469](https://github.com/telstra/open-kilda/pull/2469) Propagate API_HOST from lab-api into lab-service [**tests**]
-  [#2480](https://github.com/telstra/open-kilda/pull/2480) Fix to protected path tests [**tests**]
-  [#2483](https://github.com/telstra/open-kilda/pull/2483) Fix assumeProfile failing if first feature is profile-dependent [**tests**]
-  [#2484](https://github.com/telstra/open-kilda/pull/2484) Fix: Remove the notification stream going to the HS kafka bolt. [**storm-topologies**]
-  [#2487](https://github.com/telstra/open-kilda/pull/2487) Fix functional test for pinned flow [**tests**]
-  [#2488](https://github.com/telstra/open-kilda/pull/2488) Fix functional test for ISL min port speed feature [**tests**]
-  [#2428](https://github.com/telstra/open-kilda/pull/2428) Fix switch status update logging [**storm-topologies**]
-  [#2512](https://github.com/telstra/open-kilda/pull/2512) Partially revert PR2212 - deduplicate port event notifications (Issue: [#2212](https://github.com/telstra/open-kilda/issues/2212)) [**storm-topologies**]

### Improvements:
-  [#2434](https://github.com/telstra/open-kilda/pull/2434) check that system allows to pass traffic via default and vlan flows when they are on the same port (Issue: [#2433](https://github.com/telstra/open-kilda/issues/2433)) [**tests**]
-  [#2502](https://github.com/telstra/open-kilda/pull/2502) ignore test, functionality is not implemented yet [**tests**]
-  [#2454](https://github.com/telstra/open-kilda/pull/2454) Improve sync rules test to use path with max amount of switches (Issue: [#2453](https://github.com/telstra/open-kilda/issues/2453)) [**tests**]
-  [#2212](https://github.com/telstra/open-kilda/pull/2212) Improvements of Network topology dashboard logger. (Issue: [#1157](https://github.com/telstra/open-kilda/issues/1157)) [**storm-topologies**]
-  [#2477](https://github.com/telstra/open-kilda/pull/2477) Add test that slowly discovers switches one by one [**tests**]
-  [#2489](https://github.com/telstra/open-kilda/pull/2489) Small refactoring of self-loop ISL test [**tests**]

For the complete list of changes, check out [the commit log](https://github.com/telstra/open-kilda/compare/v1.23.0...v1.24.0).

### Affected Components:
router, fl, flow, reroute, swmanager, network, nb

---

## v1.23.0 (10/06/2019)

### Features:
-  [#2466](https://github.com/telstra/open-kilda/pull/2466) Add a feature toggle to reroute a flow with default encapsulation type. (Issue: [#647](https://github.com/telstra/open-kilda/issues/647)) [**api**][**storm-topologies**]
-  [#2402](https://github.com/telstra/open-kilda/pull/2402) Add a VxLAN resource pool. (Issue: [#647](https://github.com/telstra/open-kilda/issues/647)) [**neo4j**]
-  [#2406](https://github.com/telstra/open-kilda/pull/2406) Added new Encapslation model class and Extended Encapsulation Enum [**storm-topologies**]

### Bug Fixes:
-  [#2475](https://github.com/telstra/open-kilda/pull/2475) Exclude switch object from switch features equals and hashCode

### Improvements:
-  [#2470](https://github.com/telstra/open-kilda/pull/2470) Add round trip rule into test [**tests**]
-  [#2440](https://github.com/telstra/open-kilda/pull/2440) add test: check that protected flow allows traffic on main/protected paths (Issues: [#2367](https://github.com/telstra/open-kilda/issues/2367) [#2415](https://github.com/telstra/open-kilda/issues/2415)) [**tests**]
-  [#2444](https://github.com/telstra/open-kilda/pull/2444) add possibility to set specific controllet on an OVS [**tests**]
-  [#2253](https://github.com/telstra/open-kilda/pull/2253) Add CommandContext into all tuples. (Issues: [#2199](https://github.com/telstra/open-kilda/issues/2199) [#2239](https://github.com/telstra/open-kilda/issues/2239)) [**storm-topologies**]

For the complete list of changes, check out [the commit log](https://github.com/telstra/open-kilda/compare/v1.22.0...v1.23.0).

### Affected Components:
isllatency, stats, neo4j, flow, portstate, otsdb, swmanager, router, nbworker

### Upgrade notes
If you have an older version of Kilda installed, then you must migrate the data stored in Neo4j
before you deploy and start this version. You should execute [migration script](https://github.com/telstra/open-kilda/blob/v1.23.0/services/neo4j/migrations/1.5-switch-features/1-create-switch-features-changelog.xml) before starting of deployment.

In case of any issues you are able to rollback these changes using [rollback script](https://github.com/telstra/open-kilda/blob/v1.23.0/services/neo4j/migrations/1.5-switch-features/rollback.cql).

---

## v1.22.0 (06/06/2019)

### Features:
-  [#2322](https://github.com/telstra/open-kilda/pull/2322) Create a config with default encapsulation type in Neo4j. (Issues: [#2427](https://github.com/telstra/open-kilda/issues/2427) [#647](https://github.com/telstra/open-kilda/issues/647)) [**api**][**northbound**][**storm-topologies**]
-  [#2327](https://github.com/telstra/open-kilda/pull/2327) RTL: Part 2. Added round trip latency default rule (Issue: [#580](https://github.com/telstra/open-kilda/issues/580)) [**floodlight**]
-  [#2467](https://github.com/telstra/open-kilda/pull/2467) Add round trip latency rule to install/delete rules API (Issue: [#580](https://github.com/telstra/open-kilda/issues/580)) [**api**][**floodlight**]
-  [#2328](https://github.com/telstra/open-kilda/pull/2328) Pinned flow (Issue: [#2334](https://github.com/telstra/open-kilda/issues/2334)) [**api**][**storm-topologies**]

### Bug Fixes:
-  [#2390](https://github.com/telstra/open-kilda/pull/2390) Fix orphan meter resources [**storm-topologies**]

### Improvements:
-  [#2451](https://github.com/telstra/open-kilda/pull/2451) add tests for a pinned flow [**tests**]
-  [#2427](https://github.com/telstra/open-kilda/pull/2427) Add flow allocate protected path field migration

For the complete list of changes, check out [the commit log](https://github.com/telstra/open-kilda/compare/v1.21.2...v1.22.0).

### Affected Components:
reroute, nbworker, flow, nb, neo4j, fl

### Upgrade notes:

If you have an older version of Kilda installed, then you must migrate the data stored in Neo4j
before you deploy and start this version. You should execute migration scripts before starting of deployment:
 - [1.3 migration-script.xml](https://github.com/telstra/open-kilda/blob/v1.22.0/services/neo4j/migrations/1.3-add-allocate-protected-path-field/1-add-allocate-protected-path-field-changelog.xml)
 - [1.4 migration-script.xml](https://github.com/telstra/open-kilda/blob/v1.22.0/services/neo4j/migrations/1.4-kilda-configuration/1-update-constraints-changelog.xml)

In case of any issues you are able to rollback 1.4 changes using [1.4 rollback-script.cql](https://github.com/telstra/open-kilda/blob/v1.22.0/services/neo4j/migrations/1.4-kilda-configuration/rollback.cql).
For migration 1.3 you must make a database backup to rollback changes.

---

## v1.21.2 (05/06/2019)
### Improvements:
-  [#2397](https://github.com/telstra/open-kilda/pull/2397) Use same transit VLAN for paths in both directions (Issue: [#2386](https://github.com/telstra/open-kilda/issues/2386)) [**storm-topologies**]
-  [#2384](https://github.com/telstra/open-kilda/pull/2384) extend GRPC tests to iterate over all available firmware versions (6.4+) (Issue: [#2251](https://github.com/telstra/open-kilda/issues/2251)) [**tests**]
-  [#2442](https://github.com/telstra/open-kilda/pull/2442) add verification that one transit vlan is created for a flow [**tests**]
-  [#2437](https://github.com/telstra/open-kilda/pull/2437) Add global flag to switch H&S reroutes [**tests**]

For the complete list of changes, check out [the commit log](https://github.com/telstra/open-kilda/compare/v1.21.1...v1.21.2).

### Affected Components:
flow

---

## v1.21.1 (04/06/2019)
### Bug Fixes:
-  [#2439](https://github.com/telstra/open-kilda/pull/2439) Fix failsafe transaction interface
-  [#2283](https://github.com/telstra/open-kilda/pull/2283) Do not reset defaultMaxBanwidth ISL's field on network topology start (Issue: [#2248](https://github.com/telstra/open-kilda/issues/2248)) [**storm-topologies**]
-  [#2412](https://github.com/telstra/open-kilda/pull/2412) Do not fail lab-service if openvswitch service is not running [**tests**]

### Improvements:
-  [#2436](https://github.com/telstra/open-kilda/pull/2436) Make transaction bolt "non-stateful" in terms of storm [**storm-topologies**]
-  [#2423](https://github.com/telstra/open-kilda/pull/2423) Router remove stateful (Issue: [#2234](https://github.com/telstra/open-kilda/issues/2234)) [**storm-topologies**]
-  [#2296](https://github.com/telstra/open-kilda/pull/2296) Extend transation manager with repeat mecahnism (Issue: [#2291](https://github.com/telstra/open-kilda/issues/2291))
-  [#2316](https://github.com/telstra/open-kilda/pull/2316) Refactor of PathVerificationService (Issue: [#580](https://github.com/telstra/open-kilda/issues/580)) [**floodlight**]
-  [#2289](https://github.com/telstra/open-kilda/pull/2289) SwitchManager topology refactoring (Issue: [#2215](https://github.com/telstra/open-kilda/issues/2215)) [**northbound**][**storm-topologies**]
-  [#2354](https://github.com/telstra/open-kilda/pull/2354) Detect and handle self looped ISL (Issue: [#2314](https://github.com/telstra/open-kilda/issues/2314)) [**storm-topologies**]
-  [#2424](https://github.com/telstra/open-kilda/pull/2424) fix test: System doesn't reroute main flow path when protected path is broken and new alt path is available (Issue: [#2420](https://github.com/telstra/open-kilda/issues/2420)) [**tests**]
-  [#2396](https://github.com/telstra/open-kilda/pull/2396) add verification that system deletes props for both directions, even … (Issue: [#2388](https://github.com/telstra/open-kilda/issues/2388)) [**tests**]

For the complete list of changes, check out [the commit log](https://github.com/telstra/open-kilda/compare/v1.21.0...v1.21.1).

### Affected Components:
swmanager, fl, nb, neo4j, flow, network, router

---

## v1.21.0 (03/06/2019)
### Features:
-  [#2403](https://github.com/telstra/open-kilda/pull/2403) Adding  feature to toggle the menu sidebar (Issue:  [#2387](https://github.com/telstra/open-kilda/issues/2387)) [**gui**]
-  [#2394](https://github.com/telstra/open-kilda/pull/2394) Adding feature to delete ISL and improvement for list screen cache reset , latency calculation on flow detail screen,changed speed with max_bandwidth on isl detail (Issues:  [#2348](https://github.com/telstra/open-kilda/issues/2348), [#2339](https://github.com/telstra/open-kilda/issues/2339), [#2337](https://github.com/telstra/open-kilda/issues/2337), [#2338](https://github.com/telstra/open-kilda/issues/2338)) [**gui**]
-  [#2395](https://github.com/telstra/open-kilda/pull/2395) Re-implement flow create feature using H&S approach (Issue:  [#1866](https://github.com/telstra/open-kilda/issues/1866)) [**northbound**]
-  [#2360](https://github.com/telstra/open-kilda/pull/2360) Re-implement flow reroute feature using H&S approach (Issue:  [#2017](https://github.com/telstra/open-kilda/issues/2017)) [**northbound**]
-  [#2315](https://github.com/telstra/open-kilda/pull/2315) Add flow create API V2  (Issue:  [#1866](https://github.com/telstra/open-kilda/issues/1866)) [**northbound**][**area/api**] [**northbound**]

### Bug Fixes:
-  [#2364](https://github.com/telstra/open-kilda/pull/2364) Add test for issue #2363 (Issue:  [#2363](https://github.com/telstra/open-kilda/issues/2363)) [**tests**]

### Improvements:
-  [#2425](https://github.com/telstra/open-kilda/pull/2425) Log the root cause of OGM mapping exception in repositories
-  [#2421](https://github.com/telstra/open-kilda/pull/2421) ignore broken test due to incorrect logic in test [**tests**]
-  [#2414](https://github.com/telstra/open-kilda/pull/2414) Implement "self-executable" fl commands, refactor fl structure (Issue:  [#1866](https://github.com/telstra/open-kilda/issues/1866))
-  [#2409](https://github.com/telstra/open-kilda/pull/2409) rename correlation id for functional and grpc tests [**tests**]
-  [#2408](https://github.com/telstra/open-kilda/pull/2408) add tests for pinned+protected flow [**tests**]
-  [#2405](https://github.com/telstra/open-kilda/pull/2405) Persist python lib versions for traffexam [**tests**]
-  [#2401](https://github.com/telstra/open-kilda/pull/2401) Add logging for ISL disco response in fl kafka producer and fl router
-  [#2399](https://github.com/telstra/open-kilda/pull/2399) Added role and region as custom fields to FL logback config [**area/config**]
-  [#2393](https://github.com/telstra/open-kilda/pull/2393) Create changelog generator script [**area/ops**]
-  [#2368](https://github.com/telstra/open-kilda/pull/2368) System doesn't reroute main flow path when protected path is broken and new alt path is available [**tests**]
-  [#2347](https://github.com/telstra/open-kilda/pull/2347) Add functional tests for BFD feature [**tests**]
-  [#2276](https://github.com/telstra/open-kilda/pull/2276) Make broadcast MAC address for a discovery packet configurable. (Issues:  [#2053](https://github.com/telstra/open-kilda/issues/2053))

For the complete list of changes, check out [the commit log](https://github.com/telstra/open-kilda/compare/v1.20.0...v1.21.0).

### Upgrade notes
If you have an older version of Kilda installed, then you must migrate the data stored in Neo4j
before you deploy and start this version.  You should execute [migration script](https://github.com/telstra/open-kilda/blob/v1.21.0/services/neo4j/migrations/1.2-history-event/1-update-constraints-changelog.xml) before starting of deployment.

In case of any issues you are able to rollback these changes using [rollback script](https://github.com/telstra/open-kilda/blob/v1.21.0/services/neo4j/migrations/1.2-history-event/rollback.cql).

---

## v1.20.0 (27/05/2019)
### Features:
-  [#1954](https://github.com/telstra/open-kilda/pull/1954) Add new api for update max bandwidth (Issues: [#1937](https://github.com/telstra/open-kilda/issues/1937) [#1944](https://github.com/telstra/open-kilda/issues/1944) [#2003](https://github.com/telstra/open-kilda/issues/2003)) [**northbound**][**storm-topologies**]
-  [#2279](https://github.com/telstra/open-kilda/pull/2279) MultiFL. Add FL for statistics. [**floodlight**][**storm-topologies**]

### Bug Fixes:
-  [#2380](https://github.com/telstra/open-kilda/pull/2380) Fix perf test to respect existing topology and properly avoid isl ports [**tests**]
-  [#2385](https://github.com/telstra/open-kilda/pull/2385) Remove unhandledInput from IslStatsBolt [**storm-topologies**]

### Improvements:
-  [#2305](https://github.com/telstra/open-kilda/pull/2305) MultiFL statistics documentation. [**docs**]
-  [#1860](https://github.com/telstra/open-kilda/pull/1860) Design for create flow using H&S approach [**docs**][**storm-topologies**]
-  [#2374](https://github.com/telstra/open-kilda/pull/2374) Minor fixes in meters centec test to keep up with latest code updates [**tests**]
-  [#2312](https://github.com/telstra/open-kilda/pull/2312) Rename IslStatsTopology to IslLatencyTopology and refactor (Issue: [#580](https://github.com/telstra/open-kilda/issues/580)) [**storm-topologies**]
-  [#2347](https://github.com/telstra/open-kilda/pull/2347) Add functional tests for BFD feature [**tests**]
-  [#2379](https://github.com/telstra/open-kilda/pull/2379) fix tests for protected path according to staging env [**tests**]
-  [#2389](https://github.com/telstra/open-kilda/pull/2389) Hotfix for update max bandwith
-  [#2399](https://github.com/telstra/open-kilda/pull/2399) Added role and region as custom fields to FL logback config [**configuration**][**floodlight**]

For the complete list of changes, check out [the commit log](https://github.com/telstra/open-kilda/compare/v1.19.0...v1.20.0).

---

## v1.19.0 (22/05/2019)
### Features:
-  [#2325](https://github.com/telstra/open-kilda/pull/2325) Use OF groups for discovery process (Issue:  [#580](https://github.com/telstra/open-kilda/issues/580))
-  [#2320](https://github.com/telstra/open-kilda/pull/2320) Adding feature to display meter stats graph (Issue:  [#2025](https://github.com/telstra/open-kilda/issues/2025) [**gui**])
-  [#2155](https://github.com/telstra/open-kilda/pull/2155) Protected paths implementation  (Issue:  [#1232](https://github.com/telstra/open-kilda/issues/1232) [**area/arch**])
-  [#2217](https://github.com/telstra/open-kilda/pull/2217) Accomplish BFD session management (Issue:  [#1487](https://github.com/telstra/open-kilda/issues/1487))

### Bug Fixes:
-  [#2362](https://github.com/telstra/open-kilda/pull/2362) Fix issue in topology settings upload json file.
-  [#2344](https://github.com/telstra/open-kilda/pull/2344) Fix API PATCH /flows/{flow-id}. (Issue:  [#2343](https://github.com/telstra/open-kilda/issues/2343))

### Improvements:
-  [#2365](https://github.com/telstra/open-kilda/pull/2365) Fix unstable meters test to properly wait for flow update to complete [**tests**]
-  [#2352](https://github.com/telstra/open-kilda/pull/2352) Refactor flow crud test to avoid isl-port endpoints [**tests**]
-  [#2351](https://github.com/telstra/open-kilda/pull/2351) Feature/isl and switch maintenance  (Issues:  [#2294](https://github.com/telstra/open-kilda/issues/2294), [#2295](https://github.com/telstra/open-kilda/issues/2295) [**gui**])
-  [#2345](https://github.com/telstra/open-kilda/pull/2345) Fix KafkaBreaker hardcoded topic name [**tests**]
-  [#2341](https://github.com/telstra/open-kilda/pull/2341) REFACTOR: rename method according to internal convention [**tests**]
-  [#2340](https://github.com/telstra/open-kilda/pull/2340) Add EnduranceSpec with 'simulation' test [**tests**]
-  [#2330](https://github.com/telstra/open-kilda/pull/2330) extend existing 'Unable to create a flow on an isl port' test [**tests**]
-  [#2329](https://github.com/telstra/open-kilda/pull/2329) Use docker memlimits for 16GB setup as default (instead of unlimited) [**area/config**]
-  [#2326](https://github.com/telstra/open-kilda/pull/2326) ADD test: System is able to set min port speed for isl capacity [**tests**]
-  [#2324](https://github.com/telstra/open-kilda/pull/2324) Use virtual/hardware tags instead of assumptions directly in test [**tests**]
-  [#2323](https://github.com/telstra/open-kilda/pull/2323) Extend switch validation spec  [**tests**]
-  [#2317](https://github.com/telstra/open-kilda/pull/2317) Misc improvements in tests (Issue:  [#1865](https://github.com/telstra/open-kilda/issues/1865) [**tests**])
-  [#2284](https://github.com/telstra/open-kilda/pull/2284) extend the 'Able to swap flow path' test [**tests**]
-  [#2269](https://github.com/telstra/open-kilda/pull/2269) ADD: System is able to reroute(intentional) flow with protected according to the priority field [**tests**]
-  [#2264](https://github.com/telstra/open-kilda/pull/2264) ADD test: Able to validate switch rules in case flow is created with protected path [**tests**]
-  [#2262](https://github.com/telstra/open-kilda/pull/2262) ADD test: Able to validate flow with protected path  [**tests**]
-  [#2261](https://github.com/telstra/open-kilda/pull/2261) ADD test: Able to synchronize rules for a flow with protected path [**tests**]
-  [#2241](https://github.com/telstra/open-kilda/pull/2241) Refactoring of VerificationPacket class
-  [#2213](https://github.com/telstra/open-kilda/pull/2213) Add performance-tests skeleton and example test [**tests**]
-  [#2204](https://github.com/telstra/open-kilda/pull/2204) Stats request to Storm
-  [#2192](https://github.com/telstra/open-kilda/pull/2192) #1060 Add check for conflicts with ISL ports in FlowValidator.  (Issue:  [#1060](https://github.com/telstra/open-kilda/issues/1060))

For the complete list of changes, check out [the commit log](https://github.com/telstra/open-kilda/compare/v1.18.2...v1.19.0).

### Upgrade notes
If you have an older version of Kilda installed, then you must migrate the data stored in Neo4j
before you deploy and start this version.  You should execute [migration script](https://github.com/telstra/open-kilda/blob/v1.19.0/services/neo4j/migrations/1.1-bfd-session/1-update-constraints-changelog.xml) before starting of deployment.

In case of any issues you are able to rollback these changes using [rollback script](https://github.com/telstra/open-kilda/blob/v1.19.0/services/neo4j/migrations/1.1-bfd-session/rollback.cql).

---

## v1.18.2
### Features:
-  [#2309](https://github.com/telstra/open-kilda/pull/2309) Adding feature to import and export topology screen settings (Issue:  [#2293](https://github.com/telstra/open-kilda/issues/2293) [**gui**])
-  [#2280](https://github.com/telstra/open-kilda/pull/2280) Adding feature of copy to clipboard on list screens (Issue:  [#2275](https://github.com/telstra/open-kilda/issues/2275) [**gui**])
-  [#2271](https://github.com/telstra/open-kilda/pull/2271) Changed oracle jdk to openjdk
-  [#2252](https://github.com/telstra/open-kilda/pull/2252) Enhancement to change default metric in packet loss graph to packets (Issue:  [#2202](https://github.com/telstra/open-kilda/issues/2202) [**gui**])

### Bug Fixes:
-  [#2250](https://github.com/telstra/open-kilda/pull/2250) Add error response for CRUD Flow when features disabled [**northbound**] (Issue:  [#1920](https://github.com/telstra/open-kilda/issues/1920))
-  [#2256](https://github.com/telstra/open-kilda/pull/2256) Add test for stats max values. Bump spock to 1.3 [**tests**] (Issue:  [#2255](https://github.com/telstra/open-kilda/issues/2255))
-  [#2274](https://github.com/telstra/open-kilda/pull/2274) Restore gitignore coverage

### Improvements:
-  [#2311](https://github.com/telstra/open-kilda/pull/2311) Customise neo4j container
-  [#2308](https://github.com/telstra/open-kilda/pull/2308) Add test to verify excess rules and meters deletion while sync [**tests**]
-  [#2306](https://github.com/telstra/open-kilda/pull/2306) Expose ElasticSearch ports.
-  [#2303](https://github.com/telstra/open-kilda/pull/2303) Slightly improve lab service api parallelism [**tests**]
-  [#2300](https://github.com/telstra/open-kilda/pull/2300) Remove AbstractException class
-  [#2297](https://github.com/telstra/open-kilda/pull/2297) Refactoring of functional tests to use topology helper where possible [**tests**]
-  [#2287](https://github.com/telstra/open-kilda/pull/2287) Rework TagExtension for new tags format. Introduce IterationTags [**tests**]
-  [#2286](https://github.com/telstra/open-kilda/pull/2286) Log discovery data received by speaker
-  [#2277](https://github.com/telstra/open-kilda/pull/2277) Added argument for FROM in all Dockerfile [**area/cicd**]
-  [#2272](https://github.com/telstra/open-kilda/pull/2272) Improve test name logging in functional-tests module [**tests**]
-  [#2270](https://github.com/telstra/open-kilda/pull/2270) Changed default elasticsearch index name from logstash to kilda
-  [#2260](https://github.com/telstra/open-kilda/pull/2260) Add fields to SwitchDto from database model.
-  [#2240](https://github.com/telstra/open-kilda/pull/2240) Minor tests updates [**tests**]
-  [#2238](https://github.com/telstra/open-kilda/pull/2238) Manage to pass kafka-key from storm to speaker
-  [#2234](https://github.com/telstra/open-kilda/pull/2234) Bolts in fl-router are stateless in terms of storm
-  [#2233](https://github.com/telstra/open-kilda/pull/2233) Extend functional test for Floodlight and Kafka outage [**tests**]
-  [#2226](https://github.com/telstra/open-kilda/pull/2226) Improve TopologyHelper vastly. Introduce PotentialFlow entity [**tests**]
-  [#2223](https://github.com/telstra/open-kilda/pull/2223) Add test: "Unable to create a flow on an isl port" [**tests**] (Issue:  [#2222](https://github.com/telstra/open-kilda/issues/2222) [**tests**])
-  [#2210](https://github.com/telstra/open-kilda/pull/2210) Improve discovery topology logging
-  [#2208](https://github.com/telstra/open-kilda/pull/2208) Lower log level for "lost" discovery packets
-  [#2196](https://github.com/telstra/open-kilda/pull/2196) Fix functional tests for logging [**tests**]
-  [#2188](https://github.com/telstra/open-kilda/pull/2188) Func tests/add tests for updating bw [**tests**]
-  [#2186](https://github.com/telstra/open-kilda/pull/2186) Remove execute method override into `CoordinatedBolt`
-  [#2167](https://github.com/telstra/open-kilda/pull/2167) ADD: meter validation tests [**tests**] (Issues:  [#2066](https://github.com/telstra/open-kilda/pull/2066), [#2131](https://github.com/telstra/open-kilda/issues/2131) [**tests**])

For the complete list of changes, check out [the commit log](https://github.com/telstra/open-kilda/compare/v1.18.1...v1.18.2).

---

## v1.18.1 (03/05/2019)
### Bug Fixes:
-  [#2318](https://github.com/telstra/open-kilda/pull/2318) Fix resource allocation below the low boundaries. (Resource pools may provide a value below the low boundaries if there's a gap in already allocated ones and this gap is below the low boundary)

For the complete list of changes, check out [the commit log](https://github.com/telstra/open-kilda/compare/v1.18.0...v1.18.1).

---

## v1.18.0 (02/05/2019)
### Features:
-  [#2230](https://github.com/telstra/open-kilda/pull/2230) ISL and switch details can be open from a flow path on GUI (Issue:  [#1740](https://github.com/telstra/open-kilda/issues/1740))

### Bug Fixes:
-  [#2245](https://github.com/telstra/open-kilda/pull/2245) Add error response for sync meters on umetered flow  (Issue:  [#2043](https://github.com/telstra/open-kilda/issues/2043))

### Improvements:
-  [#2002](https://github.com/telstra/open-kilda/pull/2002) Introduce the data model with flow encapsulation, flow paths and resource pools. (Issue:  [#1519](https://github.com/telstra/open-kilda/issues/1519))
-  [#2103](https://github.com/telstra/open-kilda/pull/2103) Adopt the new data model via a wrapper entity (Issue:  [#2018](https://github.com/telstra/open-kilda/issues/2018))
-  [#2106](https://github.com/telstra/open-kilda/pull/2106) Implement transactional resource pools (Issue:  [#2017](https://github.com/telstra/open-kilda/issues/2017))
-  [#2138](https://github.com/telstra/open-kilda/pull/2138) Migration scripts for the new data model. (Issue:  [#1519](https://github.com/telstra/open-kilda/issues/1519))
-  [#2247](https://github.com/telstra/open-kilda/pull/2247) Add core properties auto create metrics,tagks,tagvs to opentsdb.conf

### Other changes:
-  [#1906](https://github.com/telstra/open-kilda/pull/1906) Protected paths design [**docs**] (Issue:  [#1232](https://github.com/telstra/open-kilda/issues/1232))
-  [#1904](https://github.com/telstra/open-kilda/pull/1904) Design for flow rerouting using H&S approach [**docs**]

For the complete list of changes, check out [the commit log](https://github.com/telstra/open-kilda/compare/v1.17.1...v1.18.0).

### Upgrade notes
If you have an older version of Kilda installed, then you must migrate the data stored in Neo4j
before you deploy and start this version.

The data migration steps:
- If any of Kilda components is running, shut it down. Neo4j must be up and a backup is created.
- Execute [1-update-constraints-changelog.xml](https://github.com/telstra/open-kilda/blob/v1.18.0/services/neo4j/migrations/1.0-flow-paths-n-resources/1-update-constraints-changelog.xml)
 and [2-migration-changelog.xml](https://github.com/telstra/open-kilda/blob/v1.18.0/services/neo4j/migrations/1.0-flow-paths-n-resources/2-migration-changelog.xml) scripts using Liquigraph tools
(see [migration README.md](https://github.com/telstra/open-kilda/blob/v1.18.0/services/neo4j/migrations/README.md)).
- Deploy and start all Kilda components of this version.
- After CRUD tests are passed and the system is being operational with no issues for some period, you need to execute the cleanup script
[3-cleanup-changelog.xml](https://github.com/telstra/open-kilda/blob/v1.18.0/services/neo4j/migrations/1.0-flow-paths-n-resources/3-cleanup-changelog.xml).

In case of any issue you can rollback the migration:
- Execute queries from [rollback-migration.cql](https://github.com/telstra/open-kilda/blob/v1.18.0/services/neo4j/migrations/1.0-flow-paths-n-resources/rollback-migration.cql)
to revert changes made by ```2-migration-changelog.xml```.
- Execute queries from [rollback-constaints.cql](https://github.com/telstra/open-kilda/blob/v1.18.0/services/neo4j/migrations/1.0-flow-paths-n-resources/rollback-constaints.cql)
to revert changes made by ```1-update-constraints-changelog.xml```.

**IMPORTANT:** The changes made by the cleanup script (3-cleanup-changelog.xml) can't be reverted!  

---

## v1.17.1 (15/04/2019)
### Bug Fixes:
-  [#2259](https://github.com/telstra/open-kilda/pull/2259) Propagate ISL's cost updates to the link-props objects. (Issue:  [#2257](https://github.com/telstra/open-kilda/issues/2257))

For the complete list of changes, check out [the commit log](https://github.com/telstra/open-kilda/compare/v1.17.0...v1.17.1).

---

## v1.17.0 (10/04/2019)
### Features:
-  [#2161](https://github.com/telstra/open-kilda/pull/2161) Combine `api` and `northbound` modules, prepare Northbound for API v2 support

### Bug Fixes:
-  [#2236](https://github.com/telstra/open-kilda/pull/2236) Fix the network dump issue in Floodlight router (Router doesn't set proper switch statuses when a region goes back up after being offline).
-  [#2242](https://github.com/telstra/open-kilda/pull/2242) Fix anonymous authentication for Northbound health-check ([#2161](https://github.com/telstra/open-kilda/pull/2161) broke anonymous authentication for `/api/v1/health-check`)

### Improvements:
-  [#2231](https://github.com/telstra/open-kilda/pull/2231) Add logging of stacktrace in DiscoveryBolt exception handling
-  [#2227](https://github.com/telstra/open-kilda/pull/2227) Add storm.yaml template config in confd
-  [#2235](https://github.com/telstra/open-kilda/pull/2235) Enable OVS virtual meters by default [**tests**]
-  [#2179](https://github.com/telstra/open-kilda/pull/2179) Add test: System is able to reroute flow in the correct order based on the priority field [**tests**] (Issue:  [#2144](https://github.com/telstra/open-kilda/issues/2144))

For the complete list of changes, check out [the commit log](https://github.com/telstra/open-kilda/compare/v1.16.2...v1.17.0).<|MERGE_RESOLUTION|>--- conflicted
+++ resolved
@@ -1,6 +1,5 @@
 # Changelog
 
-<<<<<<< HEAD
 ## v1.70.1 (07/09/2020)
 
 ### Features:
@@ -99,7 +98,9 @@
 
 ### Affected Components:
 network, nbworker
-=======
+
+---
+
 ## v1.68.0 (03/08/2020)
 
 ### Features:
@@ -121,7 +122,6 @@
 
 ### Affected Components:
 nb, flow-hs, router, nbworker, network
->>>>>>> 6b59b909
 
 ---
 
@@ -289,6 +289,7 @@
 ---
 
 ## v1.63.0 (24/06/2020)
+
 
 ### Bug Fixes:
 -  [#3555](https://github.com/telstra/open-kilda/pull/3555) Raise moved discovery state priority [**storm-topologies**]
