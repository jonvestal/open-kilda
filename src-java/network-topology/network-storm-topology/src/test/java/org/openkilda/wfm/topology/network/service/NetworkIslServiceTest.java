/* Copyright 2019 Telstra Open Source
 *
 *   Licensed under the Apache License, Version 2.0 (the "License");
 *   you may not use this file except in compliance with the License.
 *   You may obtain a copy of the License at
 *
 *       http://www.apache.org/licenses/LICENSE-2.0
 *
 *   Unless required by applicable law or agreed to in writing, software
 *   distributed under the License is distributed on an "AS IS" BASIS,
 *   WITHOUT WARRANTIES OR CONDITIONS OF ANY KIND, either express or implied.
 *   See the License for the specific language governing permissions and
 *   limitations under the License.
 */

package org.openkilda.wfm.topology.network.service;

import static org.mockito.ArgumentMatchers.any;
import static org.mockito.ArgumentMatchers.anyInt;
import static org.mockito.ArgumentMatchers.argThat;
import static org.mockito.ArgumentMatchers.eq;
import static org.mockito.Mockito.atLeast;
import static org.mockito.Mockito.doAnswer;
import static org.mockito.Mockito.doThrow;
import static org.mockito.Mockito.mock;
import static org.mockito.Mockito.mockingDetails;
import static org.mockito.Mockito.never;
import static org.mockito.Mockito.reset;
import static org.mockito.Mockito.times;
import static org.mockito.Mockito.verify;
import static org.mockito.Mockito.verifyNoMoreInteractions;
import static org.mockito.Mockito.verifyZeroInteractions;
import static org.mockito.Mockito.when;

import org.openkilda.config.provider.ConfigurationProvider;
import org.openkilda.messaging.command.reroute.RerouteAffectedFlows;
import org.openkilda.messaging.info.discovery.RemoveIslDefaultRulesResult;
import org.openkilda.messaging.info.event.IslStatusUpdateNotification;
<<<<<<< HEAD
import org.openkilda.model.BfdSessionStatus;
=======
import org.openkilda.model.BfdProperties;
>>>>>>> 1aad686c
import org.openkilda.model.Isl;
import org.openkilda.model.IslDownReason;
import org.openkilda.model.IslStatus;
import org.openkilda.model.LinkProps;
import org.openkilda.model.Switch;
import org.openkilda.model.SwitchId;
import org.openkilda.model.SwitchProperties;
import org.openkilda.model.SwitchStatus;
import org.openkilda.persistence.EmbeddedNeo4jDatabase;
import org.openkilda.persistence.Neo4jConfig;
import org.openkilda.persistence.PersistenceManager;
import org.openkilda.persistence.TransactionCallbackWithoutResult;
import org.openkilda.persistence.TransactionManager;
import org.openkilda.persistence.repositories.FeatureTogglesRepository;
import org.openkilda.persistence.repositories.FlowPathRepository;
import org.openkilda.persistence.repositories.IslRepository;
import org.openkilda.persistence.repositories.LinkPropsRepository;
import org.openkilda.persistence.repositories.RepositoryFactory;
import org.openkilda.persistence.repositories.SwitchPropertiesRepository;
import org.openkilda.persistence.repositories.SwitchRepository;
import org.openkilda.persistence.spi.PersistenceProvider;
import org.openkilda.stubs.ManualClock;
import org.openkilda.wfm.share.model.Endpoint;
import org.openkilda.wfm.share.model.IslReference;
import org.openkilda.wfm.topology.network.NetworkTopologyDashboardLogger;
import org.openkilda.wfm.topology.network.model.BfdStatusUpdate;
import org.openkilda.wfm.topology.network.model.IslDataHolder;
import org.openkilda.wfm.topology.network.model.NetworkOptions;
import org.openkilda.wfm.topology.network.model.RoundTripStatus;

import lombok.AllArgsConstructor;
import lombok.EqualsAndHashCode;
import lombok.Getter;
import net.jodah.failsafe.Failsafe;
import net.jodah.failsafe.RetryPolicy;
import org.junit.Assert;
import org.junit.Before;
import org.junit.ClassRule;
import org.junit.Ignore;
import org.junit.Test;
import org.junit.rules.TemporaryFolder;
import org.junit.runner.RunWith;
import org.mockito.Mock;
import org.mockito.Mockito;
import org.mockito.junit.MockitoJUnitRunner;
import org.neo4j.driver.v1.exceptions.TransientException;

import java.time.Duration;
import java.time.Instant;
import java.util.Collections;
import java.util.HashMap;
import java.util.List;
import java.util.Map;
import java.util.Objects;
import java.util.Optional;
import java.util.concurrent.TimeUnit;

@RunWith(MockitoJUnitRunner.class)
public class NetworkIslServiceTest {
    private static EmbeddedNeo4jDatabase dbTestServer;

    @ClassRule
    public static TemporaryFolder fsData = new TemporaryFolder();

    private final ManualClock clock = new ManualClock();

    private final StubIslStorage islStorage = new StubIslStorage();

    private final Endpoint endpointAlpha1 = Endpoint.of(new SwitchId(1), 1);
    private final Endpoint endpointBeta2 = Endpoint.of(new SwitchId(2), 2);
    private final Map<SwitchId, Switch> allocatedSwitches = new HashMap<>();

    private final NetworkOptions options = NetworkOptions.builder()
            .dbRepeatMaxDurationSeconds(30)
            .discoveryTimeout(TimeUnit.SECONDS.toNanos(3))
            .build();

    private final BfdProperties genericBfdProperties = BfdProperties.builder()
            .interval(Duration.ofMillis(350))
            .multiplier((short) 3)
            .build();

    @Mock
    private NetworkTopologyDashboardLogger dashboardLogger;

    @Mock
    private IIslCarrier carrier;

    @Mock
    private PersistenceManager persistenceManager;

    @Mock
    private TransactionManager transactionManager;

    @Mock
    private RepositoryFactory repositoryFactory;

    @Mock
    private SwitchRepository switchRepository;
    @Mock
    private SwitchPropertiesRepository switchPropertiesRepository;
    @Mock
    private IslRepository islRepository;
    @Mock
    private LinkPropsRepository linkPropsRepository;
    @Mock
    private FlowPathRepository flowPathRepository;
    @Mock
    private FeatureTogglesRepository featureTogglesRepository;

    private NetworkIslService service;

    @Before
    public void setUp() {
        when(persistenceManager.getTransactionManager()).thenReturn(transactionManager);
        when(persistenceManager.getRepositoryFactory()).thenReturn(repositoryFactory);

        when(repositoryFactory.createSwitchRepository()).thenReturn(switchRepository);
        when(repositoryFactory.createIslRepository()).thenReturn(islRepository);
        when(repositoryFactory.createLinkPropsRepository()).thenReturn(linkPropsRepository);
        when(repositoryFactory.createFlowPathRepository()).thenReturn(flowPathRepository);
        when(repositoryFactory.createFeatureTogglesRepository()).thenReturn(featureTogglesRepository);
        when(repositoryFactory.createSwitchPropertiesRepository()).thenReturn(switchPropertiesRepository);

        when(featureTogglesRepository.find()).thenReturn(Optional.empty());

        when(transactionManager.makeRetryPolicyBlank())
                .thenReturn(new RetryPolicy().withMaxRetries(2));
        doAnswer(invocation -> {
            TransactionCallbackWithoutResult<?> tr = invocation.getArgument(0);
            tr.doInTransaction();
            return null;
        }).when(transactionManager).doInTransaction(Mockito.any(TransactionCallbackWithoutResult.class));
        doAnswer(invocation -> {
            RetryPolicy retryPolicy = invocation.getArgument(0);
            TransactionCallbackWithoutResult<?> tr = invocation.getArgument(1);
            Failsafe.with(retryPolicy)
                    .run(tr::doInTransaction);
            return null;
        }).when(transactionManager)
                .doInTransaction(Mockito.any(RetryPolicy.class), Mockito.any(TransactionCallbackWithoutResult.class));

        NetworkTopologyDashboardLogger.Builder dashboardLoggerBuilder = mock(
                NetworkTopologyDashboardLogger.Builder.class);
        when(dashboardLoggerBuilder.build(any())).thenReturn(dashboardLogger);
        service = new NetworkIslService(carrier, persistenceManager, options, dashboardLoggerBuilder, clock);
    }

    private void setupIslStorageStub() {
        doAnswer(invocation -> {
            Endpoint ingress = Endpoint.of(invocation.getArgument(0), invocation.getArgument(1));
            Endpoint egress = Endpoint.of(invocation.getArgument(2), invocation.getArgument(3));
            return islStorage.lookup(ingress, egress)
                    .map(entry -> entry.toBuilder().build());  // ugly attempt to clone object
        }).when(islRepository).findByEndpoints(any(SwitchId.class), anyInt(), any(SwitchId.class), anyInt());
        doAnswer(invocation -> {
            Isl payload = invocation.getArgument(0);
            islStorage.save(payload);
            return null;
        }).when(islRepository).createOrUpdate(any(Isl.class));
    }

    @Test
    @Ignore("incomplete")
    public void initialUp() {
        dbTestServer = new EmbeddedNeo4jDatabase(fsData.getRoot());
        persistenceManager = PersistenceProvider.getInstance().createPersistenceManager(
                new ConfigurationProvider() { //NOSONAR
                    @SuppressWarnings("unchecked")
                    @Override
                    public <T> T getConfiguration(Class<T> configurationType) {
                        if (configurationType.equals(Neo4jConfig.class)) {
                            return (T) new Neo4jConfig() {
                                @Override
                                public String getUri() {
                                    return dbTestServer.getConnectionUri();
                                }

                                @Override
                                public String getLogin() {
                                    return "";
                                }

                                @Override
                                public String getPassword() {
                                    return "";
                                }

                                @Override
                                public int getConnectionPoolSize() {
                                    return 50;
                                }

                                @Override
                                public String getIndexesAuto() {
                                    return "update";
                                }
                            };
                        } else {
                            throw new UnsupportedOperationException("Unsupported configurationType "
                                                                            + configurationType);
                        }
                    }
                });
        emulateEmptyPersistentDb();

        SwitchRepository switchRepository = persistenceManager.getRepositoryFactory()
                .createSwitchRepository();
        persistenceManager.getTransactionManager().doInTransaction(() -> {
            Switch swA = Switch.builder()
                            .switchId(endpointAlpha1.getDatapath())
                            .description("alpha")
                            .build();
            switchRepository.createOrUpdate(swA);
            switchPropertiesRepository.createOrUpdate(SwitchProperties.builder()
                    .multiTable(false)
                    .supportedTransitEncapsulation(SwitchProperties.DEFAULT_FLOW_ENCAPSULATION_TYPES)
                    .switchObj(swA).build());
            Switch swB = Switch.builder()
                            .switchId(endpointBeta2.getDatapath())
                            .description("alpha")
                            .build();
            switchRepository.createOrUpdate(swB);
            switchPropertiesRepository.createOrUpdate(SwitchProperties.builder()
                    .multiTable(false)
                    .supportedTransitEncapsulation(SwitchProperties.DEFAULT_FLOW_ENCAPSULATION_TYPES)
                    .switchObj(swB).build());
        });

        IslReference ref = new IslReference(endpointAlpha1, endpointBeta2);
        IslDataHolder islData = new IslDataHolder(1000, 1000, 1000);
        service = new NetworkIslService(carrier, persistenceManager, options);
        service.islUp(ref.getSource(), ref, islData);

        System.out.println(mockingDetails(carrier).printInvocations());
        System.out.println(mockingDetails(islRepository).printInvocations());
    }

    @Test
    @Ignore("become invalid due to change initialisation logic")
    public void initialMoveEvent() {
        emulateEmptyPersistentDb();

        IslReference ref = new IslReference(endpointAlpha1, endpointBeta2);
        service.islMove(ref.getSource(), ref);

        // System.out.println(mockingDetails(carrier).printInvocations());
        verify(carrier, times(2)).triggerReroute(any(RerouteAffectedFlows.class));

        // System.out.println(mockingDetails(islRepository).printInvocations());
        verify(islRepository).createOrUpdate(argThat(
                link ->
                        link.getSrcSwitch().getSwitchId().equals(endpointAlpha1.getDatapath())
                                && link.getSrcPort() == endpointAlpha1.getPortNumber()
                                && link.getDestSwitch().getSwitchId().equals(endpointBeta2.getDatapath())
                                && link.getDestPort() == endpointBeta2.getPortNumber()
                                && link.getActualStatus() == IslStatus.INACTIVE
                                && link.getStatus() == IslStatus.INACTIVE));
        verify(islRepository).createOrUpdate(argThat(
                link ->
                        link.getSrcSwitch().getSwitchId().equals(endpointBeta2.getDatapath())
                                && link.getSrcPort() == endpointBeta2.getPortNumber()
                                && link.getDestSwitch().getSwitchId().equals(endpointAlpha1.getDatapath())
                                && link.getDestPort() == endpointAlpha1.getPortNumber()
                                && link.getActualStatus() == IslStatus.INACTIVE
                                && link.getStatus() == IslStatus.INACTIVE));

        verifyNoMoreInteractions(carrier);
    }

    @Test
    public void setIslUnstableTimeOnPortDown() {
        setupIslStorageStub();
        IslReference reference = prepareActiveIsl();

        Instant updateTime = clock.adjust(Duration.ofSeconds(1));

        // isl fail by PORT DOWN
        service.islDown(endpointAlpha1, reference, IslDownReason.PORT_DOWN);

        // ensure we have marked ISL as unstable
        Isl forward = lookupIsl(reference.getSource(), reference.getDest());
        Assert.assertEquals(updateTime, forward.getTimeUnstable());

        Isl reverse = lookupIsl(reference.getDest(), reference.getSource());
        Assert.assertEquals(updateTime, reverse.getTimeUnstable());
    }

    @Test
    public void deleteWhenActive() {
        setupIslStorageStub();
        prepareAndPerformDelete(IslStatus.ACTIVE, false);

        // ISL can't be delete in ACTIVE state
        verifyNoMoreInteractions(carrier);
    }

    @Test
    public void deleteWhenActiveMultiTable() {
        setupIslStorageStub();
        prepareAndPerformDelete(IslStatus.ACTIVE, true);
        verifyNoMoreInteractions(carrier);
    }

    @Test
    public void deleteWhenInactive() {
        setupIslStorageStub();
        prepareAndPerformDelete(IslStatus.INACTIVE, false);
        verifyDelete();
    }

    @Test
    public void deleteWhenInactiveMultiTable() {
        setupIslStorageStub();
        prepareAndPerformDelete(IslStatus.INACTIVE, true);
        verifyDelete();
    }

    @Test
    public void deleteWhenMoved() {
        setupIslStorageStub();
        prepareAndPerformDelete(IslStatus.MOVED, false);
        verifyDelete();
    }

    @Test
    public void repeatOnTransientDbErrors() {
        mockPersistenceIsl(endpointAlpha1, endpointBeta2, null);
        mockPersistenceIsl(endpointBeta2, endpointAlpha1, null);

        mockPersistenceLinkProps(endpointAlpha1, endpointBeta2, null);
        mockPersistenceLinkProps(endpointBeta2, endpointAlpha1, null);

        mockPersistenceBandwidthAllocation(endpointAlpha1, endpointBeta2, 0);
        mockPersistenceBandwidthAllocation(endpointBeta2, endpointAlpha1, 0);

        doThrow(new TransientException("unit-test", "force createOrUpdate to fail"))
                .when(islRepository)
                .createOrUpdate(argThat(
                        link -> endpointAlpha1.getDatapath().equals(link.getSrcSwitch().getSwitchId())
                                && Objects.equals(endpointAlpha1.getPortNumber(), link.getSrcPort())));

        IslReference reference = new IslReference(endpointAlpha1, endpointBeta2);
        service.islUp(endpointAlpha1, reference, new IslDataHolder(100, 1, 100));

        verify(islRepository, atLeast(2))
                .createOrUpdate(argThat(
                        link -> endpointAlpha1.getDatapath().equals(link.getSrcSwitch().getSwitchId())
                                && Objects.equals(endpointAlpha1.getPortNumber(), link.getSrcPort())));
    }

    private void prepareAndPerformDelete(IslStatus initialStatus, boolean multiTable) {
        Isl islAlphaBeta = makeIsl(endpointAlpha1, endpointBeta2, multiTable)
                .actualStatus(initialStatus)
                .status(initialStatus)
                .build();
        Isl islBetaAlpha = makeIsl(endpointBeta2, endpointAlpha1, multiTable)
                .actualStatus(initialStatus)
                .status(initialStatus)
                .build();

        // prepare
        islStorage.save(islAlphaBeta);
        islStorage.save(islBetaAlpha);

        mockPersistenceLinkProps(endpointAlpha1, endpointBeta2, null);
        mockPersistenceLinkProps(endpointBeta2, endpointAlpha1, null);

        mockPersistenceBandwidthAllocation(endpointAlpha1, endpointBeta2, 0);
        mockPersistenceBandwidthAllocation(endpointBeta2, endpointAlpha1, 0);

        IslReference reference = new IslReference(endpointAlpha1, endpointBeta2);
        service.islSetupFromHistory(endpointAlpha1, reference, islAlphaBeta);

        reset(carrier);

        // remove
        service.remove(reference);

        if (multiTable && (initialStatus == IslStatus.INACTIVE || initialStatus == IslStatus.MOVED)) {
            service.islDefaultRuleDeleted(reference, new RemoveIslDefaultRulesResult(endpointAlpha1.getDatapath(),
                    endpointAlpha1.getPortNumber(), endpointBeta2.getDatapath(), endpointBeta2.getPortNumber(),
                    true));
            service.islDefaultRuleDeleted(reference, new RemoveIslDefaultRulesResult(
                    endpointBeta2.getDatapath(), endpointBeta2.getPortNumber(),
                    endpointAlpha1.getDatapath(), endpointAlpha1.getPortNumber(),
                    true));
            verify(carrier).islDefaultRulesDelete(endpointAlpha1, endpointBeta2);
            verify(carrier).islDefaultRulesDelete(endpointBeta2, endpointAlpha1);
        }
    }

    private void verifyDelete() {
        verify(carrier).bfdDisableRequest(endpointAlpha1);
        verify(carrier).bfdDisableRequest(endpointBeta2);

        verify(carrier).auxiliaryPollModeUpdateRequest(endpointAlpha1, false);
        verify(carrier).auxiliaryPollModeUpdateRequest(endpointBeta2, false);

        IslReference reference = new IslReference(endpointAlpha1, endpointBeta2);
        verify(carrier).islRemovedNotification(endpointAlpha1, reference);
        verify(carrier).islRemovedNotification(endpointBeta2, reference);

        verifyNoMoreInteractions(carrier);
    }

    @Test
    public void considerLinkPropsDataOnHistory() {
        setupIslStorageStub();

        Isl islAlphaBeta = makeIsl(endpointAlpha1, endpointBeta2, false)
                .maxBandwidth(100L)
                .build();
        Isl islBetaAlpha = makeIsl(endpointBeta2, endpointAlpha1, false)
                .maxBandwidth(100L)
                .build();

        islStorage.save(islAlphaBeta);
        islStorage.save(islBetaAlpha);

        mockPersistenceLinkProps(endpointAlpha1, endpointBeta2,
                                 makeLinkProps(endpointAlpha1, endpointBeta2)
                                         .maxBandwidth(50L)
                                         .build());
        mockPersistenceLinkProps(endpointBeta2, endpointAlpha1, null);

        mockPersistenceBandwidthAllocation(endpointAlpha1, endpointBeta2, 0L);
        mockPersistenceBandwidthAllocation(endpointBeta2, endpointAlpha1, 0L);

        IslReference reference = new IslReference(endpointAlpha1, endpointBeta2);
        service.islSetupFromHistory(endpointAlpha1, reference, islAlphaBeta);

        // need to change at least one ISL field to force DB sync
        service.islUp(endpointAlpha1, reference, new IslDataHolder(200L, 200L, 200L));

        verifyIslBandwidthUpdate(50L, 100L);
    }

    @Test
    public void considerLinkPropsDataOnCreate() {
        setupIslStorageStub();

        mockPersistenceLinkProps(endpointAlpha1, endpointBeta2,
                                 makeLinkProps(endpointAlpha1, endpointBeta2)
                                         .maxBandwidth(50L)
                                         .build());
        mockPersistenceLinkProps(endpointBeta2, endpointAlpha1, null);

        mockPersistenceBandwidthAllocation(endpointAlpha1, endpointBeta2, 0L);
        mockPersistenceBandwidthAllocation(endpointBeta2, endpointAlpha1, 0L);

        IslReference reference = new IslReference(endpointAlpha1, endpointBeta2);
        service.islUp(endpointAlpha1, reference, new IslDataHolder(200L, 200L, 200L));

        service.islUp(endpointBeta2, reference, new IslDataHolder(200L, 200L, 200L));

        verifyIslBandwidthUpdate(50L, 200L);
    }

    @Test
    public void considerLinkPropsDataOnRediscovery() {
        setupIslStorageStub();

        final Isl islAlphaBeta = makeIsl(endpointAlpha1, endpointBeta2, false)
                .defaultMaxBandwidth(300L)
                .availableBandwidth(300L)
                .build();
        final Isl islBetaAlpha = makeIsl(endpointBeta2, endpointAlpha1, false)
                .defaultMaxBandwidth(300L)
                .availableBandwidth(300L)
                .build();

        // initial discovery
        mockPersistenceLinkProps(endpointAlpha1, endpointBeta2, null);
        mockPersistenceLinkProps(endpointBeta2, endpointAlpha1, null);

        IslReference reference = new IslReference(endpointAlpha1, endpointBeta2);
        service.islUp(endpointAlpha1, reference, new IslDataHolder(300L, 300L, 300L));
        service.islUp(endpointBeta2, reference, new IslDataHolder(300L, 300L, 300L));

        verifyIslBandwidthUpdate(300L, 300L);

        // fail
        service.islDown(endpointAlpha1, reference, IslDownReason.POLL_TIMEOUT);
        service.islDown(endpointBeta2, reference, IslDownReason.POLL_TIMEOUT);

        reset(linkPropsRepository);

        // rediscovery
        mockPersistenceLinkProps(endpointAlpha1, endpointBeta2,
                                 makeLinkProps(endpointAlpha1, endpointBeta2)
                                         .maxBandwidth(50L)
                                         .build());
        mockPersistenceLinkProps(endpointBeta2, endpointAlpha1, null);

        service.islUp(endpointAlpha1, reference, new IslDataHolder(300L, 300L, 300L));
        service.islUp(endpointBeta2, reference, new IslDataHolder(300L, 300L, 300L));

        verifyIslBandwidthUpdate(50L, 300L);
    }

    @Test
    public void considerRoundTripDiscovery() {
        setupIslStorageStub();

        final IslReference reference = prepareActiveIsl();

        final Duration expirationTime = Duration.ofNanos(options.getDiscoveryTimeout());
        final Duration halfExpirationTime = Duration.ofNanos(options.getDiscoveryTimeout() / 2);

        Instant lastSeen = clock.instant();
        Instant now = clock.adjust(halfExpirationTime);
        service.roundTripStatusNotification(reference, new RoundTripStatus(reference.getSource(), lastSeen, now));

        service.islDown(reference.getSource(), reference, IslDownReason.POLL_TIMEOUT);
        service.islDown(reference.getDest(), reference, IslDownReason.POLL_TIMEOUT);

        verify(dashboardLogger, times(0)).onIslDown(reference);

        // postpone
        lastSeen = now;
        now = clock.adjust(halfExpirationTime);
        service.roundTripStatusNotification(reference, new RoundTripStatus(reference.getSource(), lastSeen, now));

        verify(dashboardLogger, times(0)).onIslDown(reference);

        // expire
        now = clock.adjust(expirationTime);
        service.roundTripStatusNotification(reference, new RoundTripStatus(reference.getSource(), lastSeen, now));
        verify(dashboardLogger).onIslDown(reference);
    }

    @Test
    public void considerRecoveryAfterRoundTrip() {
        setupIslStorageStub();

        final IslReference reference = prepareActiveIsl();

        final Duration expirationTime = Duration.ofNanos(options.getDiscoveryTimeout());
        final Duration halfExpirationTime = Duration.ofNanos(options.getDiscoveryTimeout() / 2);

        Instant lastSeen = clock.instant();
        Instant now = clock.adjust(halfExpirationTime);
        service.roundTripStatusNotification(reference, new RoundTripStatus(reference.getSource(), lastSeen, now));

        service.islDown(reference.getSource(), reference, IslDownReason.POLL_TIMEOUT);
        service.islDown(reference.getDest(), reference, IslDownReason.POLL_TIMEOUT);
        verify(dashboardLogger, times(0)).onIslDown(reference);

        // postpone
        lastSeen = now;
        now = clock.adjust(halfExpirationTime);
        service.roundTripStatusNotification(reference, new RoundTripStatus(reference.getSource(), lastSeen, now));

        verify(dashboardLogger, times(0)).onIslDown(reference);

        service.islUp(reference.getSource(), reference, new IslDataHolder(200L, 200L, 200L));
        service.islUp(reference.getDest(), reference, new IslDataHolder(200L, 200L, 200L));

        now = clock.adjust(expirationTime);
        service.roundTripStatusNotification(reference, new RoundTripStatus(reference.getSource(), lastSeen, now));
        // must not fail, because of successful discovery notifications
        verify(dashboardLogger, times(0)).onIslDown(reference);
    }

    @Test
    public void ignoreStaleRoundTripStatus() {
        setupIslStorageStub();

        final IslReference reference = prepareActiveIsl();
        final Duration expirationTime = Duration.ofNanos(options.getDiscoveryTimeout());

        Instant lastSeen = clock.instant();
        clock.adjust(expirationTime);
        Instant now = clock.adjust(expirationTime); // 2 expiration time have passed i.e. round trip have been expired
        service.roundTripStatusNotification(reference, new RoundTripStatus(reference.getSource(), lastSeen, now));

        // should fail on first poll fail event
        service.islDown(reference.getSource(), reference, IslDownReason.POLL_TIMEOUT);
        verify(dashboardLogger).onIslDown(reference);
    }

    @Test
    public void movedOverrideRoundTripState() {
        setupIslStorageStub();

        final IslReference reference = prepareActiveIsl();

        // inject round-trip status
        Instant lastSeen = clock.instant();
        service.roundTripStatusNotification(
                reference, new RoundTripStatus(reference.getDest(), lastSeen, lastSeen));

        Optional<Isl> forward = islStorage.lookup(reference.getSource(), reference.getDest());
        Assert.assertTrue(forward.isPresent());
        Assert.assertNotEquals(IslStatus.ACTIVE, forward.get().getRoundTripStatus());
        Assert.assertEquals(IslStatus.ACTIVE, forward.get().getStatus());
        Optional<Isl> reverse = islStorage.lookup(reference.getDest(), reference.getSource());
        Assert.assertTrue(reverse.isPresent());
        Assert.assertEquals(IslStatus.ACTIVE, reverse.get().getRoundTripStatus());
        Assert.assertEquals(IslStatus.ACTIVE, reverse.get().getStatus());

        service.islMove(reference.getSource(), reference);

        verify(dashboardLogger).onIslMoved(reference);
        forward = islStorage.lookup(reference.getSource(), reference.getDest());
        Assert.assertTrue(forward.isPresent());
        Assert.assertEquals(IslStatus.MOVED, forward.get().getActualStatus());
        Assert.assertEquals(IslStatus.MOVED, forward.get().getStatus());
        reverse = islStorage.lookup(reference.getDest(), reference.getSource());
        Assert.assertTrue(reverse.isPresent());
        Assert.assertNotEquals(IslStatus.MOVED, reverse.get().getActualStatus());
        Assert.assertEquals(IslStatus.MOVED, reverse.get().getStatus());

        verify(carrier).islStatusUpdateNotification(any(IslStatusUpdateNotification.class));
        verify(carrier).triggerReroute(any(RerouteAffectedFlows.class));
    }

    @Test
    public void considerBfdEventOnlyWhenBfdEnabledForBothEndpoints() {
        setupIslStorageStub();

        Isl islAlphaBeta = makeIsl(endpointAlpha1, endpointBeta2, false)
                .bfdInterval(genericBfdProperties.getInterval())
                .bfdMultiplier(genericBfdProperties.getMultiplier())
                .build();
        Isl islBetaAlpha = makeIsl(endpointBeta2, endpointAlpha1, false)
                .bfdInterval(genericBfdProperties.getInterval())
                .bfdMultiplier(genericBfdProperties.getMultiplier())
                .build();

        islStorage.save(islAlphaBeta);
        islStorage.save(islBetaAlpha);

        IslReference reference = new IslReference(endpointAlpha1, endpointBeta2);

        // system start
        service.islSetupFromHistory(endpointAlpha1, reference, islAlphaBeta);

        // BFD setup requests
        verify(carrier).bfdPropertiesApplyRequest(eq(reference.getSource()), eq(reference), eq(genericBfdProperties));
        verify(carrier).bfdPropertiesApplyRequest(eq(reference.getDest()), eq(reference), eq(genericBfdProperties));

        reset(dashboardLogger);

        // one BFD session is removed
        service.bfdStatusUpdate(endpointAlpha1, reference, BfdStatusUpdate.DOWN);

        // one BFD session is reinstalled
        service.bfdStatusUpdate(endpointAlpha1, reference, BfdStatusUpdate.UP);
        service.bfdStatusUpdate(endpointAlpha1, reference, BfdStatusUpdate.DOWN);

        // second BFD session is reinstalled
        service.bfdStatusUpdate(endpointBeta2, reference, BfdStatusUpdate.UP);
        verify(carrier).auxiliaryPollModeUpdateRequest(eq(reference.getSource()), eq(true));
        verify(carrier).auxiliaryPollModeUpdateRequest(eq(reference.getDest()), eq(true));
        service.bfdStatusUpdate(endpointAlpha1, reference, BfdStatusUpdate.UP);

        verify(dashboardLogger, never()).onIslDown(eq(reference));

        // only now BFD events must be able to control ISL state
        service.bfdStatusUpdate(endpointAlpha1, reference, BfdStatusUpdate.DOWN);
        verify(dashboardLogger, never()).onIslDown(eq(reference));  // opposite session still UP
        service.bfdStatusUpdate(endpointBeta2, reference, BfdStatusUpdate.DOWN);

        verify(dashboardLogger).onIslDown(eq(reference));  // both BFD session are down
        reset(dashboardLogger);

        service.bfdStatusUpdate(endpointAlpha1, reference, BfdStatusUpdate.UP);
        verify(dashboardLogger).onIslUp(eq(reference));  // one BFD session enough to raise ISL UP
        verifyNoMoreInteractions(dashboardLogger);
        reset(dashboardLogger);

        service.bfdStatusUpdate(endpointAlpha1, reference, BfdStatusUpdate.DOWN);
        verify(dashboardLogger).onIslDown(eq(reference));  // both BFD session are down (again)
    }

    @Test
    public void bfdUpOverriderPollDown() {
        setupIslStorageStub();

        IslReference reference = prepareBfdEnabledIsl();

        reset(dashboardLogger);
        service.islDown(reference.getSource(), reference, IslDownReason.POLL_TIMEOUT);
        verifyNoMoreInteractions(dashboardLogger);

        service.islUp(reference.getSource(), reference, new IslDataHolder(100, 100, 100));
        verifyNoMoreInteractions(dashboardLogger);

        service.bfdStatusUpdate(reference.getSource(), reference, BfdStatusUpdate.DOWN);
        service.bfdStatusUpdate(reference.getDest(), reference, BfdStatusUpdate.DOWN);

        // from poll point of view ISL is UP but BFD must force status to DOWN
        verify(dashboardLogger).onIslDown(eq(reference));
    }

    @Test
    public void portDownOverriderBfdUp() {
        setupIslStorageStub();

        IslReference reference = prepareBfdEnabledIsl();

        reset(dashboardLogger);
        service.islDown(reference.getSource(), reference, IslDownReason.PORT_DOWN);
        verify(dashboardLogger).onIslDown(reference);
    }

    @Test
<<<<<<< HEAD
    public void resetBfdFailOnStart() {
        testBfdStatusReset(BfdSessionStatus.FAIL);
    }

    @Test
    public void resetBfdUpOnStart() {
        testBfdStatusReset(BfdSessionStatus.UP);
    }

    private void testBfdStatusReset(BfdSessionStatus initialStatus) {
        setupIslStorageStub();

        final Instant start = clock.adjust(Duration.ofSeconds(1));
        Isl alphaToBeta = makeIsl(endpointAlpha1, endpointBeta2, false)
                .bfdSessionStatus(initialStatus)
                .timeCreate(start)
                .timeModify(start)
                .build();
        islStorage.save(alphaToBeta);
        islStorage.save(
                makeIsl(endpointBeta2, endpointAlpha1, false)
                        .bfdSessionStatus(initialStatus)
                        .timeCreate(start)
                        .timeModify(start)
                        .build());

        clock.adjust(Duration.ofSeconds(1));

        IslReference reference = new IslReference(endpointAlpha1, endpointBeta2);
        service.islSetupFromHistory(reference.getSource(), reference, alphaToBeta);

        Optional<Isl> potential = islStorage.lookup(reference.getSource(), reference.getDest());

        Assert.assertTrue(potential.isPresent());
        Isl link = potential.get();
        Assert.assertNull(link.getBfdSessionStatus());
        Assert.assertEquals(start, link.getTimeModify());

        potential =  islStorage.lookup(reference.getDest(),  reference.getSource());
        Assert.assertTrue(potential.isPresent());
        link = potential.get();
        Assert.assertNull(link.getBfdSessionStatus());
        Assert.assertEquals(start, link.getTimeModify());

        service.bfdStatusUpdate(reference.getSource(), reference, BfdStatusUpdate.UP);
        verifyBfdStatus(reference, BfdSessionStatus.UP, null);

        service.bfdStatusUpdate(reference.getDest(), reference, BfdStatusUpdate.UP);
        verifyBfdStatus(reference, BfdSessionStatus.UP, BfdSessionStatus.UP);
=======
    public void ignoreBfdEventsDuringBfdUpdate() {
        setupIslStorageStub();
        IslReference reference = prepareBfdEnabledIsl();

        reset(dashboardLogger);
        service.bfdPropertiesUpdate(reference);
        verifyZeroInteractions(dashboardLogger);

        service.bfdStatusUpdate(reference.getSource(), reference, BfdStatusUpdate.DOWN);
        service.bfdStatusUpdate(reference.getSource(), reference, BfdStatusUpdate.KILL);
        verifyZeroInteractions(dashboardLogger);

        service.bfdStatusUpdate(reference.getSource(), reference, BfdStatusUpdate.DOWN);
        verifyZeroInteractions(dashboardLogger);

        service.bfdStatusUpdate(reference.getDest(), reference, BfdStatusUpdate.DOWN);
        verify(dashboardLogger).onIslDown(reference);
        verifyNoMoreInteractions(dashboardLogger);
>>>>>>> 1aad686c
    }

    private IslReference prepareBfdEnabledIsl() {
        IslReference reference = prepareActiveIsl();

        service.bfdStatusUpdate(reference.getSource(), reference, BfdStatusUpdate.UP);
        service.bfdStatusUpdate(reference.getDest(), reference, BfdStatusUpdate.UP);

        return reference;
    }

    private IslReference prepareActiveIsl() {
        // prepare data
        final Isl islAlphaBeta = makeIsl(endpointAlpha1, endpointBeta2, false).build();
        final Isl islBetaAlpha = makeIsl(endpointBeta2, endpointAlpha1, false).build();

        // setup alpha -> beta half
        IslReference reference = new IslReference(endpointAlpha1, endpointBeta2);
        service.islUp(endpointAlpha1, reference, new IslDataHolder(islAlphaBeta));
        verifyNoMoreInteractions(dashboardLogger);

        // setup beta -> alpha half
        service.islUp(endpointBeta2, reference, new IslDataHolder(islBetaAlpha));

        verify(dashboardLogger).onIslUp(reference);
        reset(dashboardLogger);

        return reference;
    }

    private IslReference prepareActiveIslOld() {
        // prepare data
        final Isl islAlphaBeta = makeIsl(endpointAlpha1, endpointBeta2, false).build();
        final Isl islBetaAlpha = makeIsl(endpointBeta2, endpointAlpha1, false).build();

        mockPersistenceIsl(endpointAlpha1, endpointBeta2, null);
        mockPersistenceIsl(endpointBeta2, endpointAlpha1, null);

        // setup alpha -> beta half
        IslReference reference = new IslReference(endpointAlpha1, endpointBeta2);
        service.islUp(endpointAlpha1, reference, new IslDataHolder(islAlphaBeta));
        verifyNoMoreInteractions(dashboardLogger);

        // setup beta -> alpha half
        reset(islRepository);
        when(islRepository.findByEndpoints(endpointAlpha1.getDatapath(), endpointAlpha1.getPortNumber(),
                                           endpointBeta2.getDatapath(), endpointBeta2.getPortNumber()))
                .thenReturn(Optional.of(islAlphaBeta.toBuilder().build()));
        when(islRepository.findByEndpoints(endpointBeta2.getDatapath(), endpointBeta2.getPortNumber(),
                                           endpointAlpha1.getDatapath(), endpointAlpha1.getPortNumber()))
                .thenReturn(Optional.of(islBetaAlpha.toBuilder().build()));
        service.islUp(endpointBeta2, reference, new IslDataHolder(islBetaAlpha));

        verify(dashboardLogger).onIslUp(reference);
        reset(dashboardLogger);

        return reference;
    }

    private void verifyBfdStatus(IslReference reference, BfdSessionStatus leftToRight, BfdSessionStatus rightToLeft) {
        Optional<Isl> potential = islStorage.lookup(reference.getSource(), reference.getDest());
        Assert.assertTrue(potential.isPresent());
        verifyBfdStatus(potential.get(), leftToRight);

        potential = islStorage.lookup(reference.getDest(), reference.getSource());
        Assert.assertTrue(potential.isPresent());
        verifyBfdStatus(potential.get(), rightToLeft);
    }

    private void verifyBfdStatus(Isl link, BfdSessionStatus status) {
        if (status != null) {
            Assert.assertEquals(status, link.getBfdSessionStatus());
        } else {
            Assert.assertNull(link.getBfdSessionStatus());
        }
    }

    private void verifyIslBandwidthUpdate(long expectedForward, long expectedReverse) {
        Isl forward = lookupIsl(endpointAlpha1, endpointBeta2);
        Assert.assertEquals(expectedForward, forward.getMaxBandwidth());
        Assert.assertEquals(expectedForward, forward.getAvailableBandwidth());

        Isl reverse = lookupIsl(endpointBeta2, endpointAlpha1);
        Assert.assertEquals(expectedReverse, reverse.getMaxBandwidth());
        Assert.assertEquals(expectedReverse, reverse.getAvailableBandwidth());
    }

    private void emulateEmptyPersistentDb() {
        mockPersistenceIsl(endpointAlpha1, endpointBeta2, null);
        mockPersistenceLinkProps(endpointAlpha1, endpointBeta2, null);
        mockPersistenceBandwidthAllocation(endpointAlpha1, endpointBeta2, 0L);
    }

    private void mockPersistenceIsl(Endpoint source, Endpoint dest, Isl link) {
        when(islRepository.findByEndpoints(source.getDatapath(), source.getPortNumber(),
                                           dest.getDatapath(), dest.getPortNumber()))
                .thenReturn(Optional.ofNullable(link));
    }

    private void mockPersistenceLinkProps(Endpoint source, Endpoint dest, LinkProps props) {
        List<LinkProps> response = Collections.emptyList();
        if (props != null) {
            response = Collections.singletonList(props);
        }
        when(linkPropsRepository.findByEndpoints(source.getDatapath(), source.getPortNumber(),
                                                 dest.getDatapath(), dest.getPortNumber()))
                .thenReturn(response);
    }

    private void mockPersistenceBandwidthAllocation(Endpoint source, Endpoint dest, long allocation) {
        when(flowPathRepository.getUsedBandwidthBetweenEndpoints(source.getDatapath(), source.getPortNumber(),
                                                                    dest.getDatapath(), dest.getPortNumber()))
                .thenReturn(allocation);
    }

    private Isl.IslBuilder makeIsl(Endpoint source, Endpoint dest, boolean multiTable) {
        Switch sourceSwitch = lookupSwitchCreateMockIfAbsent(source.getDatapath(), multiTable);
        Switch destSwitch = lookupSwitchCreateMockIfAbsent(dest.getDatapath(), multiTable);
        return Isl.builder()
                .srcSwitch(sourceSwitch).srcPort(source.getPortNumber())
                .destSwitch(destSwitch).destPort(dest.getPortNumber())
                .status(IslStatus.ACTIVE)
                .actualStatus(IslStatus.ACTIVE)
                .latency(10)
                .speed(100)
                .availableBandwidth(100)
                .maxBandwidth(100)
                .defaultMaxBandwidth(100);
    }

    private LinkProps.LinkPropsBuilder makeLinkProps(Endpoint source, Endpoint dest) {
        return LinkProps.builder()
                .srcSwitchId(source.getDatapath()).srcPort(source.getPortNumber())
                .dstSwitchId(dest.getDatapath()).dstPort(dest.getPortNumber());
    }

    private Switch lookupSwitchCreateMockIfAbsent(SwitchId datapath, boolean multiTable) {
        Switch entry = allocatedSwitches.get(datapath);
        if (entry == null) {
            entry = Switch.builder()
                    .switchId(datapath)
                    .status(SwitchStatus.ACTIVE)
                    .description("autogenerated switch mock")
                    .build();
            SwitchProperties switchProperties = SwitchProperties.builder()
                    .supportedTransitEncapsulation(SwitchProperties.DEFAULT_FLOW_ENCAPSULATION_TYPES)
                    .multiTable(multiTable)
                    .build();
            allocatedSwitches.put(datapath, entry);

            when(switchRepository.findById(datapath)).thenReturn(Optional.of(entry));
            when(switchPropertiesRepository.findBySwitchId(datapath)).thenReturn(Optional.of(switchProperties));
        }

        return entry;
    }

    private Isl lookupIsl(Endpoint ingress, Endpoint egress) {
        return islStorage.lookup(ingress, egress)
                .orElseThrow(() -> new AssertionError(
                        String.format(
                                "The ISL object between %s and %s endpoints is missing",
                                ingress, egress)));
    }

    @Getter
    @AllArgsConstructor
    @EqualsAndHashCode
    private static class StubIslKey {
        private final Endpoint ingress;
        private final Endpoint egress;
    }

    private static class StubIslStorage {
        private final Map<StubIslKey, Isl> storage = new HashMap<>();

        public Optional<Isl> lookup(Isl reference) {
            return lookup(makeIngressEndpoint(reference), makeEgressEndpoint(reference));
        }

        public Optional<Isl> lookup(Endpoint ingress, Endpoint egress) {
            StubIslKey key = new StubIslKey(ingress, egress);
            return Optional.ofNullable(storage.get(key));
        }

        public void save(Isl payload) {
            StubIslKey key = new StubIslKey(makeIngressEndpoint(payload), makeEgressEndpoint(payload));
            storage.put(key, payload);
        }

        private static Endpoint makeIngressEndpoint(Isl entity) {
            return Endpoint.of(entity.getSrcSwitch().getSwitchId(), entity.getSrcPort());
        }

        private static Endpoint makeEgressEndpoint(Isl entity) {
            return Endpoint.of(entity.getDestSwitch().getSwitchId(), entity.getDestPort());
        }
    }
}<|MERGE_RESOLUTION|>--- conflicted
+++ resolved
@@ -36,11 +36,8 @@
 import org.openkilda.messaging.command.reroute.RerouteAffectedFlows;
 import org.openkilda.messaging.info.discovery.RemoveIslDefaultRulesResult;
 import org.openkilda.messaging.info.event.IslStatusUpdateNotification;
-<<<<<<< HEAD
+import org.openkilda.model.BfdProperties;
 import org.openkilda.model.BfdSessionStatus;
-=======
-import org.openkilda.model.BfdProperties;
->>>>>>> 1aad686c
 import org.openkilda.model.Isl;
 import org.openkilda.model.IslDownReason;
 import org.openkilda.model.IslStatus;
@@ -750,7 +747,27 @@
     }
 
     @Test
-<<<<<<< HEAD
+    public void ignoreBfdEventsDuringBfdUpdate() {
+        setupIslStorageStub();
+        IslReference reference = prepareBfdEnabledIsl();
+
+        reset(dashboardLogger);
+        service.bfdPropertiesUpdate(reference);
+        verifyZeroInteractions(dashboardLogger);
+
+        service.bfdStatusUpdate(reference.getSource(), reference, BfdStatusUpdate.DOWN);
+        service.bfdStatusUpdate(reference.getSource(), reference, BfdStatusUpdate.KILL);
+        verifyZeroInteractions(dashboardLogger);
+
+        service.bfdStatusUpdate(reference.getSource(), reference, BfdStatusUpdate.DOWN);
+        verifyZeroInteractions(dashboardLogger);
+
+        service.bfdStatusUpdate(reference.getDest(), reference, BfdStatusUpdate.DOWN);
+        verify(dashboardLogger).onIslDown(reference);
+        verifyNoMoreInteractions(dashboardLogger);
+    }
+
+    @Test
     public void resetBfdFailOnStart() {
         testBfdStatusReset(BfdSessionStatus.FAIL);
     }
@@ -789,7 +806,7 @@
         Assert.assertNull(link.getBfdSessionStatus());
         Assert.assertEquals(start, link.getTimeModify());
 
-        potential =  islStorage.lookup(reference.getDest(),  reference.getSource());
+        potential = islStorage.lookup(reference.getDest(), reference.getSource());
         Assert.assertTrue(potential.isPresent());
         link = potential.get();
         Assert.assertNull(link.getBfdSessionStatus());
@@ -800,26 +817,6 @@
 
         service.bfdStatusUpdate(reference.getDest(), reference, BfdStatusUpdate.UP);
         verifyBfdStatus(reference, BfdSessionStatus.UP, BfdSessionStatus.UP);
-=======
-    public void ignoreBfdEventsDuringBfdUpdate() {
-        setupIslStorageStub();
-        IslReference reference = prepareBfdEnabledIsl();
-
-        reset(dashboardLogger);
-        service.bfdPropertiesUpdate(reference);
-        verifyZeroInteractions(dashboardLogger);
-
-        service.bfdStatusUpdate(reference.getSource(), reference, BfdStatusUpdate.DOWN);
-        service.bfdStatusUpdate(reference.getSource(), reference, BfdStatusUpdate.KILL);
-        verifyZeroInteractions(dashboardLogger);
-
-        service.bfdStatusUpdate(reference.getSource(), reference, BfdStatusUpdate.DOWN);
-        verifyZeroInteractions(dashboardLogger);
-
-        service.bfdStatusUpdate(reference.getDest(), reference, BfdStatusUpdate.DOWN);
-        verify(dashboardLogger).onIslDown(reference);
-        verifyNoMoreInteractions(dashboardLogger);
->>>>>>> 1aad686c
     }
 
     private IslReference prepareBfdEnabledIsl() {
