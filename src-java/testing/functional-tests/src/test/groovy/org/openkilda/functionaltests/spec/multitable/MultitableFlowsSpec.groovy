--- conflicted
+++ resolved
@@ -463,9 +463,14 @@
         }
 
         when: "Update the flow"
-        northboundV2.updateFlow(flow.flowId, flowHelperV2.toRequest(northboundV2.getFlow(flow.flowId).tap {
+        //TODO: unable to use v2 here due to https://github.com/telstra/open-kilda/issues/3341
+        // flowHelperV2.updateFlow(flow.flowId, flowHelperV2.toRequest(northboundV2.getFlow(flow.flowId).tap {
+        //      it.description = it.description + " updated"
+        //  }))
+        flowHelper.updateFlow(flow.flowId, northbound.getFlow(flow.flowId).tap {
             it.description = it.description + " updated"
-        }))
+            it.description = it.description + " updated"
+        })
 
         then: "Flow rules on the src switch are recreated in single table mode"
         Wrappers.wait(RULES_INSTALLATION_TIME) {
@@ -610,14 +615,9 @@
         }
 
         when: "Disable protected path on the flow"
-<<<<<<< HEAD
         //unable to use v2 here due to https://github.com/telstra/open-kilda/issues/3341
 //        flowHelperV2.updateFlow(flow.flowId, flowHelperV2.toV2(northbound.getFlow(flow.flowId).tap { it.allocateProtectedPath = false }))
         northbound.updateFlow(flow.flowId, northbound.getFlow(flow.flowId).tap { it.allocateProtectedPath = false })
-=======
-        northboundV2.updateFlow(flow.flowId, flowHelperV2.toRequest(northboundV2.getFlow(flow.flowId)
-                .tap { it.allocateProtectedPath = false }))
->>>>>>> 0c17f09e
 
         and: "Update switch properties(multi_table: false) on the dst and (multi_table: true) on the src switches"
         northbound.updateSwitchProperties(involvedSwitches[0].dpId,
@@ -631,8 +631,7 @@
         antiflap.portDown(islToBreak.srcSwitch.dpId, islToBreak.srcPort)
         Wrappers.wait(rerouteDelay + WAIT_OFFSET) {
             assert northboundV2.getFlowStatus(flow.flowId).status == FlowState.UP
-            newFlowPath2 = PathHelper.convert(northbound.getFlowPath(flow.flowId))
-            assert newFlowPath2 != newFlowPath
+            assert PathHelper.convert(northbound.getFlowPath(flow.flowId)) != PathHelper.convert(newFlowPath)
         }
 
         then: "Flow rules on the src and dst switches are recreated according to the new switch properties"
@@ -756,12 +755,8 @@
         antiflap.portDown(islToBreak.srcSwitch.dpId, islToBreak.srcPort)
         def newFlowPath2
         Wrappers.wait(rerouteDelay + WAIT_OFFSET) {
-<<<<<<< HEAD
-            assert northbound.getFlowStatus(flow.flowId).status == FlowState.UP ||
-                    northbound.getFlowStatus(flow.flowId).status == FlowState.DEGRADED
-=======
-            assert northboundV2.getFlowStatus(flow.flowId).status == FlowState.UP
->>>>>>> 0c17f09e
+            assert northboundV2.getFlowStatus(flow.flowId).status == FlowState.UP ||
+                    northboundV2.getFlowStatus(flow.flowId).status == FlowState.DEGRADED
             newFlowPath2 = PathHelper.convert(northbound.getFlowPath(flow.flowId))
             assert newFlowPath2 != desiredPath
         }
